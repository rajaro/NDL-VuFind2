--- conflicted
+++ resolved
@@ -32,46 +32,7 @@
         <? endif; ?>
 
         <? if ($this->requestGroupNeeded): ?>
-<<<<<<< HEAD
           <div>
-            <?
-              if (isset($this->gatheredDetails['requestGroupId']) && $this->gatheredDetails['requestGroupId'] !== "") {
-                  $selected = $this->gatheredDetails['requestGroupId'];
-              } else {
-                  $selected = $this->defaultRequestGroup;
-              }
-           ?>
-            <strong><?=$this->transEsc("hold_request_group")?>:</strong>
-            <select id="requestGroupId" name="gatheredDetails[requestGroupId]">
-            <? if ($selected === false): ?>
-              <option value="" selected="selected">
-                <?=$this->transEsc('select_request_group')?>
-              </option>
-            <? endif; ?>
-            <? foreach ($this->requestGroups as $group): ?>
-              <option value="<?=$this->escapeHtml($group['id'])?>"<?=($selected == $group['id']) ? ' selected="selected"' : ''?>>
-                <?=$this->transEsc('location_' . $group['name'], array(), $group['name'])?>
-              </option>
-            <? endforeach; ?>
-            </select>
-          </div>
-        <? endif; ?>
-
-        <? if (in_array("pickUpLocation", $this->extraHoldFields)): ?>
-          <div>
-          <? if ($this->requestGroupNeeded): ?>
-            <span id="pickUpLocationLabel"><strong><?=$this->transEsc("pick_up_location")?>:
-              <noscript> (<?=$this->transEsc("Please enable JavaScript.")?>)</noscript>
-            </strong></span>
-            <select id="pickUpLocation" name="gatheredDetails[pickUpLocation]" data-default="<?=$this->escapeHtml($selected)?>">
-              <option value="" selected="selected">
-                <?=$this->transEsc('select_pickup_location')?>
-              </option>
-            </select>
-          <? elseif (count($this->pickup) > 1): ?>
-=======
-          <div>
->>>>>>> 0a9d9fd6
             <?
               if (isset($this->gatheredDetails['requestGroupId']) && $this->gatheredDetails['requestGroupId'] !== "") {
                   $selected = $this->gatheredDetails['requestGroupId'];
