<?
    // Set up page title:
    $this->headTitle($this->translate('Checked Out Items'));

    // Set up breadcrumbs:
    $this->layout()->breadcrumbs = '<li><a href="' . $this->url('myresearch-home') . '">' . $this->transEsc('Your Account') . '</a></li> <li class="active">' . $this->transEsc('Checked Out Items') . '</li>';
?>

<div class="row">
  <div class="<?=$this->layoutClass('mainbody')?>">
    <h2><?=$this->transEsc('Your Checked Out Items')?></h2>
    <?=$this->flashmessages()?>

    <? if (!empty($this->transactions)): ?>
      <? if ($this->renewForm): ?>
      <form name="renewals" action="" method="post" id="renewals">
        <div class="toolbar">
          <input type="submit" class="btn btn-default" name="renewSelected" value="<?=$this->transEsc("renew_selected")?>" />
          <input type="submit" class="btn btn-default" name="renewAll" value="<?=$this->transEsc('renew_all')?>" />
        </div>
<<<<<<< HEAD
        <div class="col-sm-6">
          <?
            // If this is a non-missing Solr record, we should display a link:
            if (is_a($resource, 'VuFind\\RecordDriver\\SolrDefault') && !is_a($resource, 'VuFind\\RecordDriver\\Missing')) {
              $title = $resource->getTitle();
              $title = empty($title) ? $this->transEsc('Title not available') : $this->escapeHtml($title);
              echo '<a href="' . $this->recordLink()->getUrl($resource) .
                '" class="title">' . $title . '</a>';
            } else if (isset($ilsDetails['title']) && !empty($ilsDetails['title'])){
              // If the record is not available in Solr, perhaps the ILS driver sent us a title we can show...
              echo $this->escapeHtml($ilsDetails['title']);
            } else {
              // Last resort -- indicate that no title could be found.
              echo $this->transEsc('Title not available');
            }
          ?><br/>
          <? $listAuthor = $resource->getPrimaryAuthor(); if (!empty($listAuthor)): ?>
            <?=$this->transEsc('by')?>:
            <a href="<?=$this->record($resource)->getLink('author', $listAuthor)?>"><?=$this->escapeHtml($listAuthor)?></a><br/>
          <? endif; ?>
          <? $formats = $resource->getFormats(); if (count($formats) > 0): ?>
            <?=str_replace('class="', 'class="label label-info ', $this->record($resource)->getFormatList())?>
            <br/>
          <? endif; ?>
          <? if (!empty($ilsDetails['volume'])): ?>
            <strong><?=$this->transEsc('Volume')?>:</strong> <?=$this->escapeHtml($ilsDetails['volume'])?>
            <br />
          <? endif; ?>

          <? if (!empty($ilsDetails['publication_year'])): ?>
            <strong><?=$this->transEsc('Year of Publication')?>:</strong> <?=$this->escapeHtml($ilsDetails['publication_year'])?>
            <br />
=======
      <? endif; ?>

      <? $i = 0; foreach ($this->transactions as $resource): ?>
        <hr/>
        <? $ilsDetails = $resource->getExtraDetail('ils_details'); ?>
        <div id="record<?=$this->escapeHtmlAttr($resource->getUniqueId())?>" class="row">
          <? if ($this->renewForm): ?>
            <? if (isset($ilsDetails['renewable']) && $ilsDetails['renewable'] && isset($ilsDetails['renew_details'])): ?>
              <? $safeId = preg_replace('/[^a-zA-Z0-9]/', '', $ilsDetails['renew_details']); ?>
              <input class="pull-left" type="checkbox" name="renewSelectedIDS[]" value="<?=$this->escapeHtmlAttr($ilsDetails['renew_details'])?>" id="checkbox_<?=$safeId?>" />
              <input class="pull-left" type="hidden" name="renewAllIDS[]" value="<?=$this->escapeHtmlAttr($ilsDetails['renew_details'])?>" />
            <? endif; ?>
>>>>>>> f3103d0e
          <? endif; ?>
          <div class="col-sm-2 text-center">
            <? if ($summThumb = $this->record($resource)->getThumbnail()): ?>
              <img src="<?=$this->escapeHtmlAttr($summThumb)?>" class="recordcover" alt="<?=$this->transEsc('Cover Image')?>"/>
            <? else: ?>
              <img src="<?=$this->url('cover-unavailable')?>" class="recordcover" alt="<?=$this->transEsc('No Cover Image')?>"/>
            <? endif; ?>
          </div>
          <div class="col-sm-6">
            <?
              // If this is a non-missing Solr record, we should display a link:
              if (is_a($resource, 'VuFind\\RecordDriver\\SolrDefault') && !is_a($resource, 'VuFind\\RecordDriver\\Missing')) {
                $title = $resource->getTitle();
                $title = empty($title) ? $this->transEsc('Title not available') : $this->escapeHtml($title);
                echo '<a href="' . $this->recordLink()->getUrl($resource) .
                  '" class="title">' . $title . '</a>';
              } else if (isset($ilsDetails['title']) && !empty($ilsDetails['title'])){
                // If the record is not available in Solr, perhaps the ILS driver sent us a title we can show...
                echo $this->escapeHtml($ilsDetails['title']);
              } else {
                // Last resort -- indicate that no title could be found.
                echo $this->transEsc('Title not available');
              }
            ?><br/>
            <? $listAuthor = $resource->getPrimaryAuthor(); if (!empty($listAuthor)): ?>
              <?=$this->transEsc('by')?>:
              <a href="<?=$this->record($resource)->getLink('author', $listAuthor)?>"><?=$this->escapeHtml($listAuthor)?></a><br/>
            <? endif; ?>
            <? $formats = $resource->getFormats(); if (count($formats) > 0): ?>
              <?=str_replace('class="', 'class="label label-info ', $this->record($resource)->getFormatList())?>
              <br/>
            <? endif; ?>
            <? if (isset($ilsDetails['volume']) && !empty($ilsDetails['volume'])): ?>
              <strong><?=$this->transEsc('Volume')?>:</strong> <?=$this->escapeHtml($ilsDetails['volume'])?>
              <br />
            <? endif; ?>

<<<<<<< HEAD
          <? if (!empty($ilsDetails['institution_name']) && (empty($ilsDetails['borrowingLocation']) || $ilsDetails['institution_name'] != $ilsDetails['borrowingLocation'])): ?>
            <strong><?=$this->transEsc('location_' . $ilsDetails['institution_name'], array(), $ilsDetails['institution_name'])?></strong>
            <br />
          <? endif; ?>

          <? if (!empty($ilsDetails['borrowingLocation'])): ?>
            <strong><?=$this->transEsc('Borrowing Location')?>:</strong> <?=$this->transEsc('location_' . $ilsDetails['borrowingLocation'], array(), $ilsDetails['borrowingLocation'])?>
            <br />
          <? endif; ?>

          <? if (isset($ilsDetails['renew'])): ?>
            <strong><?=$this->transEsc('Renewed')?>:</strong> <?=$this->transEsc($ilsDetails['renew'])?>
            <? if (isset($ilsDetails['renewLimit'])): ?>
              / <?=$this->transEsc($ilsDetails['renewLimit'])?>
=======
            <? if (isset($ilsDetails['publication_year']) && !empty($ilsDetails['publication_year'])): ?>
              <strong><?=$this->transEsc('Year of Publication')?>:</strong> <?=$this->escapeHtml($ilsDetails['publication_year'])?>
              <br />
            <? endif; ?>

            <? if (isset($ilsDetails['institution_name']) && !empty($ilsDetails['institution_name'])): ?>
              <strong><?=$this->transEsc('location_' . $ilsDetails['institution_name'], array(), $ilsDetails['institution_name'])?></strong>
              <br />
>>>>>>> f3103d0e
            <? endif; ?>

            <? if (isset($ilsDetails['renew'])): ?>
              <strong><?=$this->transEsc('Renewed')?>:</strong> <?=$this->transEsc($ilsDetails['renew'])?>
              <? if (isset($ilsDetails['renewLimit'])): ?>
                / <?=$this->transEsc($ilsDetails['renewLimit'])?>
              <? endif; ?>
              <br />
            <? endif; ?>

            <? $showStatus = true; ?>

            <? if (isset($this->renewResult[$ilsDetails['item_id']])): ?>
              <? $renewDetails = $this->renewResult[$ilsDetails['item_id']]; ?>
              <? if (isset($renewDetails['success']) && $renewDetails['success']): ?>
                <? $showStatus = false; ?>
                <strong><?=$this->transEsc('Due Date')?>: <?=$this->escapeHtml($renewDetails['new_date'])?> <? if (isset($renewDetails['new_time'])): ?><?=$this->escapeHtml($renewDetails['new_time'])?><? endif; ?></strong>
                <div class="alert alert-success"><?=$this->transEsc('renew_success')?></div>
              <? else: ?>
                <strong><?=$this->transEsc('Due Date')?>: <?=$this->escapeHtml($ilsDetails['duedate'])?><? if (isset($ilsDetails['dueTime'])): ?> <?=$this->escapeHtml($ilsDetails['dueTime'])?><? endif; ?></strong>
                <div class="alert alert-danger"><?=$this->transEsc('renew_fail')?><? if (isset($renewDetails['sysMessage'])): ?>: <?=$this->escapeHtml($renewDetails['sysMessage'])?><? endif; ?></div>
              <? endif; ?>
            <? else: ?>
              <strong><?=$this->transEsc('Due Date')?>: <?=$this->escapeHtml($ilsDetails['duedate'])?><? if (isset($ilsDetails['dueTime'])): ?> <?=$this->escapeHtml($ilsDetails['dueTime'])?><? endif; ?></strong>
              <? if ($showStatus): ?>
                <? if (isset($ilsDetails['dueStatus']) && $ilsDetails['dueStatus'] == "overdue"): ?>
                  <div class="alert alert-danger"><?=$this->transEsc("renew_item_overdue")?></div>
                <? elseif (isset($ilsDetails['dueStatus']) && $ilsDetails['dueStatus'] == "due"): ?>
                  <div class="alert alert-info"><?=$this->transEsc("renew_item_due")?></div>
                <? endif; ?>
              <? endif; ?>
            <? endif; ?>

            <? if ($showStatus && isset($ilsDetails['message']) && !empty($ilsDetails['message'])): ?>
              <div class="alert alert-info"><?=$this->transEsc($ilsDetails['message'])?></div>
            <? endif; ?>
            <? if (isset($ilsDetails['renewable']) && $ilsDetails['renewable'] && isset($ilsDetails['renew_link'])): ?>
              <a href="<?=$this->escapeHtmlAttr($ilsDetails['renew_link'])?>"><?=$this->transEsc('renew_item')?></a>
            <? endif; ?>
          </div>
        </div>
      <? endforeach; ?>
      <? if ($this->renewForm): ?></form><? endif; ?>
    <? else: ?>
      <?=$this->transEsc('You do not have any items checked out')?>.
    <? endif; ?>
  </div>

  <div class="<?=$this->layoutClass('sidebar')?>">
    <?=$this->context($this)->renderInContext("myresearch/menu.phtml", array('active' => 'checkedout'))?>
  </div>
</div><|MERGE_RESOLUTION|>--- conflicted
+++ resolved
@@ -18,40 +18,6 @@
           <input type="submit" class="btn btn-default" name="renewSelected" value="<?=$this->transEsc("renew_selected")?>" />
           <input type="submit" class="btn btn-default" name="renewAll" value="<?=$this->transEsc('renew_all')?>" />
         </div>
-<<<<<<< HEAD
-        <div class="col-sm-6">
-          <?
-            // If this is a non-missing Solr record, we should display a link:
-            if (is_a($resource, 'VuFind\\RecordDriver\\SolrDefault') && !is_a($resource, 'VuFind\\RecordDriver\\Missing')) {
-              $title = $resource->getTitle();
-              $title = empty($title) ? $this->transEsc('Title not available') : $this->escapeHtml($title);
-              echo '<a href="' . $this->recordLink()->getUrl($resource) .
-                '" class="title">' . $title . '</a>';
-            } else if (isset($ilsDetails['title']) && !empty($ilsDetails['title'])){
-              // If the record is not available in Solr, perhaps the ILS driver sent us a title we can show...
-              echo $this->escapeHtml($ilsDetails['title']);
-            } else {
-              // Last resort -- indicate that no title could be found.
-              echo $this->transEsc('Title not available');
-            }
-          ?><br/>
-          <? $listAuthor = $resource->getPrimaryAuthor(); if (!empty($listAuthor)): ?>
-            <?=$this->transEsc('by')?>:
-            <a href="<?=$this->record($resource)->getLink('author', $listAuthor)?>"><?=$this->escapeHtml($listAuthor)?></a><br/>
-          <? endif; ?>
-          <? $formats = $resource->getFormats(); if (count($formats) > 0): ?>
-            <?=str_replace('class="', 'class="label label-info ', $this->record($resource)->getFormatList())?>
-            <br/>
-          <? endif; ?>
-          <? if (!empty($ilsDetails['volume'])): ?>
-            <strong><?=$this->transEsc('Volume')?>:</strong> <?=$this->escapeHtml($ilsDetails['volume'])?>
-            <br />
-          <? endif; ?>
-
-          <? if (!empty($ilsDetails['publication_year'])): ?>
-            <strong><?=$this->transEsc('Year of Publication')?>:</strong> <?=$this->escapeHtml($ilsDetails['publication_year'])?>
-            <br />
-=======
       <? endif; ?>
 
       <? $i = 0; foreach ($this->transactions as $resource): ?>
@@ -64,7 +30,6 @@
               <input class="pull-left" type="checkbox" name="renewSelectedIDS[]" value="<?=$this->escapeHtmlAttr($ilsDetails['renew_details'])?>" id="checkbox_<?=$safeId?>" />
               <input class="pull-left" type="hidden" name="renewAllIDS[]" value="<?=$this->escapeHtmlAttr($ilsDetails['renew_details'])?>" />
             <? endif; ?>
->>>>>>> f3103d0e
           <? endif; ?>
           <div class="col-sm-2 text-center">
             <? if ($summThumb = $this->record($resource)->getThumbnail()): ?>
@@ -97,36 +62,24 @@
               <?=str_replace('class="', 'class="label label-info ', $this->record($resource)->getFormatList())?>
               <br/>
             <? endif; ?>
-            <? if (isset($ilsDetails['volume']) && !empty($ilsDetails['volume'])): ?>
+            <? if (!empty($ilsDetails['volume'])): ?>
               <strong><?=$this->transEsc('Volume')?>:</strong> <?=$this->escapeHtml($ilsDetails['volume'])?>
               <br />
             <? endif; ?>
 
-<<<<<<< HEAD
-          <? if (!empty($ilsDetails['institution_name']) && (empty($ilsDetails['borrowingLocation']) || $ilsDetails['institution_name'] != $ilsDetails['borrowingLocation'])): ?>
-            <strong><?=$this->transEsc('location_' . $ilsDetails['institution_name'], array(), $ilsDetails['institution_name'])?></strong>
-            <br />
-          <? endif; ?>
-
-          <? if (!empty($ilsDetails['borrowingLocation'])): ?>
-            <strong><?=$this->transEsc('Borrowing Location')?>:</strong> <?=$this->transEsc('location_' . $ilsDetails['borrowingLocation'], array(), $ilsDetails['borrowingLocation'])?>
-            <br />
-          <? endif; ?>
-
-          <? if (isset($ilsDetails['renew'])): ?>
-            <strong><?=$this->transEsc('Renewed')?>:</strong> <?=$this->transEsc($ilsDetails['renew'])?>
-            <? if (isset($ilsDetails['renewLimit'])): ?>
-              / <?=$this->transEsc($ilsDetails['renewLimit'])?>
-=======
-            <? if (isset($ilsDetails['publication_year']) && !empty($ilsDetails['publication_year'])): ?>
+            <? if (!empty($ilsDetails['publication_year'])): ?>
               <strong><?=$this->transEsc('Year of Publication')?>:</strong> <?=$this->escapeHtml($ilsDetails['publication_year'])?>
               <br />
             <? endif; ?>
 
-            <? if (isset($ilsDetails['institution_name']) && !empty($ilsDetails['institution_name'])): ?>
+            <? if (!empty($ilsDetails['institution_name']) && (empty($ilsDetails['borrowingLocation']) || $ilsDetails['institution_name'] != $ilsDetails['borrowingLocation'])): ?>
               <strong><?=$this->transEsc('location_' . $ilsDetails['institution_name'], array(), $ilsDetails['institution_name'])?></strong>
               <br />
->>>>>>> f3103d0e
+            <? endif; ?>
+
+            <? if (!empty($ilsDetails['borrowingLocation'])): ?>
+              <strong><?=$this->transEsc('Borrowing Location')?>:</strong> <?=$this->transEsc('location_' . $ilsDetails['borrowingLocation'], array(), $ilsDetails['borrowingLocation'])?>
+              <br />
             <? endif; ?>
 
             <? if (isset($ilsDetails['renew'])): ?>
