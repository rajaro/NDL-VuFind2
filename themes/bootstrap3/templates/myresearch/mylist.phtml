<?php
  // Grab list object from search results (if applicable):
  $list = $this->results->getListObject();

  // Set up page title:
  $this->headTitle(isset($list) ? $list->title : $this->translate('Favorites'));

  // Set up breadcrumbs:
  $currPage = isset($list) ? 'List' : 'Favorites';
  $this->layout()->breadcrumbs = '<li><a href="' . $this->url('myresearch-home') . '">' . $this->transEsc('Your Account') . '</a></li> <li class="active">' . $this->transEsc($currPage) . '</li>';

  // Load Javascript dependencies into header:
  $this->headScript()->appendFile("check_item_statuses.js");

  // Load Javascript only if list view parameter is NOT full:
  if ($this->params->getOptions()->getListViewOption() != "full") {
    $this->headScript()->appendFile("record.js");
    $this->headScript()->appendFile("embedded_record.js");
  }

  $recordTotal = $this->results->getResultTotal();

  // Convenience variable:
  $account = $this->auth()->getManager();
  $user = $this->auth()->isLoggedIn();
?>

<a class="search-filter-toggle visible-xs" href="#myresearch-sidebar" data-toggle="offcanvas" title="Expand Sidebar">
  <?=$this->transEsc('Your Account') ?>
</a>

<div class="<?=$this->layoutClass('mainbody')?>">
  <h2><?=$list ? $this->escapeHtml($list->title) : $this->transEsc("Your Favorites")?></h2>

  <?=$this->flashmessages()?>

  <nav class="search-header hidden-print">
    <div class="search-stats">
      <?php if ($recordTotal > 0): ?>
        <?php
          $transParams = [
            '%%start%%' => $this->localizedNumber($this->results->getStartRecord()),
            '%%end%%' => $this->localizedNumber($this->results->getEndRecord()),
            '%%total%%' => $this->localizedNumber($recordTotal)
          ];
        ?>
        <?=$this->translate('showing_items_of_html', $transParams); ?>
      <?php endif; ?>
    </div>
    <div class="search-controls">
      <?php if (isset($list)): ?>
        <?php if ($list->editAllowed($account->isLoggedIn())): ?>
          <a href="<?=$this->url('editList', ['id' => $list->id]) ?>" class="btn btn-link"><i class="fa fa-edit" aria-hidden="true"></i> <?=$this->transEsc("edit_list")?></a>
          <div class="btn-group">
            <a class="btn btn-link dropdown-toggle" data-toggle="dropdown" href="<?=$this->url('myresearch-deletelist') ?>?listID=<?=urlencode($list->id)?>">
              <i class="fa fa-trash-o" aria-hidden="true"></i> <?=$this->transEsc("delete_list")?>
            </a>
            <ul class="dropdown-menu">
              <li><a href="<?=$this->url('myresearch-deletelist') ?>?listID=<?=urlencode($list->id)?>&amp;confirm=1"><?=$this->transEsc('confirm_dialog_yes') ?></a></li>
              <li><a href="#"><?=$this->transEsc('confirm_dialog_no')?></a></li>
            </ul>
          </div>
        <?php endif; ?>
      <?php endif; ?>
      <?php if ($recordTotal > 0): ?>
        <?=$this->render('search/controls/limit.phtml')?>
        <?=$this->render('search/controls/sort.phtml')?>
      <?php endif; ?>
    </div>
  </nav>
  <?php if ($list && !empty($list->description)): ?>
    <p><?=$this->escapeHtml($list->description)?></p>
  <?php endif; ?>
  <?php if (!empty($listTags)): ?>
<<<<<<< HEAD
    <div><?=$this->transEsc('Tags')?>: <?=implode(', ', array_map([$this, 'escapeHtml'], $listTags))?></div>
=======
    <div><strong><?=$this->transEsc('Tags')?>:</strong> <span class="list-tags"><?=implode(', ', array_map([$this, 'escapeHtml'], $listTags))?></span></div>
>>>>>>> 15945b04
  <?php endif; ?>
  <?php if ($recordTotal > 0): ?>
    <form class="form-inline" method="post" name="bulkActionForm" action="<?=$this->url('cart-myresearchbulk')?>" data-lightbox data-lightbox-onsubmit="bulkFormHandler">
      <?=$this->context($this)->renderInContext('myresearch/bulk-action-buttons.phtml', ['idPrefix' => '', 'list' => $list ?? null, 'account' => $this->account])?>
      <?php foreach ($this->results->getResults() as $i => $current): ?>
        <?=$this->record($current)->getListEntry($list, $user)?>
      <?php endforeach; ?>
    </form>
    <?=$this->paginationControl($this->results->getPaginator(), 'Sliding', 'search/pagination.phtml', ['results' => $this->results])?>
  <?php else: ?>
    <p><?=$this->transEsc('You do not have any saved resources')?></p>
  <?php endif; ?>
</div>

<div class="<?=$this->layoutClass('sidebar')?>" id="myresearch-sidebar">
  <?=$this->context($this)->renderInContext("myresearch/menu.phtml", ['active' => isset($list) ? 'list' . $list['id'] : 'favorites'])?>
  <?php foreach ($this->results->getRecommendations('side') as $current): ?>
    <?=$this->recommend($current)?>
  <?php endforeach; ?>
</div><|MERGE_RESOLUTION|>--- conflicted
+++ resolved
@@ -72,11 +72,7 @@
     <p><?=$this->escapeHtml($list->description)?></p>
   <?php endif; ?>
   <?php if (!empty($listTags)): ?>
-<<<<<<< HEAD
-    <div><?=$this->transEsc('Tags')?>: <?=implode(', ', array_map([$this, 'escapeHtml'], $listTags))?></div>
-=======
     <div><strong><?=$this->transEsc('Tags')?>:</strong> <span class="list-tags"><?=implode(', ', array_map([$this, 'escapeHtml'], $listTags))?></span></div>
->>>>>>> 15945b04
   <?php endif; ?>
   <?php if ($recordTotal > 0): ?>
     <form class="form-inline" method="post" name="bulkActionForm" action="<?=$this->url('cart-myresearchbulk')?>" data-lightbox data-lightbox-onsubmit="bulkFormHandler">
