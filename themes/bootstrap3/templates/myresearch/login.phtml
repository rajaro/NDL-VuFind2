<?
  // Set up page title:
  $this->headTitle($this->translate('Login'));

  // Set up breadcrumbs:
  $this->layout()->breadcrumbs = '<li><a href="' . $this->url('myresearch-home') . '">' . $this->transEsc('Your Account') . '</a></li> <li class="active">' . $this->transEsc('Login') . '</li>';

  // Convenience variables:
  $account = $this->auth()->getManager();
  $hideLogin = !(is_object($account) && $account->loginEnabled());
  $offlineMode = $this->ils()->getOfflineMode();
  $lightbox = $this->layout()->getTemplate() == 'layout/lightbox';
?>

<? if ($offlineMode == "ils-offline"): ?>
  <div class="alert alert-warning">
    <h2><?=$this->transEsc('ils_offline_title')?></h2>
    <p><strong><?=$this->transEsc('ils_offline_status')?></strong></p>
    <p><?=$this->transEsc('ils_offline_login_message')?></p>
    <? $supportEmail = $this->escapeHtmlAttr($this->systemEmail()); ?>
    <p><a href="mailto:<?=$supportEmail?>"><?=$supportEmail?></a></p>
  </div>
<? endif; ?>

<<<<<<< HEAD
<? if (!$lightbox): ?>
  <div class="col-md-10 col-lg-8">
<? endif; ?>

=======
>>>>>>> 0e9e3a7b
<h2 class="lightbox-header"><?=$this->transEsc('Login')?></h2>
<?=$this->flashmessages()?>

<? if ($hideLogin): ?>
  <div class="alert alert-danger"><?=$this->transEsc('login_disabled')?></div>
<? else: ?>
    <?=$this->auth()->getLogin()?>
<? endif; ?>

<? if (!$lightbox): ?>
  </div>
<? endif; ?><|MERGE_RESOLUTION|>--- conflicted
+++ resolved
@@ -9,7 +9,6 @@
   $account = $this->auth()->getManager();
   $hideLogin = !(is_object($account) && $account->loginEnabled());
   $offlineMode = $this->ils()->getOfflineMode();
-  $lightbox = $this->layout()->getTemplate() == 'layout/lightbox';
 ?>
 
 <? if ($offlineMode == "ils-offline"): ?>
@@ -22,22 +21,11 @@
   </div>
 <? endif; ?>
 
-<<<<<<< HEAD
-<? if (!$lightbox): ?>
-  <div class="col-md-10 col-lg-8">
-<? endif; ?>
-
-=======
->>>>>>> 0e9e3a7b
 <h2 class="lightbox-header"><?=$this->transEsc('Login')?></h2>
 <?=$this->flashmessages()?>
 
 <? if ($hideLogin): ?>
   <div class="alert alert-danger"><?=$this->transEsc('login_disabled')?></div>
 <? else: ?>
-    <?=$this->auth()->getLogin()?>
-<? endif; ?>
-
-<? if (!$lightbox): ?>
-  </div>
+  <?=$this->auth()->getLogin()?>
 <? endif; ?>