<<<<<<< HEAD
<?=$this->doctype('HTML5')?>
<meta name="viewport" content="width=device-width,initial-scale=1.0"/>
<html lang="<?=$this->layout()->userLang?>">
  <head>
    <?$this->headThemeResources()?>
    <?=$this->headMeta()?>
    <?=$this->headTitle()?>
    <?
      // Set up OpenSearch link:
      $this->headLink(
        array(
          'href' => $this->url('search-opensearch') . '?method=describe',
          'type' => 'application/opensearchdescription+xml',
          'title' => $this->transEsc('Library Catalog Search'),
          'rel' => 'search'
        )
      );
    ?>
    <?=$this->headLink()?>
    <?=$this->headStyle()?>
    <?
      // Set global path for Javascript code:
      $this->headScript()->prependScript("path = '" . rtrim($this->url('home'), '/') . "';");

      // Deal with cart stuff:
      if (!isset($this->renderingError)) {
        $cart = $this->cart();
        $this->jsTranslations()->addStrings(
          array(
            'bulk_email_success' => 'bulk_email_success',
            'bulk_save_success' => 'bulk_save_success',
            'close' => 'close',
            'loading' => 'Loading',
            'sms_success' => 'sms_success'
          )
        );
        if ($cart->isActive()) {
          $this->headScript()->appendFile("cookies.js");
          $this->headScript()->appendFile("cart.js");
          $this->jsTranslations()->addStrings(
            array(
              'bulk_noitems_advice' => 'bulk_noitems_advice',
              'confirmEmpty' => 'bookbag_confirm_empty',
              'viewBookBag' => 'View Book Bag',
              'addBookBag' => 'Add to Book Bag',
              'removeBookBag' => 'Remove from Book Bag',
              'itemsAddBag' => 'items_added_to_bookbag',
              'itemsInBag' => 'items_already_in_bookbag',
              'bookbagMax' => $cart->getMaxSize(),
              'bookbagFull' => 'bookbag_full_msg',
              'bookbagStatusFull' => 'bookbag_full',
            )
          );
        }
        $this->headScript()->appendScript($this->jsTranslations()->getScript());
      }

      // Session keep-alive
      if ($this->KeepAlive()) {
          $this->headScript()->appendScript('var keepAliveInterval = '
            . $this->KeepAlive());
          $this->headScript()->appendFile("keep_alive.js");
      }
    ?>
    <? $this->headScript()->appendFile('vendor/recaptcha_ajax.js') ?>
    <?=$this->headScript()?>
  </head>
=======
<?=$this->doctype('HTML5')?>
<meta name="viewport" content="width=device-width,initial-scale=1.0"/>
<html lang="<?=$this->layout()->userLang?>">
  <head>
    <?$this->headThemeResources()?>
    <?=$this->headMeta()?>
    <?=$this->headTitle()?>
    <?
      // Set up OpenSearch link:
      $this->headLink(
        array(
          'href' => $this->url('search-opensearch') . '?method=describe',
          'type' => 'application/opensearchdescription+xml',
          'title' => $this->transEsc('Library Catalog Search'),
          'rel' => 'search'
        )
      );
    ?>
    <?=$this->headLink()?>
    <?=$this->headStyle()?>
    <?
      // Set global path for Javascript code:
      $this->headScript()->prependScript("path = '" . rtrim($this->url('home'), '/') . "';");

      // Deal with cart stuff:
      if (!isset($this->renderingError)) {
        $cart = $this->cart();
        $this->jsTranslations()->addStrings(
          array(
            'bulk_email_success' => 'bulk_email_success',
            'bulk_save_success' => 'bulk_save_success',
            'close' => 'close',
            'loading' => 'Loading',
            'sms_success' => 'sms_success'
          )
        );
        if ($cart->isActive()) {
          $this->headScript()->appendFile("cookies.js");
          $this->headScript()->appendFile("cart.js");
          $this->jsTranslations()->addStrings(
            array(
              'bulk_noitems_advice' => 'bulk_noitems_advice',
              'confirmEmpty' => 'bookbag_confirm_empty',
              'viewBookBag' => 'View Book Bag',
              'addBookBag' => 'Add to Book Bag',
              'removeBookBag' => 'Remove from Book Bag',
              'itemsAddBag' => 'items_added_to_bookbag',
              'itemsInBag' => 'items_already_in_bookbag',
              'bookbagMax' => $cart->getMaxSize(),
              'bookbagFull' => 'bookbag_full_msg',
              'bookbagStatusFull' => 'bookbag_full',
            )
          );
        }
        $this->headScript()->appendScript($this->jsTranslations()->getScript());
      }

      // Session keep-alive
      if ($this->KeepAlive()) {
          $this->headScript()->appendScript('var keepAliveInterval = '
            . $this->KeepAlive());
          $this->headScript()->appendFile("keep_alive.js");
      }
    ?>
    <?=$this->headScript()?>
  </head>
>>>>>>> fa79deac
  <body>
    <? // Set up the search box -- there are three possible cases:
      // 1. No search box was set; we should default to the normal box
      // 2. It was set to false; we should display nothing
      // 3. It is set to a custom string; we should display the provided version
      // Set up default search box if no data was provided from the template;
      // this covers case 1.  Cases 2 and 3 are then covered by logic below.
      if (!isset($this->layout()->searchbox)) {
        $this->layout()->searchbox = $this->render('search/searchbox.phtml');
      }
    ?>
    <header role="banner" class="hidden-print">
      <div class="navbar">
        <a class="sr-only" href="#content">Skip to content</a>
        <?=$this->render('header.phtml')?>
      </div>
      <nav class="nav searchbox hidden-lg hidden-print">
        <?=$this->layout()->searchbox ?>
      </nav>
      <? if((!isset($this->layout()->showBreadcrumbs) || $this->layout()->showBreadcrumbs == true)
        && !empty($this->layout()->breadcrumbs)
        && $this->layout()->breadcrumbs !== false
      ): ?>
        <ul class="breadcrumb hidden-print">
        <? if(is_array($this->layout()->breadcrumbs)): ?>
          <? if(count($this->layout()->breadcrumbs) > 1): ?>
            <?=$this->render('breadcrumbs/multi.phtml', array(
                'parents' => $this->layout()->breadcrumbs,
                'title'   => $this->layout()->title,
                'end'     => $this->layout()->breadcrumbEnd,
                'from'    => $this->layout()->from
              )) ?>
          <? else: ?>
            <?=$this->render('breadcrumbs/default.phtml', array(
                'parents' => $this->layout()->breadcrumbs,
                'title'   => $this->layout()->title
              )) ?>
          <? endif; ?>
        <? else: ?>
          <?=$this->layout()->breadcrumbs ?>
        <? endif; ?>
        </ul>
      <? endif; ?>
    </header>
    <div class="container">
      <div role="main" class="main row">
        <?=$this->layout()->content?>
      </div>
    </div>
    <footer role="contentinfo" class="hidden-print">
      <?=$this->render('footer.phtml')?>
      <?=$this->layout()->poweredBy ?>
    </footer>
    <!-- MODAL IN CASE WE NEED ONE -->
    <div id="modal" class="modal fade" tabindex="-1" role="dialog" aria-labelledby="modalTitle" aria-hidden="true">
      <div class="modal-dialog">
        <div class="modal-content">
          <div class="modal-header">
            <button type="button" class="close" data-dismiss="modal" aria-hidden="true">&times;</button>
            <h4 id="modalTitle" class="modal-title"></h4>
          </div>
          <div class="modal-body"><?=$this->transEsc('Loading') ?>...</div>
        </div>
      </div>
    </div>
    <?=$this->googleanalytics()?>
  </body>
</html><|MERGE_RESOLUTION|>--- conflicted
+++ resolved
@@ -1,4 +1,3 @@
-<<<<<<< HEAD
 <?=$this->doctype('HTML5')?>
 <meta name="viewport" content="width=device-width,initial-scale=1.0"/>
 <html lang="<?=$this->layout()->userLang?>">
@@ -66,74 +65,6 @@
     <? $this->headScript()->appendFile('vendor/recaptcha_ajax.js') ?>
     <?=$this->headScript()?>
   </head>
-=======
-<?=$this->doctype('HTML5')?>
-<meta name="viewport" content="width=device-width,initial-scale=1.0"/>
-<html lang="<?=$this->layout()->userLang?>">
-  <head>
-    <?$this->headThemeResources()?>
-    <?=$this->headMeta()?>
-    <?=$this->headTitle()?>
-    <?
-      // Set up OpenSearch link:
-      $this->headLink(
-        array(
-          'href' => $this->url('search-opensearch') . '?method=describe',
-          'type' => 'application/opensearchdescription+xml',
-          'title' => $this->transEsc('Library Catalog Search'),
-          'rel' => 'search'
-        )
-      );
-    ?>
-    <?=$this->headLink()?>
-    <?=$this->headStyle()?>
-    <?
-      // Set global path for Javascript code:
-      $this->headScript()->prependScript("path = '" . rtrim($this->url('home'), '/') . "';");
-
-      // Deal with cart stuff:
-      if (!isset($this->renderingError)) {
-        $cart = $this->cart();
-        $this->jsTranslations()->addStrings(
-          array(
-            'bulk_email_success' => 'bulk_email_success',
-            'bulk_save_success' => 'bulk_save_success',
-            'close' => 'close',
-            'loading' => 'Loading',
-            'sms_success' => 'sms_success'
-          )
-        );
-        if ($cart->isActive()) {
-          $this->headScript()->appendFile("cookies.js");
-          $this->headScript()->appendFile("cart.js");
-          $this->jsTranslations()->addStrings(
-            array(
-              'bulk_noitems_advice' => 'bulk_noitems_advice',
-              'confirmEmpty' => 'bookbag_confirm_empty',
-              'viewBookBag' => 'View Book Bag',
-              'addBookBag' => 'Add to Book Bag',
-              'removeBookBag' => 'Remove from Book Bag',
-              'itemsAddBag' => 'items_added_to_bookbag',
-              'itemsInBag' => 'items_already_in_bookbag',
-              'bookbagMax' => $cart->getMaxSize(),
-              'bookbagFull' => 'bookbag_full_msg',
-              'bookbagStatusFull' => 'bookbag_full',
-            )
-          );
-        }
-        $this->headScript()->appendScript($this->jsTranslations()->getScript());
-      }
-
-      // Session keep-alive
-      if ($this->KeepAlive()) {
-          $this->headScript()->appendScript('var keepAliveInterval = '
-            . $this->KeepAlive());
-          $this->headScript()->appendFile("keep_alive.js");
-      }
-    ?>
-    <?=$this->headScript()?>
-  </head>
->>>>>>> fa79deac
   <body>
     <? // Set up the search box -- there are three possible cases:
       // 1. No search box was set; we should default to the normal box
