--- conflicted
+++ resolved
@@ -83,18 +83,39 @@
         <?=$this->render('header.phtml')?>
       </div>
       <div class="container">
-
+        <nav class="nav searchbox hidden-lg hidden-print">
+          <?=$this->layout()->searchbox ?>
+        </nav>
+        <? if((!isset($this->layout()->showBreadcrumbs) || $this->layout()->showBreadcrumbs == true)
+          && !empty($this->layout()->breadcrumbs)
+          && $this->layout()->breadcrumbs !== false
+        ): ?>
+          <ul class="breadcrumb hidden-print">
+          <? if(is_array($this->layout()->breadcrumbs)): ?>
+            <? if(count($this->layout()->breadcrumbs) > 1): ?>
+              <?=$this->render('breadcrumbs/multi.phtml', array(
+                  'parents' => $this->layout()->breadcrumbs,
+                  'title'   => $this->layout()->title,
+                  'end'     => $this->layout()->breadcrumbEnd,
+                  'from'    => $this->layout()->from
+                )) ?>
+            <? else: ?>
+              <?=$this->render('breadcrumbs/default.phtml', array(
+                  'parents' => $this->layout()->breadcrumbs,
+                  'title'   => $this->layout()->title
+                )) ?>
+            <? endif; ?>
+          <? else: ?>
+            <?=$this->layout()->breadcrumbs ?>
+          <? endif; ?>
+          </ul>
+        <? endif; ?>
       </div>
     </header>
     <div role="main" class="main">
       <div class="container">
         <div class="row">
-<<<<<<< HEAD
-          <?=$this->render('layout/breadcrumb') ?>
-          <?=$this->layout()->content?>
-=======
           <?=$this->layout()->content ?>
->>>>>>> 846e14a5
         </div>
       </div>
     </div>
