<?php
  $this->headLink()->appendStylesheet('EDS.css');
  $accessLevel = $this->driver->getAccessLevel();
  $restrictedView = empty($accessLevel) ? false : true;
  $coverDetails = $this->record($this->driver)->getCoverDetails('result-list', 'medium', $this->recordLinker()->getUrl($this->driver));
  $cover = $coverDetails['html'];
?>
<?php
  $thumbnail = false;
  $thumbnailAlignment = $this->record($this->driver)->getThumbnailAlignment('result');
  ob_start(); ?>
  <div class="media-<?=$thumbnailAlignment ?> <?=$this->escapeHtml($coverDetails['size'])?>">
      <div class="media-<?=$thumbnailAlignment ?> <?=$this->escapeHtmlAttr($coverDetails['size'])?>">
          <?=$cover ?>
      </div>
  </div>
<?php $thumbnail = ob_get_contents(); ?>
<?php ob_end_clean(); ?>
<input type="hidden" value="<?=$this->escapeHtmlAttr($this->driver->getUniqueID())?>" class="hiddenId" />
<input type="hidden" value="<?=$this->escapeHtmlAttr($this->driver->getSourceIdentifier())?>" class="hiddenSource" />
<div class="media<?=$this->driver->supportsAjaxStatus()?' ajaxItem':''?>">
  <?php if ($thumbnail && $thumbnailAlignment == 'left'): ?>
    <?=$thumbnail ?>
  <?php endif; ?>
  <div class="media-body">
    <div class="result-body">
      <?php $items = $this->driver->getItems('result-list');
        if (isset($items) && !empty($items)):
          foreach ($items as $item):
            if (!empty($item)): ?>
              <div class="resultItemLine1">
                <?php if('Ti' == $item['Group']): ?>
<<<<<<< HEAD
                  <a href="<?=$this->recordLink()->getUrl($this->driver)?>" class="title getFull _record_link"  data-view="<?=$this->escapeHtmlAttr($this->params->getOptions()->getListViewOption())?>">
=======
                  <a href="<?=$this->escapeHtmlAttr($this->recordLinker()->getUrl($this->driver))?>" class="title getFull _record_link"  data-view="<?=$this->escapeHtmlAttr($this->params->getOptions()->getListViewOption())?>">
>>>>>>> cb75b83f
                  <?=$item['Data']?> </a>
                <?php else:?>
                  <p>
                    <b><?=$this->transEsc($item['Label'])?>:</b>
                    <?=$this->driver->linkUrls($item['Data'])?>
                  </p>
                <?php endif;?>
              </div>
            <?php endif;
          endforeach;
        elseif ($restrictedView): ?>
          <div class="resultItemLine1">
            <p>
              <?=$this->transEsc('This result is not displayed to guests')?>
              <br />
              <a class="login" href="<?=$this->url('myresearch-userlogin')?>">
                <strong><?=$this->transEsc('Login for full access')?></strong>
              </a>
            </p>
          </div>
        <?php endif; ?>

      <div class="resultItemLine4 custom-links">
        <?php $customLinks = array_merge($this->driver->getFTCustomLinks(), $this->driver->getCustomLinks());
        if (!empty($customLinks)): ?>
          <?php foreach ($customLinks as $customLink): ?>
            <?php
              $url = $customLink['Url'] ?? '';
              $mot = $customLink['MouseOverText'] ?? '';
              $icon = $customLink['Icon'] ?? '';
              $name = $customLink['Text'] ?? '';
            ?>
            <span>
              <a href="<?=$this->escapeHtmlAttr($url)?>" target="_blank" title="<?=$this->escapeHtmlAttr($mot)?>" class="custom-link">
                <?php if ($icon): ?><img src="<?=$this->escapeHtmlAttr($icon)?>" /> <?php endif; ?><?=$this->escapeHtml($name)?>
              </a>
            </span>
          <?php endforeach; ?>
        <?php endif; ?>
      </div>

      <?php if ($this->driver->hasHTMLFullTextAvailable()): ?>
        <a href="<?=$this->escapeHtmlAttr($this->recordLinker()->getUrl($this->driver)) ?>#html" class="icon html fulltext _record_link" target="_blank">
          <?=$this->transEsc('HTML Full Text')?>
        </a>
        &nbsp; &nbsp;
      <?php endif; ?>

      <?php if ($this->driver->hasLinkedFullTextAvailable()): ?>
        <a href="<?=$this->escapeHtmlAttr($this->recordLinker()->getTabUrl($this->driver, 'LinkedText')) ?>" class="fulltext" target="_blank">
          <?=$this->transEsc('Linked Full Text')?>
        </a>
      <?php endif; ?>

      <?php if ($this->driver->hasPdfAvailable()): ?>
        <a href="<?=$this->escapeHtmlAttr($this->recordLinker()->getTabUrl($this->driver, 'PDF')) ?>" class="icon pdf fulltext" target="_blank">
          <?=$this->transEsc('PDF Full Text')?>
        </a>
      <?php endif; ?>

      <?php if ($this->driver->hasEpubAvailable()): ?>
        <a href="<?=$this->escapeHtmlAttr($this->recordLinker()->getTabUrl($this->driver, 'Epub')) ?>" class="icon epub fulltext" target="_blank">
          <?=$this->transEsc('ePub Full Text')?>
        </a>
      <?php endif; ?>

      <?php /* Links from DOI linker */ ?>
      <?php $doi = $this->doi($this->driver, 'results'); if ($doi->isActive()):?>
        <div><?=$doi->renderTemplate()?></div>
      <?php endif; ?>
    </div>
    <div class="result-links hidden-print">
      <?php /* Display qrcode if appropriate: */ ?>
      <?php if ($QRCode = $this->record($this->driver)->getQRCode("results")): ?>
        <?php
          // Add JS Variables for QrCode
          $this->jsTranslations()->addStrings(['qrcode_hide' => 'qrcode_hide', 'qrcode_show' => 'qrcode_show']);
        ?>
        <span class="hidden-xs">
          <i class="fa fa-fw fa-qrcode" aria-hidden="true"></i> <a href="<?=$this->escapeHtmlAttr($QRCode);?>" class="qrcodeLink"><?=$this->transEsc('qrcode_show')?></a>
          <div class="qrcode hidden">
            <script type="text/template" class="qrCodeImgTag">
              <img alt="<?=$this->transEscAttr('QR Code')?>" src="<?=$this->escapeHtmlAttr($QRCode);?>"/>
            </script>
          </div><br/>
        </span>
      <?php endif; ?>

      <?php if ($this->cart()->isActiveInSearch() && $this->params->getOptions()->supportsCart() && $this->cart()->isActive()): ?>
        <?=$this->render('record/cart-buttons.phtml', ['id' => $this->driver->getUniqueId(), 'source' => $this->driver->getSourceIdentifier()]); ?><br/>
      <?php endif; ?>

      <?php if ($this->userlist()->getMode() !== 'disabled'): ?>
        <?php /* Add to favorites */ ?>
        <i class="fa fa-fw fa-star" aria-hidden="true"></i> <a href="<?=$this->escapeHtmlAttr($this->recordLinker()->getActionUrl($this->driver, 'Save'))?>" class="save-record" data-lightbox id="<?=$this->driver->getUniqueId() ?>" title="<?=$this->transEscAttr('Add to favorites')?>"><?=$this->transEsc('Add to favorites')?></a><br/>

        <?php /* Saved lists */ ?>
        <div class="savedLists alert alert-info hidden">
          <strong><?=$this->transEsc("Saved in")?>:</strong>
        </div>
      <?php endif; ?>

      <?php /* Hierarchy tree link */ ?>
      <?php $trees = $this->driver->tryMethod('getHierarchyTrees'); if (!empty($trees)): ?>
        <?php foreach ($trees as $hierarchyID => $hierarchyTitle): ?>
          <div class="hierarchyTreeLink">
            <input type="hidden" value="<?=$this->escapeHtmlAttr($hierarchyID)?>" class="hiddenHierarchyId" />
            <i class="fa fa-fw fa-sitemap" aria-hidden="true"></i>
            <a class="hierarchyTreeLinkText" data-lightbox href="<?=$this->escapeHtmlAttr($this->recordLinker()->getTabUrl($this->driver, 'HierarchyTree', ['hierarchy' => $hierarchyID]))?>#tabnav" title="<?=$this->transEscAttr('hierarchy_tree')?>">
              <?=$this->transEsc('hierarchy_view_context')?><?php if (count($trees) > 1): ?>: <?=$this->escapeHtml($hierarchyTitle)?><?php endif; ?>
            </a>
          </div>
        <?php endforeach; ?>
      <?php endif; ?>

      <?=(!$restrictedView && $this->driver->supportsCoinsOpenUrl())?'<span class="Z3988" title="' . $this->escapeHtmlAttr($this->driver->getCoinsOpenUrl()) . '"></span>':''?>
    </div>
  </div>
  <?php if ($thumbnail && $thumbnailAlignment == 'right'): ?>
    <?=$thumbnail ?>
  <?php endif; ?>
</div><|MERGE_RESOLUTION|>--- conflicted
+++ resolved
@@ -30,11 +30,7 @@
             if (!empty($item)): ?>
               <div class="resultItemLine1">
                 <?php if('Ti' == $item['Group']): ?>
-<<<<<<< HEAD
-                  <a href="<?=$this->recordLink()->getUrl($this->driver)?>" class="title getFull _record_link"  data-view="<?=$this->escapeHtmlAttr($this->params->getOptions()->getListViewOption())?>">
-=======
                   <a href="<?=$this->escapeHtmlAttr($this->recordLinker()->getUrl($this->driver))?>" class="title getFull _record_link"  data-view="<?=$this->escapeHtmlAttr($this->params->getOptions()->getListViewOption())?>">
->>>>>>> cb75b83f
                   <?=$item['Data']?> </a>
                 <?php else:?>
                   <p>
