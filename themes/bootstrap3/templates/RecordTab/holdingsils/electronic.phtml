--- conflicted
+++ resolved
@@ -3,15 +3,9 @@
     <span class="holdings-title"><?=$this->transEsc('Electronic')?></span>
   </div>
   <?php foreach ($this->holdings as $item): ?>
-<<<<<<< HEAD
-    <div class="holdings-container-heading">
-      <div class="location electronic">
-        <?php $locationText = $this->transEsc('location_' . $item['location'], [], $item['location']); ?>
-=======
     <tr>
       <td class="fullLocation">
         <?php $locationText = $this->transEscWithPrefix('location_', $item['location']); ?>
->>>>>>> 6f6756db
         <?php if ($item['locationhref'] ?? false): ?>
           <a href="<?=$this->escapeHtmlAttr($this->proxyUrl($item['locationhref']))?>" target="_blank">
             <i class="fa fa-external-link"></i> <?=$locationText?>
