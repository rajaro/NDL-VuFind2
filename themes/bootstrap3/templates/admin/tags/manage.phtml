<?php
  // Set page title.
  $this->headTitle($this->translate('VuFind Administration - Tag Maintenance'));
?>

<h2><?=$this->transEsc('Tag Management')?></h2>
<div class="<?=$this->layoutClass('mainbody')?>">
  <h3><?=$this->transEsc('Manage Tags')?></h3>

  <?=$this->render("admin/tags/menu.phtml", ['active' => 'manage'])?>

  <?=$this->flashmessages()?>

  <form class="form-tags-manage" action="<?= $this->url('admin/tags', ['action' => 'Manage']);?>" method="post" role="form">
    <div class="form-group">
      <label for="type" class="control-label"><?=$this->transEsc('delete_tags_by')?>:</label>
      <select id="type" name="type" class="form-control">
        <option value="user" <?=("user" == $this->type) ? ' selected=selected' : ''?>><?=$this->transEsc('Username')?></option>
        <option value="tag" <?=("tag" == $this->type) ? ' selected=selected' : ''?>><?=$this->transEsc('Tag')?></option>
        <option value="resource" <?=("resource" == $this->type) ? ' selected=selected' : ''?>><?=$this->transEsc('Title')?></option>
      </select>
      <input type="submit" value="<?=$this->transEscAttr('Submit')?>" class="btn btn-primary"/>
    </div>
  </form>

  <?php if (false !== $this->type):?>
    <form class="form-tags-manage" action="<?= $this->url('admin/tags', ['action' => 'Delete'])?>" method="post">
      <input type="hidden" name="origin" value="manage" />
      <input type="hidden" name="type" value="<?=$this->escapeHtmlAttr($this->type) ?>" />
<<<<<<< HEAD
      <?php if("user" == $type):?>
=======
      <?php if ("user" == $type):?>
>>>>>>> cb75b83f
        <div class="form-group">
          <label for="user_id" class="control-label"><?=$this->transEsc('Username')?></label>
          <select name="user_id" id="user_id" class="form-control">
            <?php foreach($this->uniqueUsers as $user):?>
              <option value="<?=$this->escapeHtmlAttr($user['user_id']) ?>">
                <?=$this->escapeHtml($user['username']) ?>
              </option>
            <?php endforeach;?>
          </select>
          <input type="submit"  name="deleteFilter" value="<?=$this->transEscAttr('delete_tags')?>" class="btn btn-primary"/>
        </div>
      <?php elseif ("tag" == $type):?>
        <div class="form-group">
          <label for="tag_id" class="control-label"><?=$this->transEsc('Tag')?></label>
          <select name="tag_id" id="tag_id" class="form-control">
            <?php foreach($this->uniqueTags as $tag):?>
              <option value="<?=$this->escapeHtmlAttr($tag['tag_id']) ?>">
                <?= $tag['tag'] ?>
              </option>
            <?php endforeach;?>
          </select>
          <input type="submit" name="deleteFilter" value="<?=$this->transEscAttr('delete_tags')?>" class="btn btn-primary"/>
        </div>
      <?php elseif ("resource" == $type):?>
        <div class="form-group">
          <label for="resource_id" class="control-label"><?=$this->transEsc('Title')?></label>
          <select name="resource_id" id="resource_id" class="form-control">
            <?php foreach($this->uniqueResources as $resource):?>
              <option value="<?=$this->escapeHtmlAttr($resource['resource_id']) ?>" title="<?=$this->escapeHtmlAttr($resource['title']) ?>">
                <?=$this->escapeHtml($this->truncate($resource['title'], 80)) ?> (<?=$this->escapeHtml($resource['resource_id']) ?>)
              </option>
            <?php endforeach;?>
          </select>
          <input type="submit" name="deleteFilter" value="<?=$this->transEscAttr('delete_tags')?>" class="btn btn-primary"/>
        </div>
      <?php endif;?>
    </form>
  <?php endif;?>
</div>

<div class="<?=$this->layoutClass('sidebar')?>">
  <?=$this->render("admin/menu.phtml")?>
</div><|MERGE_RESOLUTION|>--- conflicted
+++ resolved
@@ -27,11 +27,7 @@
     <form class="form-tags-manage" action="<?= $this->url('admin/tags', ['action' => 'Delete'])?>" method="post">
       <input type="hidden" name="origin" value="manage" />
       <input type="hidden" name="type" value="<?=$this->escapeHtmlAttr($this->type) ?>" />
-<<<<<<< HEAD
-      <?php if("user" == $type):?>
-=======
       <?php if ("user" == $type):?>
->>>>>>> cb75b83f
         <div class="form-group">
           <label for="user_id" class="control-label"><?=$this->transEsc('Username')?></label>
           <select name="user_id" id="user_id" class="form-control">
