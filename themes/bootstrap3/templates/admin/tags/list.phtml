<?php
  // Set page title.
  $this->headTitle($this->translate('VuFind Administration - Tag Management'));
?>

<h2><?=$this->translate('Tag Management')?></h2>
<div class="<?=$this->layoutClass('mainbody')?>">
  <h3><?=$this->translate('List Tags')?></h3>

  <?=$this->render("admin/tags/menu.phtml", ['active' => 'list'])?>

  <?=$this->flashmessages()?>

  <form class="form-tags-list" action="<?= $this->url('admin/tags', ['action' => 'List'])?>" method="get">
    <h3><?=$this->translate('filter_tags')?></h3>
    <div class="tag-controls">
      <label for="user_id">
        <?=$this->translate('Username')?>
        <select name="user_id" id="user_id" class="form-control">
          <option value="ALL"><?=$this->translate('All')?></option>
          <?php foreach($this->uniqueUsers as $user):?>
<<<<<<< HEAD
            <option value="<?=$this->escapeHtmlAttr($user['user_id'])?>"<?php if (isset($this->params['user_id']) && $user['user_id'] == $this->params['user_id']): ?> selected="selected"<?php endif;?>>
=======
            <option value="<?=$this->escapeHtmlAttr($user['user_id'])?>"<?php if ($user['user_id'] == $this->params['user_id'] ?? null): ?> selected="selected"<?php endif;?>>
>>>>>>> cb75b83f
              <?=$this->escapeHtml($user['username']) ?>
            </option>
          <?php endforeach;?>
        </select>
      </label>
      <label for="tag_id">
        <?=$this->translate('Tag')?>
        <select name="tag_id" id="tag_id" class="form-control">
          <option value="ALL"><?=$this->translate('All')?></option>
          <?php foreach($this->uniqueTags as $tag):?>
<<<<<<< HEAD
          <option value="<?=$this->escapeHtmlAttr($tag['tag_id'])?>"<?php if (isset($this->params['tag_id']) && $tag['tag_id'] == $this->params['tag_id']): ?> selected="selected"<?php endif;?>>
=======
          <option value="<?=$this->escapeHtmlAttr($tag['tag_id'])?>"<?php if ($tag['tag_id'] == $this->params['tag_id'] ?? null): ?> selected="selected"<?php endif;?>>
>>>>>>> cb75b83f
              <?=$this->escapeHtml($tag['tag']) ?>
          </option>
          <?php endforeach;?>
        </select>
      </label>
      <label for="resource_id">
        <?=$this->translate('Title')?>
        <select name="resource_id" id="resource_id" class="form-control">
          <option value="ALL"><?=$this->translate('All')?></option>
          <?php foreach($this->uniqueResources as $resource):?>
<<<<<<< HEAD
          <option value="<?=$this->escapeHtmlAttr($resource['resource_id'])?>" title="<?=$this->escapeHtmlAttr($resource['title']) ?>"<?php if (isset($this->params['resource_id']) && $resource['resource_id'] == $this->params['resource_id']): ?> selected="selected"<?php endif;?>>
=======
          <option value="<?=$this->escapeHtmlAttr($resource['resource_id'])?>" title="<?=$this->escapeHtmlAttr($resource['title']) ?>"<?php if ($resource['resource_id'] == $this->params['resource_id'] ?? null): ?> selected="selected"<?php endif;?>>
>>>>>>> cb75b83f
              <?=$this->escapeHtml($this->truncate($resource['title'], 80)) ?> (<?=$this->escapeHtml($resource['resource_id']) ?>)
          </option>
          <?php endforeach;?>
        </select>
      </label>
      <label for="taglistsubmit">
        <input type="submit" id="taglistsubmit" value="<?=$this->transEscAttr('Filter')?>" class="btn btn-primary">
        <?php if ((null !== $this->params['user_id'] ?? null) || (null !== $this->params['tag_id'] ?? null) || (null !== $this->params['resource_id'] ?? null)):?>
          <a href="<?= $this->url('admin/tags', ['action' => 'List']); ?>"><?=$this->translate('clear_tag_filter')?></a>
        <?php endif;?>
      </label>
    </div>
  </form>

  <?php if (count($this->results) > 0):?>
    <form action="<?= $this->url('admin/tags', ['action' => 'Delete'])?>" method="post">
      <input type="hidden" name="user_id" value="<?=$this->escapeHtmlAttr($this->params['user_id'] ?? '') ?>" />
      <input type="hidden" name="tag_id" value="<?=$this->escapeHtmlAttr($this->params['tag_id'] ?? '') ?>" />
      <input type="hidden" name="resource_id" value="<?=$this->escapeHtmlAttr($this->params['resource_id'] ?? '') ?>" />
      <input type="hidden" name="origin" value="list" />

      <table class="table table-striped">
        <tr>
          <th><?=$this->translate('Tag')?></th>
          <th><?=$this->translate('Username')?></th>
          <th><?=$this->translate('Title')?></th>
        </tr>

        <?php foreach ($this->results as $tag): ?>
          <tr>
            <td>
              <label for="<?=$this->prefix?>checkbox_<?=$tag['id']?>">
                <input id="<?=$this->prefix?>checkbox_<?=$tag['id']?>" type="checkbox" name="ids[]" value="<?=$this->escapeHtmlAttr($tag['id'])?>" class="checkbox_ui"/>
                <input type="hidden" name="idsAll[]" value="<?=$this->escapeHtmlAttr($tag['id'])?>" />
                <?=$tag->tag?> (<?= $tag->tag_id?>)
              </label>
            </td>
            <td><?=$tag->username ?> (<?= $tag->user_id?>)</td>
            <td><?=$tag->title?> (<?= $tag->resource_id?>)</td>
          </tr>
        <?php endforeach;?>
      </table>

      <input type="submit" name="deleteSelected" value="<?=$this->transEscAttr('delete_selected')?>" class="btn btn-default">
      <input type="submit" name="deletePage" value="<?=$this->transEscAttr('delete_page')?>" class="btn btn-default">
      <input type="submit" name="deleteFilter" value="<?=$this->transEscAttr('delete_all')?>" class="btn btn-danger">

    </form>
    <?=$this->paginationControl($this->results, 'Sliding', 'Helpers/pagination.phtml', ['params' => $this->params])?>
  <?php else:?>
    <p><?=$this->translate('tag_filter_empty')?></p>
  <?php endif;?>
</div>

<div class="<?=$this->layoutClass('sidebar')?>">
  <?=$this->render("admin/menu.phtml")?>
</div><|MERGE_RESOLUTION|>--- conflicted
+++ resolved
@@ -19,11 +19,7 @@
         <select name="user_id" id="user_id" class="form-control">
           <option value="ALL"><?=$this->translate('All')?></option>
           <?php foreach($this->uniqueUsers as $user):?>
-<<<<<<< HEAD
-            <option value="<?=$this->escapeHtmlAttr($user['user_id'])?>"<?php if (isset($this->params['user_id']) && $user['user_id'] == $this->params['user_id']): ?> selected="selected"<?php endif;?>>
-=======
             <option value="<?=$this->escapeHtmlAttr($user['user_id'])?>"<?php if ($user['user_id'] == $this->params['user_id'] ?? null): ?> selected="selected"<?php endif;?>>
->>>>>>> cb75b83f
               <?=$this->escapeHtml($user['username']) ?>
             </option>
           <?php endforeach;?>
@@ -34,11 +30,7 @@
         <select name="tag_id" id="tag_id" class="form-control">
           <option value="ALL"><?=$this->translate('All')?></option>
           <?php foreach($this->uniqueTags as $tag):?>
-<<<<<<< HEAD
-          <option value="<?=$this->escapeHtmlAttr($tag['tag_id'])?>"<?php if (isset($this->params['tag_id']) && $tag['tag_id'] == $this->params['tag_id']): ?> selected="selected"<?php endif;?>>
-=======
           <option value="<?=$this->escapeHtmlAttr($tag['tag_id'])?>"<?php if ($tag['tag_id'] == $this->params['tag_id'] ?? null): ?> selected="selected"<?php endif;?>>
->>>>>>> cb75b83f
               <?=$this->escapeHtml($tag['tag']) ?>
           </option>
           <?php endforeach;?>
@@ -49,11 +41,7 @@
         <select name="resource_id" id="resource_id" class="form-control">
           <option value="ALL"><?=$this->translate('All')?></option>
           <?php foreach($this->uniqueResources as $resource):?>
-<<<<<<< HEAD
-          <option value="<?=$this->escapeHtmlAttr($resource['resource_id'])?>" title="<?=$this->escapeHtmlAttr($resource['title']) ?>"<?php if (isset($this->params['resource_id']) && $resource['resource_id'] == $this->params['resource_id']): ?> selected="selected"<?php endif;?>>
-=======
           <option value="<?=$this->escapeHtmlAttr($resource['resource_id'])?>" title="<?=$this->escapeHtmlAttr($resource['title']) ?>"<?php if ($resource['resource_id'] == $this->params['resource_id'] ?? null): ?> selected="selected"<?php endif;?>>
->>>>>>> cb75b83f
               <?=$this->escapeHtml($this->truncate($resource['title'], 80)) ?> (<?=$this->escapeHtml($resource['resource_id']) ?>)
           </option>
           <?php endforeach;?>
