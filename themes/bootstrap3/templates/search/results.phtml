<?
  // Set up page title:
  $lookfor = $this->results->getUrlQuery()->isQuerySuppressed() ? '' : $this->params->getDisplayQuery();
  if (isset($this->overrideTitle)) {
      $this->headTitle($this->overrideTitle);
  } else {
      $this->headTitle($this->translate('Search Results') . (empty($lookfor) ? '' : " - {$lookfor}"));
  }

  // Set up search box:
  $this->layout()->searchbox = $this->context($this)->renderInContext(
      'search/searchbox.phtml',
      array(
        'lookfor' => $lookfor,
        'searchIndex' => $this->params->getSearchHandler(),
        'searchType' => $this->params->getSearchType(),
        'searchId' => $this->results->getSearchId(),
        'searchClassId' => $this->params->getSearchClassId(),
        'checkboxFilters' => $this->params->getCheckboxFacets(),
        'filterList' => $this->params->getFilters(),
        'hasDefaultsApplied' => $this->params->hasDefaultsApplied(),
        'selectedShards' => $this->params->getSelectedShards()
      )
  );

  // Set up breadcrumbs:
  if (isset($this->overrideTitle)) {
    $this->layout()->breadcrumbs .= '<li class="active">' . $this->escapeHtml($this->overrideTitle) . '</li>';
  } else {
    $this->layout()->breadcrumbs .= '<li class="active">' . $this->transEsc('Search') . ': ' . $this->escapeHtml($lookfor) . '</li>';
  }

  // Enable cart if appropriate:
  $this->showCartControls = $this->params->getOptions()->supportsCart() && $this->cart()->isActive();
  // Enable bulk options if appropriate:
  $this->showBulkOptions = $this->params->getOptions()->supportsCart() && $this->showBulkOptions;

  // Load Javascript dependencies into header:
  $this->headScript()->appendFile("check_item_statuses.js");
  $this->headScript()->appendFile("check_save_statuses.js");
?>

<div class="row">
  <div class="<?=$this->layoutClass('mainbody')?>">
    <? if (($recordTotal = $this->results->getResultTotal()) > 0): // only display these at very top if we have results ?>
      <? foreach ($this->results->getRecommendations('top') as $current): ?>
        <?=$this->recommend($current)?>
      <? endforeach; ?>
    <? endif; ?>
    <?=$this->flashmessages()?>
    <div class="hidden-print search-controls row">
      <div class="col-sm-6">
        <? if ($recordTotal > 0): ?>
          <?=$this->transEsc("Showing")?>
          <strong><?=$this->localizedNumber($this->results->getStartRecord())?></strong> - <strong><?=$this->localizedNumber($this->results->getEndRecord())?></strong>
          <? if (!isset($this->skipTotalCount)): ?>
            <?=$this->transEsc('of')?> <strong><?=$this->localizedNumber($recordTotal)?></strong>
          <? endif; ?>
          <? if (isset($this->overrideSearchHeading)): ?>
            <?=$this->overrideSearchHeading?>
          <? elseif ($this->params->getSearchType() == 'basic'): ?>
            <?=$this->transEsc('for search')?>: <strong>'<?=$this->escapeHtml($lookfor)?>'</strong>,
          <? endif; ?>
          <? if ($qtime = $this->results->getQuerySpeed()): ?>
            <?=$this->transEsc('query time')?>: <?=$this->localizedNumber($qtime, 2).$this->transEsc('seconds_abbrev')?>
          <? endif; ?>
        <? else: ?>
          <h2><?=$this->transEsc('nohit_heading')?></h2>
        <? endif; ?>
      </div>

      <? if ($recordTotal > 0): ?>
        <div class="col-sm-6 text-right">
          <?=$this->render('search/controls/limit.phtml')?>
          <?=$this->render('search/controls/sort.phtml')?>
          <?=$this->render('search/controls/view.phtml')?>
        </div>
      <? endif; ?>
    </div>
    <? /* End Listing Options */ ?>

    <? if ($recordTotal < 1): ?>
      <p>
        <? if (isset($this->overrideEmptyMessage)): ?>
          <?=$this->overrideEmptyMessage?>
        <? else: ?>
          <?=$this->transEsc('nohit_prefix')?> - <strong><?=$this->escapeHtml($lookfor)?></strong> - <?=$this->transEsc('nohit_suffix')?>
        <? endif; ?>
      </p>
      <? if (isset($this->parseError)): ?>
        <p class="alert alert-danger"><?=$this->transEsc('nohit_parse_error')?></p>
      <? endif; ?>
      <? foreach (($top = $this->results->getRecommendations('top')) as $current): ?>
        <?=$this->recommend($current)?>
      <? endforeach; ?>
      <? foreach ($this->results->getRecommendations('noresults') as $current): ?>
        <? if (!in_array($current, $top)): ?>
          <?=$this->recommend($current)?>
        <? endif; ?>
      <? endforeach; ?>
    <? else: ?>
<<<<<<< HEAD
      <form class="form-inline" method="post" name="bulkActionForm" action="<?=$this->url('cart-bulk')?>" data-lightbox data-lightbox-onsubmit="bulkFormHandler">
=======
      <form class="form-inline" method="post" name="bulkActionForm" action="<?=$this->url('cart-searchresultsbulk')?>" data-lightbox data-lightbox-onsubmit="bulkFormHandler">
>>>>>>> fb9dfda7
        <?=$this->context($this)->renderInContext('search/bulk-action-buttons.phtml', array('idPrefix' => ''))?>
        <?=$this->render('search/list-' . $this->params->getView() . '.phtml')?>
        <?=$this->context($this)->renderInContext('search/bulk-action-buttons.phtml', array('idPrefix' => 'bottom_'))?>
        <?=$this->paginationControl($this->results->getPaginator(), 'Sliding', 'search/pagination.phtml', array('results' => $this->results, 'options' => isset($this->paginationOptions) ? $this->paginationOptions : []))?>
      </form>

      <div class="searchtools hidden-print">
        <strong><?=$this->transEsc('Search Tools')?>:</strong>
        <a href="<?=$this->results->getUrlQuery()->setViewParam('rss')?>"><i class="fa fa-bell"></i> <?=$this->transEsc('Get RSS Feed')?></a>
        &mdash;
        <a href="<?=$this->url('search-email')?>" class="mailSearch" data-lightbox id="mailSearch<?=$this->escapeHtmlAttr($this->results->getSearchId())?>" title="<?=$this->transEsc('Email this Search')?>">
          <i class="fa fa-envelope"></i> <?=$this->transEsc('Email this Search')?>
        </a>
        <? if ($this->accountCapabilities()->getSavedSearchSetting() === 'enabled'): ?>
          &mdash;
          <? if (is_numeric($this->results->getSearchId())): ?>
            <? if ($this->results->isSavedSearch()): ?>
              <a href="<?=$this->url('myresearch-savesearch')?>?delete=<?=urlencode($this->results->getSearchId())?>"><i class="fa fa-remove"></i> <?=$this->transEsc('save_search_remove')?></a>
            <? else: ?>
              <a href="<?=$this->url('myresearch-savesearch')?>?save=<?=urlencode($this->results->getSearchId())?>"><i class="fa fa-save"></i> <?=$this->transEsc('save_search')?></a>
            <? endif; ?>
          <? endif; ?>
        <? endif; ?>
      </div>
    <? endif; ?>
  </div>
  <? /* End Main Listing */ ?>

  <? /* Narrow Search Options */ ?>
  <div class="<?=$this->layoutClass('sidebar')?>">
    <? foreach ($this->results->getRecommendations('side') as $current): ?>
      <?=$this->recommend($current)?>
    <? endforeach; ?>
  </div>
  <? /* End Narrow Search Options */ ?>
</div><|MERGE_RESOLUTION|>--- conflicted
+++ resolved
@@ -99,11 +99,7 @@
         <? endif; ?>
       <? endforeach; ?>
     <? else: ?>
-<<<<<<< HEAD
-      <form class="form-inline" method="post" name="bulkActionForm" action="<?=$this->url('cart-bulk')?>" data-lightbox data-lightbox-onsubmit="bulkFormHandler">
-=======
       <form class="form-inline" method="post" name="bulkActionForm" action="<?=$this->url('cart-searchresultsbulk')?>" data-lightbox data-lightbox-onsubmit="bulkFormHandler">
->>>>>>> fb9dfda7
         <?=$this->context($this)->renderInContext('search/bulk-action-buttons.phtml', array('idPrefix' => ''))?>
         <?=$this->render('search/list-' . $this->params->getView() . '.phtml')?>
         <?=$this->context($this)->renderInContext('search/bulk-action-buttons.phtml', array('idPrefix' => 'bottom_'))?>
