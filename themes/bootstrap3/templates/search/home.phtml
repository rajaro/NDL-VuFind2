--- conflicted
+++ resolved
@@ -101,13 +101,8 @@
         </ul>
       </div>
     </div>
-<<<<<<< HEAD
     <? if (in_array($field, $this->hierarchicalFacets)): ?>
       </noscript>
     <? endif; ?>
-    <? endforeach; ?>
-</div>
-=======
   <? endforeach; ?>
->>>>>>> 8b8bbbac
 <? endif; ?>