--- conflicted
+++ resolved
@@ -10,11 +10,8 @@
   var _initialized = false;
   var _submodules = [];
   var _cspNonce = '';
-<<<<<<< HEAD
-=======
 
   var _icons = {};
->>>>>>> 89ea52d7
   var _translations = {};
 
   // Emit a custom event
@@ -172,21 +169,14 @@
     init: init,
     emit: emit,
     getCspNonce: getCspNonce,
-<<<<<<< HEAD
-=======
     icon: icon,
->>>>>>> 89ea52d7
     listen: listen,
     refreshPage: refreshPage,
     register: register,
     setCspNonce: setCspNonce,
-<<<<<<< HEAD
-    loadHtml: loadHtml,
-=======
     spinner: spinner,
     loadHtml: loadHtml,
     loading: loading,
->>>>>>> 89ea52d7
     translate: translate,
     updateCspNonce: updateCspNonce
   };
