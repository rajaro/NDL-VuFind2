/*global btoa, console, hexEncode, isPhoneNumberValid, Lightbox, rc4Encrypt, unescape, VuFind */

// IE 9< console polyfill
window.console = window.console || {log: function () {}};

var VuFind = (function() {
  var defaultSearchBackend = null;
  var path = null;
  var _translations = {};

  var addTranslations = function(s) {
    for (var i in s) {
      _translations[i] = s[i];
    }
  };
  var translate = function(op) {
    return _translations[op] || op;
  };

  //Reveal
  return {
    defaultSearchBackend: defaultSearchBackend,
    path: path,

    addTranslations: addTranslations,
    translate: translate
  };
})();

/* --- GLOBAL FUNCTIONS --- */
function htmlEncode(value) {
  if (value) {
    return jQuery('<div />').text(value).html();
  } else {
    return '';
  }
}
function extractClassParams(str) {
  str = $(str).attr('class');
  if (typeof str === "undefined") {
    return [];
  }
  var params = {};
  var classes = str.split(/\s+/);
  for(var i = 0; i < classes.length; i++) {
    if (classes[i].indexOf(':') > 0) {
      var pair = classes[i].split(':');
      params[pair[0]] = pair[1];
    }
  }
  return params;
}
// Turn GET string into array
function deparam(url) {
  if(!url.match(/\?|&/)) {
    return [];
  }
  var request = {};
  var pairs = url.substring(url.indexOf('?') + 1).split('&');
  for (var i = 0; i < pairs.length; i++) {
    var pair = pairs[i].split('=');
    var name = decodeURIComponent(pair[0].replace(/\+/g, ' '));
    if(name.length == 0) {
      continue;
    }
    if(name.substring(name.length-2) == '[]') {
      name = name.substring(0,name.length-2);
      if(!request[name]) {
        request[name] = [];
      }
      request[name].push(decodeURIComponent(pair[1].replace(/\+/g, ' ')));
    } else {
      request[name] = decodeURIComponent(pair[1].replace(/\+/g, ' '));
    }
  }
  return request;
}

// Sidebar
function moreFacets(id) {
  $('.'+id).removeClass('hidden');
  $('#more-'+id).addClass('hidden');
}
function lessFacets(id) {
  $('.'+id).addClass('hidden');
  $('#more-'+id).removeClass('hidden');
}

// Phone number validation
function phoneNumberFormHandler(numID, regionCode) {
  var phoneInput = document.getElementById(numID);
  var number = phoneInput.value;
  var valid = isPhoneNumberValid(number, regionCode);
  if(valid != true) {
    if(typeof valid === 'string') {
      valid = VuFind.translate(valid);
    } else {
      valid = VuFind.translate('libphonenumber_invalid');
    }
    $(phoneInput).siblings('.help-block.with-errors').html(valid);
    $(phoneInput).closest('.form-group').addClass('sms-error');
    return false;
  } else {
    $(phoneInput).closest('.form-group').removeClass('sms-error');
    $(phoneInput).siblings('.help-block.with-errors').html('');
    return true;
  }
}

// Lightbox
/*
 * This function adds jQuery events to elements in the lightbox
 *
 * This is a default open action, so it runs every time changeContent
 * is called and the 'shown' lightbox event is triggered
 */
function bulkActionSubmit($form) {
  var button = $form.find('[type="submit"][clicked=true]');
  var submit = button.attr('name');
  var checks = $form.find('input.checkbox-select-item:checked');
  if(checks.length == 0 && submit != 'empty') {
    Lightbox.displayError(VuFind.translate('bulk_noitems_advice'));
    return false;
  }
  if (submit == 'print') {
    //redirect page
    var url = VuFind.path + '/Records/Home?print=true';
    for(var i=0;i<checks.length;i++) {
      url += '&id[]='+checks[i].value;
    }
    document.location.href = url;
  } else {
    $('#modal .modal-title').html(button.attr('title'));
    Lightbox.titleSet = true;
    Lightbox.submit($form, Lightbox.changeContent);
  }
  return false;
}

function registerLightboxEvents() {
  var modal = $("#modal");
  // New list
  $('#make-list').click(function() {
    var get = deparam(this.href);
    get['id'] = 'NEW';
    return Lightbox.get('MyResearch', 'EditList', get);
  });
  // New account link handler
  $('.createAccountLink').click(function() {
    var get = deparam(this.href);
    return Lightbox.get('MyResearch', 'Account', get);
  });
  $('.back-to-login').click(function() {
    Lightbox.getByUrl(Lightbox.openingURL);
    return false;
  });
  // Select all checkboxes
  $(modal).find('.checkbox-select-all').change(function() {
    $(this).closest('.modal-body').find('.checkbox-select-item').prop('checked', this.checked);
  });
  $(modal).find('.checkbox-select-item').change(function() {
    $(this).closest('.modal-body').find('.checkbox-select-all').prop('checked', false);
  });
  // Highlight which submit button clicked
  $(modal).find("form [type=submit]").click(function() {
    // Abort requests triggered by the lightbox
    $('#modal .fa-spinner').remove();
    // Remove other clicks
    $(modal).find('[type="submit"][clicked=true]').attr('clicked', false);
    // Add useful information
    $(this).attr("clicked", "true");
    // Add prettiness
    if($(modal).find('.has-error,.sms-error').length == 0 && !$(this).hasClass('dropdown-toggle')) {
      $(this).after(' <i class="fa fa-spinner fa-spin"></i> ');
    }
  });
  /**
   * Hide the header in the lightbox content
   * if it matches the title bar of the lightbox
   */
  var header = $('#modal .modal-title').html();
  var contentHeader = $('#modal .modal-body h2');
  contentHeader.each(function(i,op) {
    if (op.innerHTML == header) {
      $(op).hide();
    }
  });
}

function refreshPageForLogin() {
  window.location.reload();
}

function newAccountHandler(html) {
  Lightbox.addCloseAction(refreshPageForLogin);
  var params = deparam(Lightbox.openingURL);
  if (params['subaction'] == 'UserLogin') {
    Lightbox.close();
  } else {
    Lightbox.getByUrl(Lightbox.openingURL);
    Lightbox.openingURL = false;
  }
  return false;
}

// This is a full handler for the login form
function ajaxLogin(form) {
  Lightbox.ajax({
    url: VuFind.path + '/AJAX/JSON?method=getSalt',
    dataType: 'json'
  })
  .done(function(response) {
    var salt = response.data;

    // extract form values
    var params = {};
    for (var i = 0; i < form.length; i++) {
      // special handling for password
      if (form.elements[i].name == 'password') {
        // base-64 encode the password (to allow support for Unicode)
        // and then encrypt the password with the salt
        var password = rc4Encrypt(
            salt, btoa(unescape(encodeURIComponent(form.elements[i].value)))
        );
        // hex encode the encrypted password
        params[form.elements[i].name] = hexEncode(password);
      } else {
        params[form.elements[i].name] = form.elements[i].value;
      }
    }

    // login via ajax
    Lightbox.ajax({
      type: 'POST',
      url: VuFind.path + '/AJAX/JSON?method=login',
      dataType: 'json',
      data: params
    })
    .done(function(response) {
      Lightbox.addCloseAction(refreshPageForLogin);
      // and we update the modal
      var params = deparam(Lightbox.lastURL);
      if (params['subaction'] == 'UserLogin') {
        Lightbox.close();
      } else {
        Lightbox.getByUrl(
          Lightbox.lastURL,
          Lightbox.lastPOST,
          Lightbox.changeContent
        );
      }
    });
  });
}

// Ready functions
function setupOffcanvas() {
  if($('.sidebar').length > 0) {
    $('[data-toggle="offcanvas"]').click(function () {
      $('body.offcanvas').toggleClass('active');
      var active = $('body.offcanvas').hasClass('active');
      var right = $('body.offcanvas').hasClass('offcanvas-right');
      if((active && !right) || (!active && right)) {
        $('.offcanvas-toggle .fa').removeClass('fa-chevron-right').addClass('fa-chevron-left');
      } else {
        $('.offcanvas-toggle .fa').removeClass('fa-chevron-left').addClass('fa-chevron-right');
      }
    });
    $('[data-toggle="offcanvas"]').click().click();
  } else {
    $('[data-toggle="offcanvas"]').addClass('hidden');
  }
}

function setupBacklinks() {
  // Highlight previous links, grey out following
  $('.backlink')
    .mouseover(function() {
      // Underline back
      var t = $(this);
      do {
        t.css({'text-decoration':'underline'});
        t = t.prev();
      } while(t.length > 0);
      // Mute ahead
      t = $(this).next();
      do {
        t.css({'color':'#999'});
        t = t.next();
      } while(t.length > 0);
    })
    .mouseout(function() {
      // Underline back
      var t = $(this);
      do {
        t.css({'text-decoration':'none'});
        t = t.prev();
      } while(t.length > 0);
      // Mute ahead
      t = $(this).next();
      do {
        t.css({'color':''});
        t = t.next();
      } while(t.length > 0);
    });
}

function setupAutocomplete() {
  // Search autocomplete
  $('.autocomplete').each(function(i, op) {
    $(op).autocomplete({
      maxResults: 10,
      loadingString: VuFind.translate('loading')+'...',
      handler: function(query, cb) {
        var searcher = extractClassParams(op);
        var hiddenFilters = [];
        $(op).closest('.searchForm').find('input[name="hiddenFilters[]"]').each(function() {
          hiddenFilters.push($(this).val());
        });
        $.fn.autocomplete.ajax({
          url: VuFind.path + '/AJAX/JSON',
          data: {
            q:query,
            method:'getACSuggestions',
            searcher:searcher['searcher'],
            type:searcher['type'] ? searcher['type'] : $(op).closest('.searchForm').find('.searchForm_type').val(),
            hiddenFilters:hiddenFilters
          },
          dataType:'json',
          success: function(json) {
            if (json.data.length > 0) {
              var datums = [];
              for (var i=0;i<json.data.length;i++) {
                datums.push(json.data[i]);
              }
              cb(datums);
            } else {
              cb([]);
            }
          }
        });
      }
    });
  });
  // Update autocomplete on type change
  $('.searchForm_type').change(function() {
    var $lookfor = $(this).closest('.searchForm').find('.searchForm_lookfor[name]');
    $lookfor.autocomplete('clear cache');
    $lookfor.focus();
  });
}

/**
 * Handle arrow keys to jump to next record
 * @returns {undefined}
 */
function keyboardShortcuts() {
    var $searchform = $('#searchForm_lookfor');
    if ($('.pager').length > 0) {
        $(window).keydown(function(e) {
          if (!$searchform.is(':focus')) {
            var $target = null;
            switch (e.keyCode) {
              case 37: // left arrow key
                $target = $('.pager').find('a.previous');
                if ($target.length > 0) {
                    $target[0].click();
                    return;
                }
                break;
              case 38: // up arrow key
                if (e.ctrlKey) {
                    $target = $('.pager').find('a.backtosearch');
                    if ($target.length > 0) {
                        $target[0].click();
                        return;
                    }
                }
                break;
              case 39: //right arrow key
                $target = $('.pager').find('a.next');
                if ($target.length > 0) {
                    $target[0].click();
                    return;
                }
                break;
              case 40: // down arrow key
                break;
            }
          }
        });
    }
}

<<<<<<< HEAD
// This can be called with a container e.g. when combined results fetched with AJAX 
=======
// This can be called with a container e.g. when combined results fetched with AJAX
>>>>>>> c7a86017
// are loaded
function setupSaveRecordLinks(container)
{
  if (typeof(container) == 'undefined') {
    container = $('body');
  }
<<<<<<< HEAD
    
=======

>>>>>>> c7a86017
   // Save record links
  container.find('.result .save-record').click(function() {
    var parts = this.href.split('/');
    return Lightbox.get(parts[parts.length-3],'Save',{id:$(this).attr('data-id')});
  });
}

$(document).ready(function() {
  // Setup search autocomplete
  setupAutocomplete();
  // Setup highlighting of backlinks
  setupBacklinks();
  // Off canvas
  setupOffcanvas();
  // Keyboard shortcuts in detail view
  keyboardShortcuts();
  // Save record links
  setupSaveRecordLinks();
<<<<<<< HEAD
  
=======

>>>>>>> c7a86017
  // support "jump menu" dropdown boxes
  $('select.jumpMenu').change(function(){ $(this).parent('form').submit(); });

  // Checkbox select all
  $('.checkbox-select-all').change(function() {
    $(this).closest('form').find('.checkbox-select-item').prop('checked', this.checked);
  });
  $('.checkbox-select-item').change(function() {
    $(this).closest('form').find('.checkbox-select-all').prop('checked', false);
  });

  // handle QR code links
  $('a.qrcodeLink').click(function() {
    if ($(this).hasClass("active")) {
      $(this).html(VuFind.translate('qrcode_show')).removeClass("active");
    } else {
      $(this).html(VuFind.translate('qrcode_hide')).addClass("active");
    }

    var holder = $(this).next('.qrcode');
    if (holder.find('img').length == 0) {
      // We need to insert the QRCode image
      var template = holder.find('.qrCodeImgTag').html();
      holder.html(template);
    }
    holder.toggleClass('hidden');
    return false;
  });

  // Print
  var url = window.location.href;
  if(url.indexOf('?' + 'print' + '=') != -1  || url.indexOf('&' + 'print' + '=') != -1) {
    $("link[media='print']").attr("media", "all");
    $(document).ajaxStop(function() {
      window.print();
    });
    // Make an ajax call to ensure that ajaxStop is triggered
    $.getJSON(VuFind.path + '/AJAX/JSON', {method: 'keepAlive'});
  }

  // Advanced facets
  $('.facetOR').click(function() {
    $(this).closest('.collapse').html('<div class="list-group-item">'+VuFind.translate('loading')+'...</div>');
    window.location.assign($(this).attr('href'));
  });

  $('[name=bulkActionForm]').submit(function() {
    return bulkActionSubmit($(this));
  });
  $('[name=bulkActionForm]').find("[type=submit]").click(function() {
    // Abort requests triggered by the lightbox
    $('#modal .fa-spinner').remove();
    // Remove other clicks
    $(this).closest('form').find('[type="submit"][clicked=true]').attr('clicked', false);
    // Add useful information
    $(this).attr("clicked", "true");
  });
});<|MERGE_RESOLUTION|>--- conflicted
+++ resolved
@@ -392,22 +392,14 @@
     }
 }
 
-<<<<<<< HEAD
-// This can be called with a container e.g. when combined results fetched with AJAX 
-=======
 // This can be called with a container e.g. when combined results fetched with AJAX
->>>>>>> c7a86017
 // are loaded
 function setupSaveRecordLinks(container)
 {
   if (typeof(container) == 'undefined') {
     container = $('body');
   }
-<<<<<<< HEAD
-    
-=======
-
->>>>>>> c7a86017
+
    // Save record links
   container.find('.result .save-record').click(function() {
     var parts = this.href.split('/');
@@ -426,11 +418,7 @@
   keyboardShortcuts();
   // Save record links
   setupSaveRecordLinks();
-<<<<<<< HEAD
-  
-=======
-
->>>>>>> c7a86017
+
   // support "jump menu" dropdown boxes
   $('select.jumpMenu').change(function(){ $(this).parent('form').submit(); });
 
