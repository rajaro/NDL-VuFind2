/*global extractClassParams, VuFind */

function loadResolverLinks($target, openUrl, searchClassId) {
  $target.addClass('ajax_availability');
  var url = VuFind.path + '/AJAX/JSON?' + $.param({method:'getResolverLinks',openurl:openUrl,searchClassId:searchClassId});
  $.ajax({
    dataType: 'json',
    url: url
  })
  .done(function(response) {
    $target.removeClass('ajax_availability').empty().append(response.data);
  })
  .fail(function(response, textStatus) {
    $target.removeClass('ajax_availability').addClass('text-danger').empty();
    if (textStatus == 'abort' || typeof response.responseJSON === 'undefined') { return; }
    $target.append(response.responseJSON.data);
  });
}

function embedOpenUrlLinks(element) {
  // Extract the OpenURL associated with the clicked element:
  var openUrl = element.children('span.openUrl:first').attr('title');

  // Hide the controls now that something has been clicked:
  var controls = element.parents('.openUrlControls');
  controls.removeClass('openUrlEmbed').addClass('hidden');

  // Locate the target area for displaying the results:
  var target = controls.next('div.resolver');

  // If the target is already visible, a previous click has populated it;
  // don't waste time doing redundant work.
  if (target.hasClass('hidden')) {
    loadResolverLinks(target.removeClass('hidden'), openUrl, element.data('search-class-id'));
  }
}

<<<<<<< HEAD
// This can be called with a container e.g. when combined results fetched with AJAX 
// are loaded
function setupEmbeddedOpenUrlLinks(container)
=======
// Assign actions to the OpenURL links. This can be called with a container e.g. when 
// combined results fetched with AJAX are loaded.
function setupOpenUrlLinks(container)
>>>>>>> c7a86017
{
  if (typeof(container) == 'undefined') {
    container = $('body');
  }
<<<<<<< HEAD
  // assign action to the openUrlEmbed link class
  container.find('.openUrlEmbed a').click(function() {
    embedOpenUrlLinks($(this));
    return false;
  });

  container.find('.openUrlEmbed.openUrlEmbedAutoLoad a').trigger('click');
}

$(document).ready(function() {
  // assign action to the openUrlWindow link class
  $('a.openUrlWindow').click(function(){
=======
  
   // assign action to the openUrlWindow link class
  container.find('a.openUrlWindow').click(function() {
>>>>>>> c7a86017
    var params = extractClassParams(this);
    var settings = params.window_settings;
    window.open($(this).attr('href'), 'openurl', settings);
    return false;
  });
<<<<<<< HEAD
  
  setupEmbeddedOpenUrlLinks();
=======
 
  // assign action to the openUrlEmbed link class
  container.find('.openUrlEmbed a').click(function() {
    embedOpenUrlLinks($(this));
    return false;
  });

  container.find('.openUrlEmbed.openUrlEmbedAutoLoad a').trigger('click');
}

$(document).ready(function() {
  setupOpenUrlLinks();
>>>>>>> c7a86017
});
<|MERGE_RESOLUTION|>--- conflicted
+++ resolved
@@ -35,46 +35,21 @@
   }
 }
 
-<<<<<<< HEAD
-// This can be called with a container e.g. when combined results fetched with AJAX 
-// are loaded
-function setupEmbeddedOpenUrlLinks(container)
-=======
 // Assign actions to the OpenURL links. This can be called with a container e.g. when 
 // combined results fetched with AJAX are loaded.
 function setupOpenUrlLinks(container)
->>>>>>> c7a86017
 {
   if (typeof(container) == 'undefined') {
     container = $('body');
   }
-<<<<<<< HEAD
-  // assign action to the openUrlEmbed link class
-  container.find('.openUrlEmbed a').click(function() {
-    embedOpenUrlLinks($(this));
-    return false;
-  });
-
-  container.find('.openUrlEmbed.openUrlEmbedAutoLoad a').trigger('click');
-}
-
-$(document).ready(function() {
-  // assign action to the openUrlWindow link class
-  $('a.openUrlWindow').click(function(){
-=======
   
    // assign action to the openUrlWindow link class
   container.find('a.openUrlWindow').click(function() {
->>>>>>> c7a86017
     var params = extractClassParams(this);
     var settings = params.window_settings;
     window.open($(this).attr('href'), 'openurl', settings);
     return false;
   });
-<<<<<<< HEAD
-  
-  setupEmbeddedOpenUrlLinks();
-=======
  
   // assign action to the openUrlEmbed link class
   container.find('.openUrlEmbed a').click(function() {
@@ -87,5 +62,4 @@
 
 $(document).ready(function() {
   setupOpenUrlLinks();
->>>>>>> c7a86017
 });
