--- conflicted
+++ resolved
@@ -113,11 +113,7 @@
       refreshCommentList($tab, id, recordSource);
       $(form).find('textarea[name="comment"]').val('');
       $(form).find('input[type="submit"]').button('loading');
-<<<<<<< HEAD
-      if (grecaptcha) {
-=======
       if (typeof grecaptcha !== 'undefined') {
->>>>>>> 5a0e9d7d
         grecaptcha.reset($(form).find('.g-recaptcha').data('captchaId'));
       }
     })
