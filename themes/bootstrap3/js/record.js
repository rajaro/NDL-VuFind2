--- conflicted
+++ resolved
@@ -1,6 +1,5 @@
 /*global checkSaveStatuses, deparam, extractClassParams, htmlEncode, Lightbox, VUFIND.getPath(), syn_get_widget, userIsLoggedIn, VUFIND */
 
-<<<<<<< HEAD
 /**
  * Functions and event handlers specific to record pages.
  */
@@ -109,16 +108,40 @@
   $('.delete').click(function(){deleteRecordComment(this, $('.hiddenId').val(), $('.hiddenSource').val(), this.id.substr(13));return false;});
 }
 
-function registerTabEvents() {
-  // register the record comment form to be submitted via AJAX
-  registerAjaxCommentRecord();
-
-  setUpCheckRequest();
-
+function registerRecordEvents(parent, id) {
+  if(typeof parent === "undefined") {
+    parent = document;
+    id = $(this).closest('.record').find('.hiddenId').val();
+  }
+  // Cite lightbox
+  $(parent).find('.cite-record').unbind('click').click(function() {
+    var params = extractClassParams(this);
+    return Lightbox.get(params['controller'], 'Cite', {id: id});
+  });
+  // Mail lightbox
+  $(parent).find('.mail-record').unbind('click').click(function() {
+    var params = extractClassParams(this);
+    return Lightbox.get(params['controller'], 'Email', {id: id});
+  });
+  // Save lightbox
+  $(parent).find('.save-record').unbind('click').click(function() {
+    var params = extractClassParams(this);
+    return Lightbox.get(params['controller'], 'Save', {id: id});
+  });
+  // SMS lightbox
+  $(parent).find('.sms-record').unbind('click').click(function() {
+    var params = extractClassParams(this);
+    return Lightbox.get(params['controller'], 'SMS', {id: id});
+  });
+  // Tag lightbox
+  $(parent).find('.tagRecord').unbind('click').click(function() {
+    var parts = this.href.split('/');
+    return Lightbox.get(parts[parts.length-3], 'AddTag', {id: id});
+  });
   // Place a Hold
   // Place a Storage Hold
   // Place an ILL Request
-  $('.placehold,.placeStorageRetrievalRequest,.placeILLRequest').click(function() {
+  $(parent).find('.placehold,.placeStorageRetrievalRequest,.placeILLRequest').unbind('click').click(function() {
     var parts = $(this).attr('href').split('?');
     parts = parts[0].split('/');
     var params = deparam($(this).attr('href'));
@@ -128,10 +151,20 @@
       Lightbox.checkForError(html, Lightbox.changeContent);
     });
   });
-}
-
-=======
->>>>>>> c49a0c6b
+
+  $(parent).find('form.comment input[type=submit]').unbind('click').click(function() {
+    if($.trim($(this).siblings('textarea').val()) == '') {
+      Lightbox.displayError(vufindString['add_comment_fail_blank']);
+    } else {
+      registerAjaxCommentRecord(parent);
+    }
+    return false;
+  });
+
+  refreshCommentList(id, $(parent).find('.hiddenSource').val(), parent);
+  setUpCheckRequest();
+}
+
 function ajaxLoadTab(tabid) {
   var id = $('.hiddenId')[0].value;
   // Try to parse out the controller portion of the URL. If this fails, or if
@@ -149,7 +182,7 @@
       $('#record-tabs .tab-pane.active').removeClass('active');
       $('#'+tabid+'-tab').html(data).addClass('active');
       $('#'+tabid).tab('show');
-      registerTabEvents();
+      registerRecordEvents();
       if(typeof syn_get_widget === "function") {
         syn_get_widget();
       }
@@ -158,7 +191,6 @@
   return false;
 }
 
-<<<<<<< HEAD
 function refreshTagList(loggedin) {
   loggedin = !!loggedin || userIsLoggedIn;
   var recordId = $('#record_id').val();
@@ -203,11 +235,9 @@
   });
 }
 
-=======
->>>>>>> c49a0c6b
 $(document).ready(function(){
   var id = $('.hiddenId')[0].value;
-  registerTabEvents();
+  registerRecordEvents(document, id);
   refreshCommentList(id, $('.hiddenSource').val());
 
   $('ul.recordTabs a').click(function (e) {
@@ -229,7 +259,6 @@
   });
 
   /* --- LIGHTBOX --- */
-  registerLightboxRecordActions(document, id);
   // Form handlers
   Lightbox.addFormCallback('emailRecord', function(){
     Lightbox.confirm(VUFIND.translate('bulk_email_success'));
