--- conflicted
+++ resolved
@@ -29,15 +29,12 @@
     if (triggerInputEvent) {
       _textInput.dispatchEvent(new Event('input'));
     }
-<<<<<<< HEAD
-=======
     if ( typeof _keyboard !== 'undefined' && triggerInputEvent) {
       let caretPos = _keyboard.getCaretPosition();
       if (caretPos) {
         _textInput.setSelectionRange(caretPos, caretPos);
       }
     }
->>>>>>> 275a68e2
   }
 
   function _showKeyboard() {
