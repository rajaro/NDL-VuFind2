<?php

$link360 = $driver->getLink();
$openURL = $driver->getOpenURL();
$linkSFX = $this->openUrl($openURL);
$linkSFX_param = 'title = "' . $this->transEsc('articles.linkSFX') . '" target="_blank"';
$linkSFX = str_replace("<a ", "<a $linkSFX_param ", $linkSFX);

?>



<<<<<<< HEAD
    <a title="<?= $this->transEsc('articles.link360') ?>" id="getit" class="linkbutton primary icon_link_primary btn btn-primary"
=======
    <a title="<?= $this->transEsc('articles.link360') ?>" class="linkbutton primary icon_link_primary hidden-print"
>>>>>>> f9d1d2a6
   target="_blank" href="<?= $link360 ?>">
      <i class="fa fa-share"></i>
      <span class="hidden-xs hidden-sm">get&#160;it</span>
   </a></br>

    <?= $linkSFX ?>
<|MERGE_RESOLUTION|>--- conflicted
+++ resolved
@@ -10,11 +10,7 @@
 
 
 
-<<<<<<< HEAD
-    <a title="<?= $this->transEsc('articles.link360') ?>" id="getit" class="linkbutton primary icon_link_primary btn btn-primary"
-=======
-    <a title="<?= $this->transEsc('articles.link360') ?>" class="linkbutton primary icon_link_primary hidden-print"
->>>>>>> f9d1d2a6
+    <a title="<?= $this->transEsc('articles.link360') ?>" id="getit" class="linkbutton primary icon_link_primary btn btn-primary hidden-print"
    target="_blank" href="<?= $link360 ?>">
       <i class="fa fa-share"></i>
       <span class="hidden-xs hidden-sm">get&#160;it</span>
