--- conflicted
+++ resolved
@@ -2,7 +2,6 @@
 return array(
   'extends' => 'bootstrap3',
 
-<<<<<<< HEAD
     'css' => array(
         'sbvfrd_print.css:print'
     ),
@@ -11,15 +10,9 @@
         'active' => false,
         'compiled.less'
     ),
-=======
-  'less'    => array(
-    'active' => false,
-    'compiled.less'
-  ),
 
   'js'      => array(
     'jquery/ui/jquery-ui.min.js',
->>>>>>> 2315ed88
 
     'lib/jstorage.min.js', //used for favorites - there is still some amount of JS code inline of the page -> Todo: Refactoring in upcoming Sprints
     //wird in swissbib/AdvancedSearch.js verwendet
