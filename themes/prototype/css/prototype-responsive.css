@media screen and (max-width: 767px) {

	.main {
		margin: 0;
		width: 100%;
	}

	.mainbody {
		margin: 0 -40px;
	}

	.jumbotron {
		padding: 3% 0;
	}

	.searchbox .btn,
	.jumbotron .btn {
		width: 45%;
		height: auto;
		margin: 5px auto;
		padding: 2% 5%;

		background-color: #fff;
		color: #50bf9e;
	}

	.searchbox .btn:hover,
	.jumbotron .btn:hover {
		background-color: #50bf9e;
		color: #fff;
	}

	.row {
		margin: 0;
		width: 100%;
	}

	footer {
		background-color: #252932;
		color: #cccecd;
	}

	footer .row,
	footer ul {
		margin: 0;
		padding: 0;
		width: 100%;
	}

	footer .row>div {
		margin: 0;
		padding: 0;
		width: 100%;
	}

	footer a {
		color: #cccecd;
		font-size: 1.1em;
	}

	footer a:hover {
		color: #cccecd;
		text-decoration: none;
	}

	footer p {
		font-size: 1.2em;
		padding: 10px 15px;
	}

	footer li {
		list-style: none;
		padding: 5px 15px;
		width: 100%;
	}
<<<<<<< HEAD
=======

	footer li:hover {
		background-color: #50bf9e;
	}

	.sidebar {
		right: -80%;
		width: 80%;
		position: absolute;
		top: 0;
		height: 100%;
		background-color: #F7F7F7;
		padding: 0px;
	}

	.container.offcanvas-active {
		right: 80%;
	}

	.container {
		position: relative;
		right: 0;
		-webkit-transition: right .3s ease-in;
		-most-transition: right .3s ease-in;
		transition: right .3s ease-in;
	}

>>>>>>> 2b2b6ecb
}<|MERGE_RESOLUTION|>--- conflicted
+++ resolved
@@ -73,8 +73,6 @@
 		padding: 5px 15px;
 		width: 100%;
 	}
-<<<<<<< HEAD
-=======
 
 	footer li:hover {
 		background-color: #50bf9e;
@@ -101,6 +99,4 @@
 		-most-transition: right .3s ease-in;
 		transition: right .3s ease-in;
 	}
-
->>>>>>> 2b2b6ecb
 }