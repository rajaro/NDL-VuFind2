--- conflicted
+++ resolved
@@ -6,11 +6,7 @@
     <li>
       <? if (isset($item['date'])): ?><span class="date"><?= $item['date']; ?></span> <? endif; ?>
       <? if (!isset($this->linkText) && isset($item['link'])):?>
-<<<<<<< HEAD
-      <a<?= $this->linkTarget ? ' target="' . $this->escapeHtmlAttr($this->linkTarget) . '"' : '' ?> href="<?= $this->escapeHtmlAttr($item['link']) . ($this->feedUrl ? '?feedUrl=' . $this->escapeHtml($this->feedUrl) : '')?>"<?=$item['modal'] ? ' data-lightbox="" data-lightbox-title="' . $this->escapeHtmlAttr($item['title']) . '"' : ''?> data-feed="<?=$this->escapeHtmlAttr($this->feedUrl)?>"><? endif; ?>
-=======
       <a<?= $this->linkTarget ? ' target="' . $this->escapeHtmlAttr($this->linkTarget) . '"' : '' ?> href="<?= $this->escapeHtmlAttr($item['link']) . ($this->feedUrl ? '?feedUrl=' . $this->escapeHtmlAttr(urlencode($this->feedUrl)) : '')?>"<?=$item['modal'] ? ' data-lightbox="" data-lightbox-title="' . $this->escapeHtmlAttr($item['title']) . '"' : ''?> data-feed="<?=$this->escapeHtmlAttr($this->feedUrl)?>"><? endif; ?>
->>>>>>> c937cdae
         <? if (isset($item['image']) && isset($item['image']['url'])): ?>
         <img src="<?= $item['image']['url']; ?>" />
         <? endif; ?>
