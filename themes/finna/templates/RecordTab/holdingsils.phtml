<!-- START of: finna - RecordTab/holdingsils.phtml -->
<?
    // Set up convenience variables:
    $account = $this->auth()->getManager();
    $user = $account->isLoggedIn();
    $holdings = $this->driver->getRealTimeHoldings();
    $openUrl = $this->openUrl($this->driver, 'holdings');
    $openUrlActive = $openUrl->isActive();
    // Account for replace_other_urls setting
    $urls = $this->record($this->driver)->getLinkDetails($openUrlActive);
    $offlineMode = $this->ils()->getOfflineMode();
    $holdsAllowed = $this->driver->tryMethod('getHoldsAllowed');

    $illRequestLink = false;
    $holdLinks = $holdLinksBranch = false;

    $location = reset($holdings);
    $item = $location['items'][0];
    $journal = isset($item['journalInfo']);

    $last = array_pop($holdings);
    if (isset($last['items']) && is_array($last['items'])) {
        $summary = $last['items'][0];
        if (!isset($summary['total'])) {
           $summary = null;
        }
    }
    if (!$summary) {
       $holdings[] = $last;
       $summary = null;
    }

    $showSummary = !$journal && $this->holdingsSettings()->showRecordPageSummary();
    if ($summary && $showSummary) {
      $itemsTotal
        = isset($summary['total']) ? $summary['total'] : null;
      $reservationsTotal
        = isset($summary['reservations']) ? $summary['reservations'] : null;
    }

    foreach ($holdings as $holding) {
       foreach ($holding['items'] as $row) {
          if (isset($row['ILLRequestLink']) && $row['ILLRequestLink']) {
             $illRequestLink = $row['ILLRequestLink'];
          }
          if (isset($row['link']) && $row['link']) {
             $holdLinks = true;
             if (!$journal || !empty($row['item_id'])) {
                $holdLinksLocation[$row['location']] = $row['link'];
             }
          }
       }
    }
    $ilsLoginAvailable = $this->ils()->loginAvailable();
?>

<? if ($offlineMode == "ils-offline"): ?>
  <div class="alert alert-warning">
    <h2><?=$this->transEsc('ils_offline_title')?></h2>
    <p><strong><?=$this->transEsc('ils_offline_status')?></strong></p>
    <p><?=$this->transEsc('ils_offline_holdings_message')?></p>
    <? $supportEmail = $this->escapeHtmlAttr($this->systemEmail()); ?>
    <p><a href="mailto:<?=$supportEmail?>"><?=$supportEmail?></a></p>
  </div>
<? endif; ?>
<? if ($holdsAllowed && (($this->ils()->getHoldsMode() == 'driver' && !empty($holdings)) || $this->ils()->getTitleHoldsMode() == 'driver')): ?>
  <? if ($account->loginEnabled() && $offlineMode != 'ils-offline' && $ilsLoginAvailable): ?>
    <? if (!$user): ?>
      <div class="pull-right">
        <a href="?login=true&amp;catalogLogin=true" class="btn btn-primary modal-link login-link" title="<?=$this->transEsc("Login")?>"><i class="fa fa-sign-in"></i> <?=$this->transEsc("Login")?></a> <?=$this->transEsc("hold_login")?>
      </div>
      <div class="clearfix"></div>
    <? elseif (!$user->cat_username): ?>
      <div class="alert alert-info">
        <?=$this->translate("hold_profile_html", array('%%url%%' => $this->currentPath() . '?catalogLogin=true'))?>
      </div>
    <? endif; ?>
  <? endif; ?>
<? endif; ?>

<? if (!empty($urls) || $openUrlActive): ?>
  <h3><?=$this->transEsc("Internet")?></h3>
  <? if (!empty($urls)): ?>
    <? foreach ($urls as $current): ?>
      <a href="<?=$this->escapeHtmlAttr($this->proxyUrl($current['url']))?>"><?=$this->escapeHtml($current['desc'])?></a><br/>
    <? endforeach; ?>
  <? endif; ?>
  <? if ($openUrlActive): ?><?=$openUrl->renderTemplate()?><? endif; ?>
<? endif; ?>
<? if ($holdsAllowed): ?>
  <div class="place-hold-wrapper text-right hidden-print">
  <?=$this->context($this)->renderInContext('librarycards/selectcard.phtml', array('user' => $this->auth()->isLoggedIn(), 'label' => 'Library Card')); ?>
  <? if ($illRequestLink): ?>
    <a class="expandedCheckILLRequest modal-link placeILLRequest btn btn-primary" href="<?=$this->recordLink()->getRequestUrl($illRequestLink)?>"  title="<?=$this->transEsc("ill_request_check_text")?>"><?=$this->transEsc("ill_request_check_text")?></a>
  <? endif; ?>
  <? $holdingTitleHold = $this->driver->tryMethod('getRealTimeTitleHold'); if (!empty($holdingTitleHold)): ?>
    <a class="placehold modal-link btn btn-primary hidden-print" title="<?=$this->transEsc('request_place_text')?>" href="<?=$this->recordLink()->getRequestUrl($holdingTitleHold)?>"> <?=$this->transEsc('title_hold_place')?></a>
  <? elseif ($user): ?>
    <? $patron = $ilsLoginAvailable && $user->cat_username ? $this->ils()->patronLogin($user->cat_username, $user->getCatPassword()) : null; if ($patron): ?>
      <? if ($profile = $this->ils()->getMyProfile($patron)): ?>
        <? if (!empty($profile['blocks'])): ?>
          <?=$this->transEsc('hold_error_blocked'); ?>
        <? elseif (!$illRequestLink && !$holdLinks): ?>
          <?=$this->transEsc('title_cant_place_hold'); ?>
        <? endif; ?>
      <? endif; ?>
    <? endif; ?>
  <? endif; ?>
  </div>
<? endif; ?>

<table class="table record-holdings-table">
  <tr>
    <th <? if (!empty($holdings)): ?> colspan="3" <? endif; ?> class="headers">
      <? $currentSource = $this->driver->tryMethod('getDataSource'); ?>
      <? $mergedData = $this->driver->tryMethod('getMergedRecordData'); ?>
      <div class="dedup-information">
        <span class="holdings-title"><?=$this->transEsc("source_$currentSource", null, $currentSource) ?></span>
        <? if ($mergedData && count($mergedData['records']) > 1): ?>
          <select class="dedup-select form-control jumpMenuUrl hidden-print" role="listbox" aria-haspopup="true">
            <option value="#" role="option" selected="selected"><?=$this->transEsc('Other Libraries'); ?></option>
            <? foreach ($mergedData['records'] as $current): ?>
              <? // We should use RecordLink() helper below to create the record URL, but this is much faster. We can get away with it here, but this is not generally acceptable. ?>
              <? if ($currentSource != $current['source']): ?>
                <option value="<?=$this->escapeHtmlAttr($this->url('record') . urlencode($current['id'])) ?>" role="option"><?=$this->transEsc("source_{$current['source']}", null, $current['source']) ?></option>
              <? endif; ?>
            <? endforeach; ?>
          </select>
        <? endif; ?>
        </div>
      </th>
    <? if (!empty($holdings)): ?>
      <? // N.B. The division to 3 + 2 cols is required for the table to be valid HTML ?>
      <th class="headers">
        <? if ($showSummary): ?>
          <? if ($reservationsTotal): ?>
            <span class="reservations"><?=sprintf('%s: %d', $this->transEsc('Requests'), $reservationsTotal);?></span>
          <? endif; ?>
          <? if ($itemsTotal): ?>
            <span class="total"><?=sprintf('%s: %d', ucfirst($this->transEsc('axiell_items')), $itemsTotal);?></span>
          <? endif; ?>
        <? endif; ?>
      </th>
      <th class="headers">
        <?=$this->transEsc("shelf_location"); ?>
      </th>
      <? if ($journal): ?><th class="headers"></th><? endif ?>
    <? endif; ?>
  </tr>
<? $holdingsGroup = 0; ?>
<? foreach ($holdings as $holding): ?>
  <?
    ++$holdingsGroup;

    $available = 0;
    $firstDueDate = '';
    $firstDueStr = '';
    $statuses = [];
    foreach ($holding['items'] as $row) {
      if ($row['availability']) {
        ++$available;
      }
      if ($row['duedate']) {
        $date = strtotime($row['duedate']);
        if (!$firstDueDate || $date < $firstDueDate) {
          $firstDueDate = $date;
          $firstDueStr = $row['duedate'];
        }
      }
      $statuses[$this->translate('status_' . $row['status'], null, $row['status'])] = 1;
    }
    if ($available) {
      $holdingSummary = '<span class="text-success"><i class="fa fa-ok"></i> ' . $this->transEsc('available_count', ['%%count%%' => $available]) . '</span>';
    } else if ($firstDueStr) {
      $holdingSummary = '<span class="text-danger"><i class="fa fa-remove"></i> ' . $this->transEsc('closest_due_date', ['%%date%%' => $firstDueStr]) . '</span>';
    } else if ($statuses) {
<<<<<<< HEAD
      $statusesTranslated = [];
      foreach (array_flip($statuses) as $status) {
        $statusesTranslated[] = $this->transEsc('status_' . $status);
      }
      $holdingSummary = '<span class="text-danger"> ' . implode(' ', $statusesTranslated) . '</span>';
=======
      $holdingSummary = '<span class="text-danger"> ' . $this->escapeHtml(implode(' ', array_flip($statuses))) . '</span>';
>>>>>>> e2e7be95
    } else {
      $holdingSummary = '<span class="text-success"><i class="fa fa-ok"></i> ' . $this->transEsc('Available') . '</span>';
    }

    // N.B. $holdingsDetails also affects request checks in finna-record
    switch ($this->holdingsSettings()->getDetailsMode())
    {
    case 'collapse':
        $holdingsDetails = 'collapsed';
        break;
    case 'expand-all':
        $holdingsDetails = 'expanded';
        break;
    default:
        $holdingsDetails = $holdingsGroup == 1 ? 'expanded' : 'collapsed';
        break;
    }
  ?>
  <? $callNos = $this->tab->getUniqueCallNumbers($holding['items']); if (!empty($callNos)): ?>
  <tr class="holdings-container-heading">
    <th colspan="2" class="location">
      <i class="fa fa-arrow-<?=$holdingsDetails == 'collapsed' ? 'right' : 'down'?>"></i> <?=$this->transEsc('location_' . $holding['location'], array(), $holding['location'])?>
    </th>
    <th colspan="2" class="holdings-details"><?=$holdingSummary ?></th>
    <th class="location-link">
      <? foreach ($callNos as $callNo): ?>
        <?=$this->escapeHtml($callNo)?><br />
      <? endforeach; ?>
    </th>
    <? if ($journal): ?>
    <th>
      <? if ($holdsAllowed && isset($holdLinksLocation[$holding['location']])): ?>
      <a class="expandedCheckRequest inlineblock modal-link placehold btn btn-primary hidden-print" href="<?=$this->recordLink()->getRequestUrl($holdLinksLocation[$holding['location']])?>" title="<?=$this->transEsc("request_place_text")?>"><?=$this->transEsc("request_place_text")?></a>
      <? else: ?>
      &nbsp;
      <? endif ?>
    </th>
    <? endif; ?>
  </tr>
  <? endif; ?>
  <? if (isset($holding['textfields'])): foreach ($holding['textfields'] as $textFieldName => $textFields): ?>
    <tr class="copy-details <?=$holdingsDetails?>">
      <? // Translation for summary is a special case for backwards-compatibility ?>
      <td class="copy-title" colspan="2"><?=$textFieldName == 'summary' ? $this->transEsc("Volume Holdings") : $this->transEsc(ucfirst($textFieldName))?>:</th>
      <td colspan="3">
        <? foreach ($textFields as $current): ?>
          <?=$this->escapeHtml($current)?><br/>
        <? endforeach; ?>
      </td>
    </tr>
  <? endforeach; endif; ?>
  <? foreach ($holding['items'] as $rowNum => $row): ?>
    <? $check = (isset($row['check']) && $row['check'] && $holdsAllowed); ?>
    <? $checkStorageRetrievalRequest = (isset($row['checkStorageRetrievalRequest']) && $row['checkStorageRetrievalRequest']); ?>
    <? $checkILLRequest = (isset($row['checkILLRequest']) && $row['checkILLRequest']); ?>
    <? if (isset($row['barcode']) && $row['barcode'] != ""): ?>
      <tr vocab="http://schema.org/" typeof="Offer" class="copy-details <?=$holdingsDetails?>">
        <? if (isset($row['branch']) && isset($row['department'])): ?>
        <td class="copy-title">
          <span class="branch"><?=$row['branch']?></span><span class="department">, <?=$row['department']?></span>
        </td>
        <? else: ?>
        <td class="copy-title">
          <?=$rowNum == 0 ? $this->transEsc('Copies') : ''?>
          <? // $row['number'] contains item number, and possible enumeration in parenthesis. We only display the part in parenthesis: ?>
          <td class="copy-number"><?=preg_match('/\d+ \((.+)\)/', $row['number'], $matches) ? $this->escapeHtml($matches[1]) : $this->transEsc("Copy") ?></td>
        </td>
        <? endif; ?>
        <td class="copy-info" colspan="3">
          <? if (isset($row['reserve']) && $row['reserve'] == "Y"): ?>
            <link property="availability" href="http://schema.org/InStoreOnly" />
            <?=$this->transEsc("On Reserve - Ask at Circulation Desk")?><br />
          <? endif; ?>
          <? if (isset($row['use_unknown_message']) && $row['use_unknown_message']): ?>
            <span class="text-muted"><?=$this->transEsc("status_unknown_message")?></span>
          <? else: ?>
            <? if ($row['availability']): ?>
              <? /* Begin Available Items (Holds) */ ?>
              <span class="text-success"><i class="fa fa-ok"></i> <?=$this->transEsc(isset($row['availabilityInfo']['displayText']) ? 'status_' . $row['availabilityInfo']['displayText'] : 'Available')?><link property="availability" href="http://schema.org/InStock" /></span>
              <div class="pull-right">
              <? if (!$journal): ?>
                <? if (isset($row['link']) && $row['link'] && $holdsAllowed): ?>
                  <a class="<?=$check ? "{$holdingsDetails}CheckRequest " : ''?>inlineblock modal-link placehold btn btn-primary hidden-print" href="<?=$this->recordLink()->getRequestUrl($row['link'])?>" title="<?=$this->transEsc($check ? "Check Hold" : "Place a Hold")?>"><?=$this->transEsc($check ? "Check Hold" : "Place a Hold")?></a>
                <? endif; ?>
                <? if (isset($row['storageRetrievalRequestLink']) && $row['storageRetrievalRequestLink']): ?>
                  <a class="<?=$checkStorageRetrievalRequest ? "{$holdingsDetails}CheckStorageRetrievalRequest " : ''?>inlineblock modal-link placeStorageRetrievalRequest btn btn-primary hidden-print" href="<?=$this->recordLink()->getRequestUrl($row['storageRetrievalRequestLink'])?>" title="<?=$this->transEsc($checkStorageRetrievalRequest ? "storage_retrieval_request_check_text" : "storage_retrieval_request_place_text")?>"><?=$this->transEsc($checkStorageRetrievalRequest ? "storage_retrieval_request_check_text" : "storage_retrieval_request_place_text")?></a>
                <? endif; ?>
                <? if (isset($row['ILLRequestLink']) && $row['ILLRequestLink']): ?>
                  <a class="<?=$checkILLRequest ? "{$holdingsDetails}CheckILLRequest " : ''?>inlineblock modal-link placeILLRequest btn btn-primary hidden-print" href="<?=$this->recordLink()->getRequestUrl($row['ILLRequestLink'])?>"  title="<?=$this->transEsc($checkILLRequest ? "ill_request_check_text" : "ill_request_place_text")?>"><?=$this->transEsc($checkILLRequest ? "ill_request_check_text" : "ill_request_place_text")?></a>
                <? endif; ?>
              <? endif; ?>
              </div>
            <? else: ?>
              <? /* Begin Unavailable Items (Recalls) */ ?>
<<<<<<< HEAD
              <span class="text-danger"><i class="fa fa-remove"></i> <? $status = $row['status']; if (!$this->translationEmpty("status_$status")): $status = "status_$status"; endif; ?><?=$this->transEsc($status)?><link property="availability" href="http://schema.org/OutOfStock" /></span>
=======
              <span class="text-danger"><i class="fa fa-remove"></i> <?=$this->transEsc('status_' . $row['status'], null, $row['status'])?><link property="availability" href="http://schema.org/OutOfStock" /></span>
>>>>>>> e2e7be95
              <? if (isset($row['returnDate']) && $row['returnDate']): ?>&ndash; <span class="small"><?=$this->escapeHtml($row['returnDate'])?></span><? endif; ?>
              <? if (isset($row['duedate']) && $row['duedate']): ?>
                &ndash; <span class="small"><?=$this->transEsc("Due")?>: <?=$this->escapeHtml($row['duedate'])?></span>
              <? endif; ?>
              <? if (isset($row['requests_placed']) && $row['requests_placed'] > 0): ?>
                <span><?=$this->transEsc("Requests")?>: <?=$this->escapeHtml($row['requests_placed'])?></span>
              <? endif; ?>
              <? if (!$journal && isset($row['link']) && $row['link'] && $holdsAllowed): ?>
              <div class="pull-right">
                <a class="<?=$check ? "{$holdingsDetails}CheckRequest " : ''?>inlineblock modal-link placehold btn btn-primary hidden-print" href="<?=$this->recordLink()->getRequestUrl($row['link'])?>"><?=$this->transEsc($check ? "Check Recall" : "Recall This")?></a>
              </div>
              <? endif; ?>
            <? endif; ?>
          <? endif; ?>
          <? /* Embed item structured data: library, barcode, call number */ ?>
          <? if ($row['location']): ?>
            <meta property="seller" content="<?=$this->escapeHtmlAttr($row['location'])?>" />
          <? endif; ?>
          <? if ($row['barcode']): ?>
            <meta property="serialNumber" content="<?=$this->escapeHtmlAttr($row['barcode'])?>" />
          <? endif; ?>
          <? if ($row['callnumber']): ?>
            <meta property="sku" content="<?=$this->escapeHtmlAttr($row['callnumber'])?>" />
          <? endif; ?>
          <? /* Declare that the item is to be borrowed, not for sale */ ?>
            <link property="businessFunction" href="http://purl.org/goodrelations/v1#LeaseOut" />
            <link property="itemOffered" href="#record" />
        </td>
        <? if (isset($row['availabilityInfo'])): ?>
        <td class="copy-available"<?=$journal ? ' colspan="2"' : ''?>>
          <? if (!empty($row['availabilityInfo']['ordered'])): ?>
            <div class="ordered">
              <?=$this->translate('status_Ordered')?>: <?=$row['availabilityInfo']['ordered']?>
            </div>
          <? endif; ?>
          <div class="available"><?=$this->translate('Available items')?>: <?=$row['availabilityInfo']['available']?> / <?=$row['availabilityInfo']['total']?></div>
        </td>
        <? endif; ?>
      </tr>
    <? endif; ?>
  <? endforeach; ?>
  <? if (!empty($holding['purchase_history'])): ?>
    <tr>
      <th><?=$this->transEsc("Most Recent Received Issues")?>:</th>
      <td colspan="4">
        <? foreach ($holding['purchase_history'] as $current): ?>
          <?=$this->escapeHtml($current['issue'])?><br/>
        <? endforeach; ?>
      </td>
    </tr>
  <? endif; ?>
<? endforeach; ?>
<? if (empty($holdings)): ?>
  <tr>
    <td>
      <?=$this->transEsc('No Holdings Available'); ?>
    </td>
  </tr>
<? endif; ?>
</table>

<? $history = $this->driver->getRealTimeHistory(); ?>
<? if (is_array($history) && !empty($history)): ?>
<table class="table record-holdings-table">
  <tr>
    <th class="headers"><span class="holdings-title"><?=$this->transEsc("Most Recent Received Issues")?></span></th>
  </tr>
  <? foreach ($history as $row): ?>
    <tr><td><?=$this->escapeHtml($row['issue'])?></td></tr>
  <? endforeach; ?>
</table>
<? endif; ?>

<?
  $this->inlineScript(
    \Zend\View\Helper\HeadScript::SCRIPT,
    'finna.record.setupHoldingsTab();',
    'SET'
  );
  echo $this->inlineScript();
?>
<!-- END of: finna - RecordTab/holdingsils.phtml --><|MERGE_RESOLUTION|>--- conflicted
+++ resolved
@@ -174,15 +174,7 @@
     } else if ($firstDueStr) {
       $holdingSummary = '<span class="text-danger"><i class="fa fa-remove"></i> ' . $this->transEsc('closest_due_date', ['%%date%%' => $firstDueStr]) . '</span>';
     } else if ($statuses) {
-<<<<<<< HEAD
-      $statusesTranslated = [];
-      foreach (array_flip($statuses) as $status) {
-        $statusesTranslated[] = $this->transEsc('status_' . $status);
-      }
-      $holdingSummary = '<span class="text-danger"> ' . implode(' ', $statusesTranslated) . '</span>';
-=======
       $holdingSummary = '<span class="text-danger"> ' . $this->escapeHtml(implode(' ', array_flip($statuses))) . '</span>';
->>>>>>> e2e7be95
     } else {
       $holdingSummary = '<span class="text-success"><i class="fa fa-ok"></i> ' . $this->transEsc('Available') . '</span>';
     }
@@ -277,11 +269,7 @@
               </div>
             <? else: ?>
               <? /* Begin Unavailable Items (Recalls) */ ?>
-<<<<<<< HEAD
-              <span class="text-danger"><i class="fa fa-remove"></i> <? $status = $row['status']; if (!$this->translationEmpty("status_$status")): $status = "status_$status"; endif; ?><?=$this->transEsc($status)?><link property="availability" href="http://schema.org/OutOfStock" /></span>
-=======
               <span class="text-danger"><i class="fa fa-remove"></i> <?=$this->transEsc('status_' . $row['status'], null, $row['status'])?><link property="availability" href="http://schema.org/OutOfStock" /></span>
->>>>>>> e2e7be95
               <? if (isset($row['returnDate']) && $row['returnDate']): ?>&ndash; <span class="small"><?=$this->escapeHtml($row['returnDate'])?></span><? endif; ?>
               <? if (isset($row['duedate']) && $row['duedate']): ?>
                 &ndash; <span class="small"><?=$this->transEsc("Due")?>: <?=$this->escapeHtml($row['duedate'])?></span>
