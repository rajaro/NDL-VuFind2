--- conflicted
+++ resolved
@@ -279,9 +279,6 @@
   <? endforeach; ?>
 </table>
 <? endif; ?>
-<<<<<<< HEAD
-<!-- END of: finna - RecordTab/holdingsils.phtml -->
-=======
 
 <?
   $this->inlineScript(
@@ -291,4 +288,4 @@
   );
   echo $this->inlineScript();
 ?>
->>>>>>> 8893578a
+<!-- END of: finna - RecordTab/holdingsils.phtml -->