--- conflicted
+++ resolved
@@ -17,31 +17,23 @@
     }
 
     // Set up Javascript for use below:
-<<<<<<< HEAD
     $searchClassIdEncoded = urlencode($searchClassId);
     $searchClassIdHtmlEscaped = $this->escapeHtml($searchClassId);
     $lookforEncoded = urlencode($lookfor);
+    $handlerEncoded = urlencode($handler);
     $loadJs = <<<JS
 $(document).ready(function() {
-    var url = path + '/Combined/Result?id=$searchClassIdEncoded&lookfor=$lookforEncoded';
-    $('#combined_$searchClassIdHtmlEscaped').load(url, '', function(responseText) {
+    var holder = $('#combined_$searchClassIdHtmlEscaped');
+    var url = path + '/Combined/Result?id=$searchClassIdEncoded&lookfor=$lookforEncoded&type=$handlerEncoded$searchIds';
+    holder.load(url, '', function(responseText) {
         if (responseText.length == 0) {
-            $('#combined_$searchClassIdHtmlEscaped').hide();
+            holder.hide();
         } else {
-            finna.combinedResults.init($('#combined_$searchClassIdHtmlEscaped'));
+            finna.combinedResults.init(holder);
         }
     });
 });
 JS;
-=======
-    $loadJs = "var holder = $('#combined_" . $this->escapeHtml($searchClassId) . "');"
-        . 'var url = path + "/Combined/Result?id=' . urlencode($searchClassId)
-        . '&lookfor=' . urlencode($lookfor)
-        . '&type=' . urlencode($handler)
-        . $searchIds
-        . '";'
-        . "\$('#combined_" . $this->escapeHtml($searchClassId) . "').load(url, '', function(responseText) { if (responseText.length == 0) { $('#combined_" . $this->escapeHtml($searchClassId) . "').hide(); } else { finna.combinedResults.init(holder);}});";
->>>>>>> 9a9c06ea
 ?>
 <div class="row">
   <div class="col-xs-12 combined-titles">
