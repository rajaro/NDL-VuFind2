--- conflicted
+++ resolved
@@ -4,11 +4,7 @@
         init: function() {
             // List of modules to be inited
             var modules = [
-<<<<<<< HEAD
-                'imagePopup', 'layout', 'myList', 'record', 'persona'
-=======
-                'imagePopup', 'layout', 'record', 'persona', 'common'
->>>>>>> 50c2819d
+                'imagePopup', 'layout', 'myList', 'record', 'persona', 'common'
             ];
 
             $.each(modules, function(ind, module) {
