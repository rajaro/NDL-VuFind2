--- conflicted
+++ resolved
@@ -27,8 +27,6 @@
       }
     }
   }
-<<<<<<< HEAD
-=======
   .control-container {
     @media(max-width: @screen-sm-min) {
       text-align: center;
@@ -41,7 +39,6 @@
       text-align: left;
     }
   }
->>>>>>> 01bf701e
 }
 
 @media (min-width: 768px) {
