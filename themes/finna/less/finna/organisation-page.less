--- conflicted
+++ resolved
@@ -191,11 +191,7 @@
             font-size: 1.1em;
             float: left;
             @media(min-width: @screen-sm-min) {
-<<<<<<< HEAD
-                margin-left: -22px;
-=======
                 margin-left: 15px;
->>>>>>> 742f51c3
 
                 margin-top: -8px;
 
