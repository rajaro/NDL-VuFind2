--- conflicted
+++ resolved
@@ -99,11 +99,7 @@
                 <a style="display:inline-block" class="<?=$check ? 'checkRequest ' : ''?>inlineblock modal-link placehold" href="<?=$this->recordLink()->getRequestUrl($row['link'])?>" title="<?=$this->transEsc($check ? "Check Hold" : "Place a Hold")?>"><i class="icon-flag"></i>&nbsp;<?=$this->transEsc($check ? "Check Hold" : "Place a Hold")?></a>
               <? endif; ?>
               <? if (isset($row['storageRetrievalRequestLink']) && $row['storageRetrievalRequestLink']): ?>
-<<<<<<< HEAD
-                <a<?=$checkStorageRetrievalRequest ? ' class="checkStorageRetrievalRequest"' : ''?> class="modal-link placeStorageRetrievalRequest" href="<?=$this->recordLink()->getRequestUrl($row['storageRetrievalRequestLink'])?>"  title="<?=$this->transEsc($checkStorageRetrievalRequest ? "storage_retrieval_request_check_text" : "storage_retrieval_request_place_text")?>"><?=$this->transEsc($checkStorageRetrievalRequest ? "storage_retrieval_request_check_text" : "storage_retrieval_request_place_text")?></a>
-=======
                 <a class="<?=$checkStorageRetrievalRequest ? 'checkStorageRetrievalRequest ' : ''?>inlineblock modal-link placeStorageRetrievalRequest" href="<?=$this->recordLink()->getRequestUrl($row['storageRetrievalRequestLink'])?>" title="<?=$this->transEsc($checkStorageRetrievalRequest ? "storage_retrieval_request_check_text" : "storage_retrieval_request_place_text")?>"><i class="icon-flag"></i>&nbsp;<?=$this->transEsc($checkStorageRetrievalRequest ? "storage_retrieval_request_check_text" : "storage_retrieval_request_place_text")?></a>
->>>>>>> 9c3b9dd7
               <? endif; ?>
             <? else: ?>
               <? /* Begin Unavailable Items (Recalls) */ ?>
