<?
    // Set page title.
    $this->headTitle($this->translate('storage_retrieval_request_place_text') . ': ' . $this->driver->getBreadcrumb());

    // Set up breadcrumbs:
    $this->layout()->breadcrumbs = '<li>' . $this->getLastSearchLink($this->transEsc('Search'), '', '<span class="divider">&gt;</span> </li>')
        . '<li>' . $this->recordLink()->getBreadcrumb($this->driver) . '<span class="divider">&gt;</span> </li>'
        . '<li class="active">' . $this->transEsc('storage_retrieval_request_place_text') . '</li>';
?>
<p class="lead"><?=$this->transEsc('storage_retrieval_request_place_text')?></p>
<?=$this->flashmessages()?>
<div class="storage-retrieval-request-form">
  <form name="placeStorageRetrievalRequest" action="" class="form-horizontal" method="post">
    <? if (in_array("item-issue", $this->extraFields)): ?>
      <div class="control-group">
        <div class="controls">
          <label class="radio">
            <input type="radio" id="storageRetrievalRequestItem" name="gatheredDetails[level]" value="copy"<?=!isset($this->gatheredDetails['level']) || $this->gatheredDetails['level'] != 'title' ? ' checked="checked"' : ''?>>
            <?=$this->transEsc('storage_retrieval_request_selected_item')?>
          </label>

          <label class="radio">
            <input type="radio" id="storageRetrievalRequestTitle" name="gatheredDetails[level]" value="title"<?=isset($this->gatheredDetails['level']) && $this->gatheredDetails['level'] == 'title' ? ' checked="checked"' : ''?>>
            <?=$this->transEsc('storage_retrieval_request_reference')?>
          </label>
        </div>
        <div id="storageRetrievalRequestReference" class="storageRetrievalRequestReference">
          <label class="control-label"><?=$this->transEsc('storage_retrieval_request_volume')?>:</label>
          <div class="controls">
            <input type="text" name="gatheredDetails[volume]" value="<?=isset($this->gatheredDetails['comment']) ? $this->escapeHtml($this->gatheredDetails['volume']) : ''?>"></input><br/>
          </div>
          <label class="control-label"><?=$this->transEsc('storage_retrieval_request_issue')?>:</label>
          <div class="controls">
            <input type="text" name="gatheredDetails[issue]" value="<?=isset($this->gatheredDetails['comment']) ? $this->escapeHtml($this->gatheredDetails['issue']) : ''?>"></input><br/>
          </div>
          <label class="control-label"><?=$this->transEsc('storage_retrieval_request_year')?>:</label>
          <div class="controls">
            <input type="text" name="gatheredDetails[year]" value="<?=isset($this->gatheredDetails['year']) ? $this->escapeHtml($this->gatheredDetails['year']) : ''?>"></input><br/>
          </div>
        </div>
      </div>
    <? endif; ?>

    <? if (in_array("requiredByDate", $this->extraFields)): ?>
      <div class="control-group">
        <label class="control-label"><?=$this->transEsc("hold_required_by")?>:</label>
        <div class="controls">
          <input id="requiredByDate" type="text" name="gatheredDetails[requiredBy]" value="<?=(isset($this->gatheredDetails['requiredBy']) && !empty($this->gatheredDetails['requiredBy'])) ? $this->escapeHtml($this->gatheredDetails['requiredBy']) : $this->escapeHtml($this->defaultRequiredDate)?>" size="8" />
          (<?=$this->dateTime()->getDisplayDateFormat()?>)
        </div>
      </div>
    <? endif; ?>

    <? if (in_array("pickUpLocation", $this->extraFields)): ?>
      <? if (count($this->pickup) > 1): ?>
        <div class="control-group">
          <?
            if (isset($this->gatheredDetails['pickUpLocation']) && $this->gatheredDetails['pickUpLocation'] !== "") {
                $selected = $this->gatheredDetails['pickUpLocation'];
            } elseif (isset($this->homeLibrary) && $this->homeLibrary !== "") {
                $selected = $this->homeLibrary;
            } else {
                $selected = $this->defaultPickup;
            }
          ?>
          <label class="control-label"><?=$this->transEsc("pick_up_location")?>:</label>
          <div class="controls">
            <select name="gatheredDetails[pickUpLocation]">
            <? if ($selected === false): ?>
              <option value="" selected="selected">
<<<<<<< HEAD
                <?=$this->transEsc('hold_select_pickup_location')?>
=======
                <?=$this->transEsc('select_pickup_location')?>
>>>>>>> 58e7b2bb
              </option>
            <? endif; ?>
            <? foreach ($this->pickup as $lib): ?>
              <option value="<?=$this->escapeHtml($lib['locationID'])?>"<?=($selected == $lib['locationID']) ? ' selected="selected"' : ''?>>
                <?=$this->escapeHtml($lib['locationDisplay'])?>
              </option>
            <? endforeach; ?>
            </select>
          </div>
        </div>
      <? else: ?>
        <input type="hidden" name="gatheredDetails[pickUpLocation]" value="<?=$this->escapeHtml($this->defaultPickup)?>" />
      <? endif; ?>
    <? endif; ?>

    <? if (in_array("comments", $this->extraFields)): ?>
      <div class="control-group">
        <label class="control-label"><?=$this->transEsc("Comments")?>:</label>
        <div class="controls">
          <textarea rows="3" cols="20" name="gatheredDetails[comment]"><?=isset($this->gatheredDetails['comment']) ? $this->escapeHtml($this->gatheredDetails['comment']) : ''?></textarea>
        </div>
      </div>
    <? endif; ?>

    <div class="control-group">
      <div class="controls">
        <input class="btn btn-primary" type="submit" name="placeStorageRetrievalRequest" value="<?=$this->transEsc('storage_retrieval_request_submit_text')?>"/>
      </div>
    </div>
  </form>
</div>

<script type="text/javascript">
$(document).ready(function() {
  $("input[type='radio']").change(function() {
    if ($('#storageRetrievalRequestItem').is(':checked')) {
      $('#storageRetrievalRequestReference input').attr('disabled', 'disabled');
    } else {
      $('#storageRetrievalRequestReference input').removeAttr('disabled');
    }
  });
  $('#storageRetrievalRequestItem').trigger('change');
});
</script><|MERGE_RESOLUTION|>--- conflicted
+++ resolved
@@ -68,11 +68,7 @@
             <select name="gatheredDetails[pickUpLocation]">
             <? if ($selected === false): ?>
               <option value="" selected="selected">
-<<<<<<< HEAD
-                <?=$this->transEsc('hold_select_pickup_location')?>
-=======
                 <?=$this->transEsc('select_pickup_location')?>
->>>>>>> 58e7b2bb
               </option>
             <? endif; ?>
             <? foreach ($this->pickup as $lib): ?>
