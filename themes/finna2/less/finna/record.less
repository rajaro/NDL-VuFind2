.authoritybox,
.record {
  .media-body {
    @media(max-width: @screen-xs-max) {
      width: 100%;
    }
  }

  .media-left,
  .media-right {
    width: 25%;
    @media(max-width: @screen-xs-max) {
      display: block;
      width: 100%;
      float: none;
    }
    .recordcover-container {
      position: relative;
      margin-bottom: 10px;
      text-align: center;
      display: flex;
      flex-direction: column;
      justify-content: center;
    }
  }
  @media(min-width: @screen-xs){
    .media-left { padding-right: 20px; }
    .media-right { padding-left: 20px; }
  }

  & .nav>li:not(.share-buttons) a {
    color: @action-link-color;
    font-size: 1em;
    font-weight: 600;

    & :hover {
      color: darken(@action-link-color,10%);
    }

    & i {
      color: tint(@action-link-color, 22%);
      padding-left: 3px;
      padding-right: 3px;
    }
  }

  .recordURLs {
    margin: 0px 0px 10px;
    padding-bottom: 10px;
    & .online-source {
      font-size: 0.9em;
      color: @gray-light;
    }
    a {
      font-size: 15px;
    }
    .truncate-field.truncate-done {
      width: 100%;
    }
    .btn.btn-primary {
      border-radius: 0;
      padding: 0px;
      height: 48px;
      width: 48px;
      font-size: 20px;
      margin-right: 10px;
      float: left;
    }
    @media print {
      a[href]::after {
        content: " (" attr(href) ")";
      }
    }
  }
  finna-video.videourl, button.videourl {
    display: flex;
    align-items: center;
    text-transform: uppercase;
    font-weight: bold;
    color: @btn-default-color;
    margin-bottom: 6px;
    i {
      margin-right: 4px;
      font-size: 24px;
    }
  }

  @media print {
    .organisation-menu {
      display: none;
    }

    a[href]::after {
      content: "";
    }
  }

  .record-title {
    margin: 0;
    margin-bottom: 3px;
    font-size: @record-title-font-size;
    @media (max-width: @screen-sm) {
      margin-bottom: 20px;
    }
  }
  .label {
    display: inline-block;
    @media print {
      border: 0;
    }
  }
  .record-versions {
    font-size: 0.9em;
    margin-top: 6px;
    &:not(.loading) {
      text-transform: uppercase;
    }
  }
}

.next-image {
  position: absolute;
  z-index: 100;
  appearance: none;
  -webkit-appearance: none;
  border: none;
  background-color: rgba(138, 138, 138, 0.5);
  align-self: center;
  .paginator-canvas & {
    background-color: rgba(138, 138, 138, 0.9);
  }
  font-size: 22px;
  border-radius: 2px;
  padding: 0 4px;
  color: white;
  margin: 0 4px;
  height: 40px;
  &:disabled {
    display: none;
  }
  .fa {
    text-shadow: 1px 1px 2px #555;
    cursor: pointer;
  }
  &.left {
    left: 0%;
  }
  &.right {
    right: 0%;
  }
}

a.authority {
  float: left;
  clear: left;
}

.record-image-container {
  margin-bottom: 20px;
}

.image-details, .model-details {
  table {
    margin-left: 20px;
  }
  .toggle-image-information.collapsed .hide-image-information {
    display: none;
  }
  .toggle-image-information:not(.collapsed) .show-image-information {
    display: none;
  }
}

.authoritybox,
.large-image-layout.record {
  .media-left,
  .media-right {
    @media (min-width: @screen-sm) {
      width: 50%;
    }
    .record-image-container {
      text-align: center;
      .image-popup-trigger {
        position: relative;
        display: inline-block;
        height: 100%;
        max-width: 100%;
        img {
          max-height: 600px;
        }
        .paginator-info {
          position: absolute;
          right: 10px;
          top: 0px;
          color: black;
          z-index: 6;
          .image-index {
            background-color: #d6d6d6;
            background-color: #efefefcc;
            padding: 2px;
          }
        }
      }
      .image-popup-trigger {
        &.no-image {
          img {
            max-width: 200px;
          }
        }
      }
      .open-link {
        margin-top: 10px;
      }
      .open-link, .model-link {
        i, b {
          color: tint(@action-link-color, 22%);
          margin-right: 0;
          font-style: normal;
        }
      }
    }
  }
  .smaller-image-sidebar {
    display: none;
  }
  .sidebar .organisation-menu {
    display: none
  }
  @media(max-width: @screen-md-max){
    .mainbody.record-tabs {
      width: 100%;
    }
  }
}

.model-link {
  .download-link {
    text-align: left;
    color: #007c90;
    font-size: 1em;
    font-weight: 600;
    text-transform: uppercase;
  }
}

.image-link {
  display: flex;
  align-items: center;
  font-size: 1em;
  position: relative;
  .fa.fa-download {
    margin-right: 4px;
    color: @action-link-color;
    &:hover, &:focus {
      color: @action-link-color;
    }
  }
  .dropdown {
    position: initial;
  }
  .image-dimensions, .image-size {
    font-size: 0.8em;
    text-transform: initial;
  }
  .dropdown-toggle.download {
    padding: 2px 6px;
    font-weight: 600;
    text-transform: uppercase;
    color: @gray-light;
  }
  .dropdown-menu.download {
    @media(max-width:@screen-xs) {
      left: -4%;
    }
    border-radius: 5px;
    padding: 2px 6px;
    > li {
      border-bottom: none;
      > a {
        border-radius: 0;
        padding: 2px 6px;
        white-space: initial;
      }
    }
  }
}

.recordcover-image-detail {
  .image-description {
    text-align: left;
    color: @gray-light;
  }
}
.finna-popup.help-wrapper {
  .finna-popup.help-modal {
    background: white;
    padding: 4px;
    max-width: 400px;
  }
}

.recordcovers {
  &.paginated {
    display: flex;
    align-items: center;
    justify-content: center;
    position: relative;
    .paginator-info {
      position: absolute;
      right: 40px;
      font-size: 0.9em;
      bottom: -22px;
    }
    > button {
      appearance: none;
      -webkit-appearance: none;
      height: 44px;
      border: none;
      background-color: transparent;
      padding: 0 2px;
      flex: 0 0 0;
      i {
        cursor: pointer;
        font-size: 24px;
      }
      .finna-popup &:not(:disabled){
        color: white;
      }
      &:disabled {
        background-color: #d6d6d600;
        color: lighten(@gray-light, 30%);
        color: transparent;
        i {
          cursor: not-allowed;
        }
      }
    }

    .track-holder {
      display: inline-block;
      flex: 1 1 auto;
      .finna-element-track {
        max-height: 100%;
        touch-action: none;
        display: flex;
        flex-flow: column;
        align-items: center;
        width: 100%;
        min-width: 100%;
        div {
          display: flex;
          align-items: center;
          justify-content: center;
          width: 100%;
          a {
            background-color: #efefefcc;
            display: flex;
            align-items: center;
            justify-content: center;
            height: 64px;
            overflow: hidden;
            margin: 2px 4px;
            padding: 2px;
            max-width: 64px;
            flex: 1 1 64px;
            cursor: pointer;
            span.model-3d-icon {
              color: #121212;
              font-size: 24px;
              font-style: initial;
            }
            &.current {
              border: 0.2em solid @brand-primary;
            }

            &.truncate-change {
              opacity: 0;
            }
          }
        }
      }
    }
  }

  &.mini-paginator.paginated {
    position: absolute;
    left: 0;
    padding: 0;
    z-index: 3;
    min-height: 20px;
    top: 0;
    align-items: center;
    justify-content: start;
    button {
      background-color: #efefef;
      background-color: #efefefcc;
      margin: 0 1px;
      padding: 0 4px;
      box-shadow: 1px 1px #c6c6c6;
      height: 24px;
      .icon {
        font-size: 10px;
      }
      &:disabled {
        color: lighten(@gray-light, 30%);
      }
    }

    .paginator-info {
      text-align: left;
      width: initial;
      position: initial;
      margin: 0 2px;
      .image-index {
        background-color: #efefef;
        background-color: #efefefcc;
      }
    }

    .track-holder {
      margin: 0 1px;
      display: none;
    }
  }
}

.recordcovers-more {
  display: flex;
  align-items: center;

  .show-more-images, .show-less-images {
    cursor: pointer;
    font-weight: 600;
    text-transform: uppercase;
    font-size: .9em;
    margin-top: 5px;
    margin-bottom: 5px;
    border: none;
    background-color: transparent;
    padding: 0;
  }
  button {
    flex: 1;
    appearance: none;
    -webkit-appearance: none;
    border: none;
    i {
      cursor: pointer;
    }
  }
  button:disabled i {
    cursor: initial;
  }
}

.record-uniform-titles {
  font-size: 1.05em;
  margin: 0 0 3px;
}
// record-authors is no longer used, but is retained here for locally customized templates
.record-authors, .record-title-alt-script {
  .date-and-year();
  margin-top: 6px;
}
.record-core-metadata {
  .date-and-year();
  margin-top: 6px;
  .recordContainerReference {
    padding-bottom: 1em;
    padding-top: 1em;
    a {
      font-size: 1.2em;
      text-decoration: underline;
      font-weight: 700;
    }
  }
  .recordPublished {
    font-weight: 700;
  }
}

.record-details {
  & th {
    width: 30%;
  }
  .subheading{
    text-transform: uppercase;
    margin-top: 10px;
  }
  table.record-data {
    width: 100%;
    tr {
      line-height: 25px;
      td:nth-child(2) {
        padding-left: 10px;
      }
    }
  }
}
.record-alt-titles {
  color: @gray-light;
  margin-bottom: 6px;
}

.record-links {
  vertical-align: baseline;
  .cc-info {
    margin-left: 5px;
  }
  a.copyright-description, .iconlabel {
      font-size: @font-size-small;
      font-weight: normal;
  }
  .show-info, .hide-info {
      font-size: @font-size-small;
      text-transform: lowercase;
      font-weight: normal;
  }
  span.fa-arrow-down, span.fa-arrow-up {
      font-size: 0.8em;
  }
  .show-info:first-letter, .hide-info:first-letter {
      text-transform: none;
  }
  .iconlabel {
      margin-right: -3px;
      vertical-align: bottom;
  }
  .iconlabel:first-child {
      margin-left: 2px;
  }
  span {
      font-size: @font-size-small;
  }
  p {
     font-size: @font-size-small;
     padding: 0;
     margin: 0;
  }
  .copyright-description {
      margin-right: 5px;
  }
}
.copyright-wrapper {
    display: inline-block;
    margin-left: 3px;
}

.summary {
  color: @gray-light;
  font-size: 1.05em;
  line-height: 1.35em;
  margin-bottom: 10px;
}
.show-details-button, .hide-details-button, .toggle-image-information {
  margin-top: 5px;
  margin-bottom: 5px;
  cursor: pointer;
  padding-left: 0;
  background: @body-bg;
  text-transform: uppercase;
}
.show-details-button, .hide-details-button {
  width: 100%;
  font-size: .9em;
  color: @link-color;
  &:hover, &:focus {
    color: @link-color;
  }
}
.toggle-image-information {
  border: 0;
  font-weight: 600;
  color: @action-link-color;
  &:hover, &:focus {
    color: @action-link-color;
  }
}

.show-details
.record-details {
  margin: 10px 0px;
}
.physical-details {
  color: @gray-light;
}
.access-rights {
  color: @gray-light;
  margin-top: 5px;
  padding-top: 5px;
}
.dataTables_wrapper {
  width: 100%;
}
.part-authors-padded {
  padding-left: 10px;
}
.nickname-holder {
  margin-bottom: 5px;
}
.recordInscriptions {
  .record-inscription {
    display: block;
    margin-bottom: 7px;
  }
  .truncate-field {
    .record-inscription {
      span {
        display: block;
        > span {
            margin-bottom: 5px;
        }
      }
    }
  }
}
.record-other-screenings-region,
.record-broadcasting-info-place {
  flex-grow: 2;
}
.recordInspection {
  dt {
    font-weight: normal;
  }
}

@media(max-width:@screen-xs-max) {
  .cover-wrapper {
    text-align: center;
  }
  .template-name-view .record .record-title {
    margin-top: 10px;
  }
}

@media print {
  .template-dir-record .search-filters {
    display: none;
  }
}

.open-link, .save-record-link, .record-link {
  text-align: left;
  margin-top: 5px;
  color: @action-link-color;
  font-size: 1em;
  font-weight: 600;
  text-transform: uppercase;
  a, a span {
    color: @action-link-color;
    &:hover {
      text-decoration: none;
      color: @action-link-color;
    }
  }
  .image-dimensions {
    color: @gray-mid-light;
    font-size: .8em;
  }
}

.record .recordcover-holder {
  margin-bottom: 12px;
  .more-link {
    width: 100%;
  }
}

.recordcover-holder.paginate {
  button {
    display: none;
  }
}

@media(max-width: @screen-sm-max) {
  .large-image-sidebar {
    width: 100%;
  }
}

.related-records {
  margin-bottom: 1em;

  li.list-group-item p {
    font-weight: 600;
    text-transform: uppercase;
    margin-bottom: 0;
  }
}

#similar-records{
  .details {
    font-size: 0.9em;
    line-height: 25px;
    margin-top: -5px;
  }
}

.staff-view {
  .pace-car {
    th,td {
      border:0;
      padding:0;
    }
  }
  th {
    text-align:right;
  }
}

.nav-pills {
  padding: 0px;
  margin: 0px;
  & a:hover {
    text-decoration: none;
  }
  & > li:not(.share-buttons):not(.whatsapp) {
    margin: 10px;
    float: left;
    // Links rendered as pills
    & > a {
      border-radius: @nav-pills-border-radius;
      padding: 0px;
    }
  }
}

// QRCode in record view
.nav-pills {
  img.qrcode {
    border-radius: 8px;
    min-width: 150px;
  }
}

// Share buttons
.nav-pills > li.share-buttons {
  float: right;
  padding-top: 5px;
  .share-buttons-toolbox {
      a {
          padding-left: 5px;
          display: inline-block;
      }
  }
}

// Request forms
.ill-request-terms {
  background-color: @state-info-bg;
  padding: 2em;
  padding-left: 2.5em;
  margin-bottom: 1em;
}

// Comments
.comment-wrapper {
  background-color: lighten(@gray, 78%);
  border-radius: @border-radius-base;

  .comment-text {
    // Display line breaks properly in comments:
    white-space: pre-line;
  }
}

// Comment form
.comment-form-wrapper {
  padding: 10px;
  background-color: lighten(@gray, 78%);
  border-radius: @border-radius-base;

  .comment-form {
    .comment-info-icon {
      font-size: 1.5em;
      float: left;
      color: @brand-primary;
    }
    .comment-description {
      margin-top: 1em;
      margin-left: 2em;
    }
    @media (min-width: @screen-md) {
      .comment-info-icon {
        margin-top: 2.7em;
        margin-left: 1em;
      }
      .comment-col {
          width: 50%;
          float: left;
      }
      .comment-description {
        margin-top: 4em;
        margin-left: 4em;
      }
    }
  }
}

// Cart buttons
.cart-add, .cart-remove {
  cursor: pointer;
}

// Record Preview Form
.preview-record-form {
  #data {
    width: 100%;
    min-height: 400px;
  }
}

// Learning material record
.date-created.date-modified {
  color: @gray-light;
  font-size: 0.9em;
  margin-top: 5px;
  margin-bottom: 21px;
}
.learning-material {
  margin-top: 12px;
  h3 {
    margin-top: 0;
    margin-bottom: 6px;
    font-size: 1em;
  }
  .recordURLs {
    margin-top: 0;
    margin-bottom: 21px;
    padding: 0;
  }
  .fa-download,
  .fa-external-link,
  .fa-info3 {
    margin-right: 5px;
  }
}
.alert-aoe {
  background-color: @aoe-brand-primary;
}
.material-description {
  margin-bottom: 21px;
}

// Copyright field value, also used in search result lists
.rights-icons {
  margin-right: 10px;
  .iconlabel {
    margin-right: 0;
  }
}
.rights-text {
  color: @brand-primary;
}

// Material provided by

.recordProvidedBy {
  .record-organisation {
    img.consortium-logo {
      margin: 8px 0 12px;
    }
    li.organisation-page-link {
      padding-top: 5px;
    }
    li.material-questions-feedback {
      font-weight: bold;
      padding-top: 10px
    }
  }
  .repository-library-request {
    font-weight: bold;
    padding-top: 10px;
  }
  .repository-library-request-order {
    margin-top: 0.3em;
  }
}

.sidebar .recordProvidedBy {
  border-top: none;
  margin-top: 0px;
  .record-type.organisations {
    padding: 15px;
    font-size: 1em;
    margin-bottom: 0;
  }
  .record-organisation-box {
    border: @sidebar-border;
    margin-bottom: 1em;
  }
}

.record-main .recordProvidedBy {
  border: @sidebar-border;
  padding: 0 15px 10px 15px;
  margin-bottom: 10px;
  h2 {
    font-size: 20px;
  }
  @media (min-width: @screen-sm-min) {
    max-width: 300px;
  }
}

// Record feedback
.feedback-record {
  margin-top: 0.3em;
}

.model-details {
  .model-download {
    i {
      padding-right: 2px;
    }
  }
}

finna-model-viewer {
  display: flex;
  min-height: 400px;
  position: relative;
  .wrapper {
    flex: 1 1 100%;
    background-color: #efefefcc;
    img {
      top: 50%;
      transform: translateY(-50%);
    }
    &.filedrop {
      box-shadow: 0px 0px 2px 2px @brand-primary;
    }
  }
  .options {
    position: absolute;
    color: black;
    width: 200px;
    .statistics-area {
      .model-stats, .model-help {
        background-color: white;
        padding: 2px;
      }
    }
    .viewer-table {
      width: 100%;
    }
    .buttons {
      text-align: start;
    }
    button {
      appearance: none;
      -webkit-appearance: none;
      border: none;
      padding: 0;
      background-color: #1f1f1f;
      color: white;
      height: 30px;
      line-height: 30px;
      width: 20px;
      margin: 2px;
      i {
        cursor: pointer;
      }
      &.collapsed {
        background-color: white;
        color: #1f1f1f;
      }
    }
  }
  .state {
    position: absolute;
    transform: translate(-50%, -50%);
    top: 50%;
    left: 50%;
    width: 200px;
    height: 50px;
    color: white;
    display: flex;
    justify-content: center;
    align-items: center;
    background-color: @brand-primary;
    padding: 10px 12px;
    font-weight: 500;
    line-height: 1.5;
    border-radius: 4px;
  }
  &.fullscreen {
    position: absolute;
    left: 0;
    z-index: 10000;
  }
}


finna-model-viewer .object-editor {
  position: absolute;
  right: 0;
  width: 200px;
  color: black;
  background-color: #f2f2f2;
  overflow-y: scroll;
  max-height: 100%;
  text-align: center;
  .holder-title {
    border-bottom: 1px solid black;
    cursor: pointer;
  }
  .custom-holder {
    display: flex;
    flex-flow: column;
    button {
      padding-bottom: 2px;
    }
  }
  form {
    display: flex;
    flex-flow: column;
    text-align: start;
    color: black;
    background: #f2f2f2;
    border: 1px solid lightgray;
    border-bottom: none;
    padding: 2px;
    div.setting-child {
      display: flex;
      flex-flow: column;
      div.setting-group {
        display: flex;
        flex-flow: row;
        align-items: center;
        justify-content: space-between;
        padding-bottom: 2px;
        &.child {
          margin-left: 20px;
        }
        input {
          min-width: 0;
          margin-left: 2px;
          border: none;
          border-bottom: 1px solid #2f2f2f;
          border-radius: 0;
          &[type=number] {
            max-width: 50px;
          }
        }
      }
    }
  }
}

.inline-linked-field {
  display: inline-block;

  .show-info {
    i {
      font-size: 1.0rem;
      vertical-align: middle;
    }
    i.expand {
      display: inline-block;
    }
    i.collapse {
      display: none;
    }
  }

  .field-popover {
    display: none;
    position: absolute;
    z-index: @zindex-tooltip;
    .reset-text();
    font-size: @font-size-base;
    background-color: @modal-content-bg;
    padding: 10px;
    min-width: 200px;
    max-width: 400px;
    margin-left: 8px;
    margin-right: 8px;
    border: 1px solid @modal-content-border-color;
    border-radius: @border-radius-base;
    box-shadow: 0px 0px 20px -10px @gray-light;

    .content {
      margin-bottom: 1.5rem;
    }
    h2 {
      font-size: 1.5rem;
      margin-top: 0;
      margin-bottom: 1rem;
    }
    h3 {
      font-size: 1.2rem;
      margin-top: 1rem;
      margin-bottom: 1rem;
    }

    .popover-external-links {
      margin-top: 1.5rem;
    }
  }
  // Note: there can be nested popovers, so make sure to match the immediate child:
  &.open > .field-popover {
    display: block;
  }
  &.open > .show-info {
    i.expand {
      display: none;
    }
    i.collapse {
      display: inline-block;
    }
  }
}

/* ------ Star Rating ------ */
.record .media-left .rating {
  margin-bottom: 1rem;

  .rating-summary {
    display: block;
  }
}

.rating-breakdown {
  margin-bottom: 1rem;

  .rating-breakdown-stars {
    display: inline-block;
  }

  .rating-breakdown-percentage {
    display: inline-block;
    width: 4rem;
    text-align: right;
  }
}

.star-rating {
  /* Use display:inline-flex to prevent whitespace issues. Alternatively, you can put all the children of .rating-group on a single line. */
  display: inline-flex;

  /* Make hover effect work properly in IE, reset width */
  .rating__icon {
    pointer-events: none;
    width: initial;
  }

  /* Hide radio inputs, but keep them accessible by keyboard */
  .rating__input {
    position: absolute !important;
    left: -9999px !important;
  }

  /* Set icon padding and size */
  .rating__label {
    cursor: pointer;
    /* If you change the left/right padding, update the margin-right property of .rating__label--half as well. */
    padding: 0;
    margin: 0;
    font-size: 1.8rem;
  }

  /* Add padding and positioning to half star labels */
  .rating__label--half {
    padding-right: 0;
    margin-right: -0.5em;
    z-index: 2;
  }

  /* Set default star color */
  .rating__icon--star {
    color: @text-color;
  }

  /* If any input is checked, make its following siblings grey */
  .rating__input:checked ~ .rating__label .rating__icon--star {
    color: #ddd;
  }

  /* Make all stars highlight on rating group hover */
  &:not(.readonly)
  {
    &:hover .rating__label .rating__icon--star,
    &:hover .rating__label--half .rating__icon--star {
      color: @text-color;
    }
    /* Make hovered input's following siblings grey on hover */
    .rating__input:hover ~ .rating__label .rating__icon--star,
    .rating__input:hover ~ .rating__label--half .rating__icon--star {
      color: #ddd;
    }
  }
}
<<<<<<< HEAD
// Similar items carousel
.similar-bottom {
  display: inline-block;
  max-width: 100%;
  border-top: 1px solid @gray-lighter;
}
.similar-carousel {
  margin-bottom: 20px;
}
.similar-carousel-container {
  display: flex;
  flex-direction: row;
  align-items: center;
  position: relative;
}
.similar-carousel-item {
  background-color: @similar-carousel-item-background;
  border: @similar-carousel-border;
  border-radius: @similar-carousel-border-radius;
  box-shadow: @similar-carousel-box-shadow;
  height: 97%;
  margin-left: 4px;
  margin-right: 4px;
  .similar-carousel-format {
    color: @similar-carousel-format-text-color;
    background: @similar-carousel-format-background;
    padding: 5px 11px 5px 11px;
    border-radius: 8px;
    margin-top: 5px;
  }
  .similar-carousel-text {
    color: @similar-carousel-text-color;
    margin: 10px;
    white-space: nowrap;
    display: flex;
    flex-direction: column;
    .similar-carousel-item-title {
      font-weight: bold;
    }
    div {
      margin-top: 7px;
    }
  }
}
.similar-carousel-image {
  display: flex;
  justify-content: center;
  align-items: center;
  overflow: hidden;
  border-radius: @similar-carousel-border-radius;
  border-bottom-right-radius: 0px;
  border-bottom-left-radius: 0px;
  background-color: @similar-carousel-no-image-background;
  height: 70%;
  img {
    max-width: none;
    height: 100%;
    width: 100%;
    object-fit: cover;
  }
  .iconlabel {
  width: 100%;
  color: @body-bg;
  display: flex;
  justify-content: center;
  margin: 0px;
    &:before {
        position: relative;
        font-size: 45px;
        color: @similar-carousel-no-image-color;
    }
  }
=======

/* ------ Record Tabs ------ */
.record-tab.details .tab-name {
  display: none;
}

.record-toc {
  margin: 15px 0;
  padding: 10px;
  background-color: #f7f7f7;
}

.record.full-width-layout {
  &,
  .record-core-metadata,
  .summary {
    font-size: 16px;
    line-height: 1.5;
    margin-bottom: 15px;
  }
  h1,
  .record-title {
    font-size: 28px;
    line-height: 1.1;
    margin-top: 0;
    padding-top: .7em;
  }
  h2,
  h2.record-title,
  h3,
  h3.record-title {
    font-size: 22px;
    margin-bottom: 21px;
    padding-bottom: .1em;
  }
  .record-accordions.record-tabs {
    width: 100%;
    padding-right: 0;
    float: none;
  }
}

.record-format-aipa {
  .recordFormat {
    display: block;
    margin-bottom: 21px;
    padding-bottom: .1em;
  }
  .access-rights {
    margin-bottom: 21px;
  }
  .finna-educational-level-data {
    margin-left: 25px;
    .level-data-section-title {
      font-size: inherit;
      margin-bottom: inherit;
      padding-bottom: inherit;
    }
  }
}

.encapsulated-record {
  margin-bottom: 15px;
  .recordAuthors {
    margin-bottom: 15px;
  }
>>>>>>> c8e14bda
}<|MERGE_RESOLUTION|>--- conflicted
+++ resolved
@@ -1191,7 +1191,6 @@
     }
   }
 }
-<<<<<<< HEAD
 // Similar items carousel
 .similar-bottom {
   display: inline-block;
@@ -1264,7 +1263,7 @@
         color: @similar-carousel-no-image-color;
     }
   }
-=======
+}
 
 /* ------ Record Tabs ------ */
 .record-tab.details .tab-name {
@@ -1331,5 +1330,4 @@
   .recordAuthors {
     margin-bottom: 15px;
   }
->>>>>>> c8e14bda
 }