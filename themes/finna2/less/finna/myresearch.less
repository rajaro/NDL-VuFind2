--- conflicted
+++ resolved
@@ -199,19 +199,18 @@
   .myresearch-row:last-child {
     box-shadow: none;
   }
-<<<<<<< HEAD
   .holds-sort {
     float: right;
     @media(max-width: @screen-sm) {
       float: none;
-=======
+    }
+  }
   #cancelSelected, #cancelAll {
     height: 35px;
     padding: 0 10px;
     margin-right: 12px;
     @media (max-width: @screen-md) {
       margin: 6px 12px 6px 0;
->>>>>>> e4a8a3a6
     }
   }
 }
