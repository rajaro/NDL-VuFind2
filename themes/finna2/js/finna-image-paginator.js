/* global finna, VuFind, L, videojs */
finna.imagePaginator = (function imagePaginator() {
  var imageElement = '<a draggable="false" href="" class="image-popup image-popup-navi hidden-print"></a>';
  var previousRecordButton = '<button class="popup-arrow popup-left-arrow previous-record" type="button"><i class="fa fa-angle-double-left" aria-hidden="true"></i></button>';
  var nextRecordButton = '<button class="popup-arrow popup-right-arrow next-record" type="button"><i class="fa fa-angle-double-right" aria-hidden="true"></i></button>';
  var paginatorIndex = 0;
  var timeOut = null;

  var defaults = {
    recordId: 0,
    iconlabelClass: 'default-icon',
    maxRows: 3,
    imagesPerPage: 8,
    imagesOnMobile: 6,
    imagesOnPopup: 10,
    imagesOnNormal: 8,
    imagesPerRow: 8,
    enableImageZoom: false,
    recordType: 'default-type'
  };

  var translations = {
    image: '',
    close: '',
    next_record: '',
    previous_record: '',
    no_cover: '',
    isSet: false
  };

  /**
   * Initializer function
   *
   * @param {object} images
   * @param {object} settings
   * @param {boolean} isList
   */
  function FinnaPaginator(images, settings) {
    var _ = this;

    _.paginatorIndex = paginatorIndex;
    _.isList = settings.isList;
    if (_.isList) {
      settings.imagesOnNormal = 0;
      _.root = $('.hiddenId[value="' + settings.recordId + '"]').closest('.result').find('.recordcover-holder');
    } else {
      _.root = $('.recordcover-holder.paginate');
    }
    _.root.removeClass('paginate');
    _.images = images;

    _.trigger = _.root.find('.image-popup-trigger');
    _.trigger.attr('paginator-index', paginatorIndex++);

    _.settings = $.extend({}, defaults, settings);
    _.setMaxImages(_.settings.imagesOnNormal);
    // Index for loading correct images
    _.offSet = 0;

    // Needed references
    _.imageHolder = null;
    _.nonZoomableHolder = null;
    _.imageDetail = _.root.find('.recordcover-image-detail .image-description');
    _.moreBtn = null;
    _.lessBtn = null;
    _.pagerInfo = null;
    _.leftBtn = null;
    _.rightBtn = null;
    _.leftBrowseBtn = null;
    _.rightBrowseBtn = null;
    _.imagePopup = null;
    _.leafletHolder = null;
    _.leafletLoader = null;
    _.leafletStartBounds = null;
    _.openImageIndex = 0;
    _.imagePopup = $(imageElement).clone();
  }

  /**
   * Function to create a new paginator with given images object and settings object
   * 
   * @param {object} images 
   * @param {object} settings 
   */
  function initPaginator(images, settings) {
    if (translations.isSet === false) {
      translations = {
        image: VuFind.translate('Image'),
        close: VuFind.translate('close'),
        next_record: VuFind.translate('Next Record'),
        previous_record: VuFind.translate('Previous Record'),
        no_cover: VuFind.translate('No Cover Image'),
        isSet: true
      };
    }
    if (settings.recordType === 'marc') {
      settings.imagesOnPopup = 4;
    }
    var paginator = new FinnaPaginator(images, settings);
    paginator.init();
  }

  /**
   * Helper function to show a button and hide another
   *
   * @param {HTMLElement} show
   * @param {HTMLElement} hide
   */
  function toggleButtons(show, hide) {
    show.show();
    hide.hide();
  }

  /**
   * Function to create proper elements for the paginator
   */
  FinnaPaginator.prototype.init = function init() {
    var _ = this;

    _.setReferences(_.root.find('.recordcovers'));

    if (!_.isList) {
      _.moreBtn = _.root.find('.show-more-images');
      _.lessBtn = _.root.find('.show-less-images');
      toggleButtons(_.moreBtn, _.lessBtn);
      _.setEvents();
      _.loadPage(0);
      _.setTrigger(_.imageHolder.find('a:first'));
    } else {
      _.setEvents();
      _.setListTrigger(_.getImageFromArray(0));
      _.root.find('.recordcovers').addClass('mini-paginator');
      _.root.find('.recordcovers-more').hide();
    }
  };

  /**
   * Function to set references when state of paginator changes or is created
   *
   * @param {HTMLElement} covers
   * @param {boolean} isPopup
   */
  FinnaPaginator.prototype.setReferences = function setReferences(covers, isPopup) {
    var _ = this;
    covers.addClass('paginated');

    _.imageHolder = covers.find('.finna-element-track');
    _.imageHolder.empty();
    _.leftBtn = covers.find('.left-button');
    _.rightBtn = covers.find('.right-button');
    if (typeof isPopup === 'undefined' || !isPopup) {
      _.leftBrowseBtn = _.root.find('.next-image.left');
      _.rightBrowseBtn = _.root.find('.next-image.right');
      if (_.isList) {
        _.pagerInfo = covers.find('.paginator-info');
      } else {
        _.pagerInfo = _.trigger.find('.paginator-info');
      }
    } else {
      var mfpContainer = $('.mfp-container');
      _.pagerInfo = mfpContainer.find('.paginator-info');
      _.leftBrowseBtn = mfpContainer.find('.next-image.left');
      _.rightBrowseBtn = mfpContainer.find('.next-image.right');
    }
    _.leftBrowseBtn.off('click').click(function browseLeft() {
      _.onBrowseButton(-1);
    });
    _.rightBrowseBtn.off('click').click(function browseRight() {
      _.onBrowseButton(1);
    });
    if (_.images.length < 2) {
      covers.hide();
      _.pagerInfo.hide();
    }

    if (_.images.length < _.settings.imagesPerRow) {
      $('.recordcovers-more').hide();
    }
  };

  /**
   * Function to set browse button states
   */
  FinnaPaginator.prototype.setBrowseButtons = function setBrowseButtons(isList) {
    var _ = this;
    var state = typeof isList !== "undefined" && isList !== false;
    _.leftBrowseBtn.prop('disabled', state || _.openImageIndex < 1);
    _.rightBrowseBtn.prop('disabled', state || _.openImageIndex >= _.images.length - 1);
  };

  /**
   * Function to set events so the paginator works properly on list or normal view
   */
  FinnaPaginator.prototype.setEvents = function setEvents() {
    var _ = this;

    if (!_.isList) {
      _.leftBtn.click(function loadImages() {
        _.loadPage(-1);
      });
      _.rightBtn.click(function loadImages() {
        _.loadPage(1);
      });
      _.moreBtn.click(function setImages() {
        toggleButtons(_.lessBtn, _.moreBtn);
        _.loadPage(0, null, _.settings.imagesPerRow * _.settings.maxRows);
      });
      _.lessBtn.click(function setImages() {
        toggleButtons(_.moreBtn, _.lessBtn);
        _.loadPage(0, null, _.settings.imagesPerRow);
      });
    } else {
      _.leftBtn.off('click').click(function setImage(){
        _.onListButton(-1);
      });
      _.rightBtn.off('click').click(function setImage(){
        _.onListButton(1);
      });
      _.setButtons();
    }
    _.imagePopup.on('click', function setTriggerEvents(e){
      e.preventDefault();
      _.setTrigger($(this));
    });
  };

  /* Logics for clickable elements */

  /**
   * Function to get the next paginatorobject with direction determining the direction to look
   *
   * @param {int} direction
   */
  FinnaPaginator.prototype.getNextPaginator = function getNextPaginator(direction) {
    var _ = this;
    var foundPaginator = $('.image-popup-trigger[paginator-index="' + (_.paginatorIndex + direction) + '"]');

    if (foundPaginator.length) {
      $.magnificPopup.close();
      if (foundPaginator.hasClass('no-image')) {
        foundPaginator.siblings('.hidden-trigger').click();
      } else {
        foundPaginator.click();
      }
    } else {
      $.magnificPopup.close();
    }
  };

  FinnaPaginator.prototype.unVeilNextAndPrev = function unVeilNextAndPrev(limit) {
    var _ = this;
    var i = 0 - limit;

    for (;i <= limit; i++) {
      var current = +_.paginatorIndex + i;
      if (current === _.paginatorIndex) {
        continue;
      }
      var found = $('.image-popup-trigger[paginator-index="' + current + '"]');
      if (found.length) {
        found.find('img').trigger('unveil');
      }
    }
  };

  /**
   * Function to set the contents of canvas to a new element like leaflet or video
   */
  function setCanvasContent(type) {
    switch (type) {
    case 'video':
      $('#leaflet-map-image, #popup-nonzoom').hide();
      $('#popup-video').addClass('initialized').show();
      break;
    case 'leaflet':
      $('#popup-video, #popup-nonzoom').hide();
      $('#leaflet-map-image').show();
      if ($('#popup-video').hasClass('initialized')) {
        videojs('video-player').pause();
        $('#popup-video').removeClass('initialized');
      }
      break;
    case 'nonzoomable':
      $('#leaflet-map-image, #popup-video').hide();
      $('#popup-nonzoom').show();
      if ($('#popup-video').hasClass('initialized')) {
        videojs('video-player').pause();
        $('#popup-video').removeClass('initialized');
      }
      break;
    }
  }

  /**
   * Function which is executed after nonzoomable image has been opened to a popup
   *
   * @param {object} image
   */
  FinnaPaginator.prototype.onNonZoomableClick = function onNonZoomableClick(image) {
    var _ = this;

    var icon = _.nonZoomableHolder.find('.iconlabel');
    icon.addClass(_.settings.iconlabelClass).hide();
    _.nonZoomableHolder.find('img').css('opacity', '0.5');
    _.openImageIndex = image.attr('index');

    var img = new Image();
    img.src = image.data('largest');
    $(img).attr('alt', image.data('alt'));
    img.onload = function onLoad() {
      if (this.naturalWidth && this.naturalWidth === 10 && this.naturalHeight === 10) {
        _.nonZoomableHolder.addClass('no-image');
        icon.show();
        $(this).attr('alt', translations.no_cover);
      } else if (_.nonZoomableHolder.hasClass('no-image')) {
        icon.hide();
      }
      _.nonZoomableHolder.find('img').replaceWith($(this));
    };

    setCanvasContent('nonzoomable');
    _.setCurrentVisuals();
    _.setPagerInfo(true);
    _.loadImageInformation();
    _.setBrowseButtons();
  };

  /**
   * Function to consume image objects data and load a zoomable version to leaflet
   *
   * @param {HTMLElement} image
   */
  FinnaPaginator.prototype.onLeafletImageClick = function onLeafletImageClick(image) {
    var _ = this;

    if (_.openImageIndex !== image.attr('index')) {
      _.openImageIndex = image.attr('index');
      _.loadImageInformation(_.openImageIndex);
    }

    setCanvasContent('leaflet');
    _.setPagerInfo(true);
    _.setCurrentVisuals();

    _.leafletHolder.eachLayer(function removeLayers(layer) {
      _.leafletHolder.removeLayer(layer);
    });
    _.leafletHolder.setMaxBounds(null);
    _.leafletHolder.setMinZoom(1);
    var img = new Image();
    img.src = image.data('largest');
    timeOut = setTimeout(function onLoadStart() {
      _.leafletLoader.addClass('loading');
    }, 100);

    img.onload = function onLoadImg() {
      if (timeOut !== null) {
        clearTimeout(timeOut);
        timeOut = null;
      }
      if (_.leafletHolder.length === 0) {
        return;
      }

      _.leafletHolder.eachLayer(function removeLayers(layer) {
        _.leafletHolder.removeLayer(layer);
      });

      var h = this.naturalHeight;
      var w = this.naturalWidth;
      var zoomLevel = 10;

      var alt = h === 10 && w === 10 ? translations.no_cover : image.data('alt');
      var bounds = new L.LatLngBounds(_.leafletHolder.unproject([0, h], zoomLevel), _.leafletHolder.unproject([w, 0], zoomLevel));

      _.leafletHolder.flyToBounds(bounds, {animate: false});
      L.imageOverlay(img.src, bounds, {alt: alt}).addTo(_.leafletHolder);
      _.leafletHolder.invalidateSize(false);
      _.leafletLoader.removeClass('loading');
      _.leafletHolder.setMaxBounds(bounds);
      _.leafletStartBounds = bounds;
      _.leafletHolder.setMinZoom(_.leafletHolder.getZoom());
      _.setZoomButtons();
    };
    _.setBrowseButtons();
  };

  /**
   * Function to browse images presented in image holder object
   * 
   * @param int direction to try and find an image from
   */
  FinnaPaginator.prototype.onBrowseButton = function onBrowseButton(direction) {
    var _ = this;
    var index = +direction + (+_.openImageIndex);
    var found = _.findSmallImage(index);
    if (found.length) {
      found.click();
    } else {
      _.loadPage(direction);
      found = _.findSmallImage(index);
      if (!found.length) {
        _.loadPage(0, index);
        found = _.findSmallImage(index);
      }
      found.click();
    }
    _.setBrowseButtons();
  };

  /**
   * Function to decide which image will be loaded on list type paginator, determined by direction
   *
   * @param {int} direction
   */
  FinnaPaginator.prototype.onListButton = function onListButton(direction) {
    var _ = this;
    var image = _.getImageFromArray(direction);
    _.setListTrigger(image);
    _.setButtons();
  };

  /**
   * Function to set correct canvas content and event listener on non zoomable open
   */
  FinnaPaginator.prototype.onNonZoomableOpen = function onNonZoomableOpen() {
    var _ = this;
    _.imagePopup.off('click').on('click', function onImageClick(e){
      e.preventDefault();
      _.onNonZoomableClick($(this));
    });
    setCanvasContent('nonzoomable');
  };

  /**
   * Function to set correct canvas content and initialize leaflet on zoomable open
   */
  FinnaPaginator.prototype.onZoomableOpen = function onZoomableOpen() {
    var _ = this;

    _.imagePopup.off('click').on('click', function onImageClick(e){
      e.preventDefault();
      _.onLeafletImageClick($(this));
    });
    _.leafletLoader = _.leafletHolder.find('.leaflet-image-loading');

    _.leafletHolder = L.map('leaflet-map-image', {
      minZoom: 1,
      maxZoom: 20,
      center: [0, 0],
      zoomControl: false,
      zoom: 1,
      crs: L.CRS.Simple,
      maxBoundsViscosity: 0,
      bounceAtZoomLimits: false
    });
    setCanvasContent('leaflet');
  };

  /**
   * Function to set left and right button to correct states
   */
  FinnaPaginator.prototype.setButtons = function setButtons() {
    var _ = this;
    _.rightBtn.prop('disabled', _.images.length <= _.settings.imagesPerPage || _.offSet === _.images.length - 1);
    _.leftBtn.prop('disabled', _.images.length <= _.settings.imagesPerPage || _.offSet < 1);
  };

  /**
   * Function to set correct info for page info, for popup prepend text with image
   *
   * @param {boolean} isPopup
   */
  FinnaPaginator.prototype.setPagerInfo = function setPagerInfo(isPopup) {
    var _ = this;
    var infoText = '';
    var imageIndex = +_.openImageIndex + 1;
    if (typeof isPopup === 'undefined' || !isPopup) {
      infoText = imageIndex + " / " + _.images.length;
    } else {
      infoText = translations.image + ' ' + imageIndex + ' / ' + _.images.length;
    }
    _.pagerInfo.find('.image-index').html(infoText);
  };

  /**
   * Function to create the track which holds the smaller images. Also determines if is called from popup so a new track can be created
   *
   * @param {HTMLElement} popupTrackArea
   * @param {boolean} isPopup
   */
  FinnaPaginator.prototype.createPopupTrack = function createPopupTrack(popupTrackArea, isPopup) {
    var _ = this;
    var covers = _.root.find('.recordcovers').clone(true);
    _.setReferences(covers, isPopup);

    if (_.isList) {
      covers.removeClass('mini-paginator');
      _.leftBtn.off('click').click(function loadImages(){
        _.loadPage(-1);
      });
      _.rightBtn.off('click').click(function loadImages(){
        _.loadPage(1);
      });
    }
    popupTrackArea.append(covers);
    if (_.images.length < 2) {
      popupTrackArea.hide();
    }
    _.loadPage(0, _.openImageIndex);
  };

  /**
   * Sets the current record index inside list view to the modal
   */
  FinnaPaginator.prototype.setRecordIndex = function setRecordIndex() {
    var _ = this;
    if ($('.paginationSimple .index').length) {
      var total = $('.paginationSimple .total').html();
      var current = +$('.paginationSimple .index').html() + _.paginatorIndex;
      _.pagerInfo.siblings('.record-index').find('.total').html(current + " / " + total);
    }
  };

  /**
   * Function to consume imagepopup elements data to create image trigger
   * When the image does not exist, we remove the trigger event and let the user navigate directly to record
   *
   * @param {HTMLElement} imagePopup
   */
  FinnaPaginator.prototype.changeTriggerImage = function changeTriggerImage(imagePopup) {
    var _ = this;
    var img = _.trigger.find('img');
    img.attr('data-src', imagePopup.attr('href'));
    img.attr('alt', imagePopup.data('alt'));

    if (_.openImageIndex !== imagePopup.attr('index')) {
      img.css('opacity', 0.5);
    }

    function setImageProperties(image) {
      $(image).css('opacity', '');
      _.setDimensions();
      if (image.naturalWidth && image.naturalWidth === 10 && image.naturalHeight === 10) {
        _.trigger.addClass('no-image');
        $(image).attr('alt', translations.no_cover);
        if (_.isList) {
          if (_.images.length < 2) {
            _.settings.enableImageZoom = false;
          }
          _.trigger.off('click');
          var oldTrigger = _.trigger;
          _.trigger = _.trigger.siblings('.hidden-trigger');
          _.setTrigger(imagePopup);
          _.trigger = oldTrigger;
          $(image).parents('.grid').addClass('no-image');
        }
        if (!_.isList && _.images.length <= 1) {
          _.root.closest('.media-left').addClass('hidden-xs').find('.organisation-menu').hide();
          _.root.css('display', 'none');
          _.root.siblings('.image-details-container').hide();
          $('.record.large-image-layout').addClass('no-image-layout').removeClass('large-image-layout');
          $('.large-image-sidebar').addClass('visible-xs visible-sm');
          $('.record-main').addClass('mainbody left');
        }
      } else if (_.trigger.hasClass('no-image')) {
        _.trigger.removeClass('no-image');
      }
    }

    if (!_.isList) {
      $('.image-details-container').addClass('hidden');
      $('.image-details-container[data-img-index="' + imagePopup.attr('index') + '"]').removeClass('hidden');
    }
    _.imageDetail.html(imagePopup.data('description'));

<<<<<<< HEAD
    img.unveil(100, function handleLoading() {
      $(this).load(function handleImage() {
        setImageProperties(this);
=======
    if (_.isList) {
      img.unveil(200, function tryMasonry() {
        $(this).load(function handleImage() {
          setImageProperties(this);
          if (finna.layout.getMasonryState()) {
            $('.result-view-grid .masonry-wrapper').masonry('layout');
          }
        });
      });
    } else {
      img.unveil(100, function handleLoading() {
        $(this).load(function handleImage() {
          setImageProperties(this);
        });
>>>>>>> 729707da
      });
    });
  };

  /**
   * Function to clear track of images and load new amount of images with direction.
   * If openimageindex is set, loads images from that image. If imagesperpage is set updates the amount of images to show in total
   *
   * @param {int} direction
   * @param {int} openImageIndex
   * @param {int} imagesPerPage
   */
  FinnaPaginator.prototype.loadPage = function loadPage(direction, openImageIndex, imagesPerPage) {
    var _ = this;
    _.imageHolder.empty();

    if (typeof imagesPerPage !== 'undefined') {
      _.settings.imagesPerPage = imagesPerPage;
    }

    if (typeof openImageIndex !== 'undefined' && openImageIndex !== null) {
      _.offSet = +openImageIndex;
    }

    _.offSet += _.settings.imagesPerPage * direction;
    if (_.offSet < 0) {
      _.offSet = 0;
    }

    var max = _.settings.imagesPerPage - 1;
    var lastImage = max + _.offSet;

    if (lastImage > _.images.length - 1) {
      lastImage = _.images.length - 1;
      _.offSet = lastImage;
    }

    var firstImage = lastImage - max;

    if (firstImage < 1) {
      _.offSet = 0;
      firstImage = 0;
    }
    var column = 1;
    var cur = '';
    for (var currentImage = firstImage; currentImage <= lastImage; currentImage++) {
      if (column === 1) {
        cur = $('<div/>');
        _.imageHolder.append(cur);
      }
      cur.append(_.createImagePopup(_.images[currentImage]));
      column = (column === _.settings.imagesPerRow) ? 1 : column + 1;
    }
    _.setCurrentVisuals();
    _.setButtons();
  };

  /**
   * Function to find a single image from array with direction
   *
   * @param {int} direction
   */
  FinnaPaginator.prototype.getImageFromArray = function getImageFromArray(direction) {
    var _ = this;
    var max = _.images.length - 1;
    _.offSet += direction;

    if (_.offSet < 0) {
      _.offSet = 0;
    } else if (_.offSet > max) {
      _.offSet = max;
    }

    return _.images[_.offSet];
  };

  /**
   * Function to load information for image with paginators openimageindex
   */
  FinnaPaginator.prototype.loadImageInformation = function loadImageInformation() {
    var _ = this;
    var src = VuFind.path + '/AJAX/JSON?method=getImageInformation&id=' + encodeURIComponent(_.settings.recordId) + '&index=' + _.openImageIndex;

    if (typeof publicList !== 'undefined') {
      src += '&publicList=1';
    }
    var listId = $('input[name="listID"]').val();

    if (typeof listId !== 'undefined') {
      src += '&listId=' + listId;
    }
    $('.collapse-content-holder').html('<div class="large-spinner"><i class="fa fa-spinner fa-spin"/></div>');
    $.ajax({
      url: src,
      dataType: 'html'
    }).done( function setImageData(response) {
      $('.collapse-content-holder').html(JSON.parse(response).data.html);
      _.setDimensions();
      if (_.settings.recordType === 'marc') {
        _.loadBookDescription();
      } else {
        finna.layout.initTruncate($('.mfp-content'));
        $('.imagepopup-holder .summary').removeClass('loading');
      }
      VuFind.lightbox.bind('.imagepopup-holder');
      if (typeof $('.open-link a').attr('href') !== 'undefined') {
        var img = document.createElement('img');
        img.src = $('.open-link a').attr('href');
        img.onload = function onLoadImg() {
          if (this.width === 10 && this.height === 10) {
            $('.open-link').hide();
          }
          else {
            $('.open-link .image-dimensions').text( '(' + this.width + ' X ' + this.height + ')');
          }
        };
      }
      $('.collapse-content-holder').find('[data-embed-video]').click(function onClickVideoLink(){
        var videoSources = $(this).data('videoSources');
        var scripts = $(this).data('scripts');
        var posterUrl = $(this).data('posterUrl');
        finna.layout.loadScripts(scripts, function onScriptsLoaded() {
          finna.videoPopup.initVideoJs('.video-popup', videoSources, posterUrl);
        });
        setCanvasContent('video');
      });
      finna.videoPopup.initIframeEmbed($('.collapse-content-holder'));
      if ($('.imagepopup-holder .feedback-record')[0] || $('.imagepopup-holder .save-record')[0]) {
        $('.imagepopup-holder .feedback-record, .imagepopup-holder .save-record').click(function onClickActionLink(/*e*/) {
          $.magnificPopup.close();
        });
      }
      _.setRecordIndex();
    }).fail( function setImageDataFailure() {
      $('.collapse-content-holder').html('');
      _.setRecordIndex();
    });
  };

  /**
   * Function to load extra information for marc type records
   */
  FinnaPaginator.prototype.loadBookDescription = function loadBookDescription() {
    var _ = this;
    var url = VuFind.path + '/AJAX/JSON?method=getDescription&id=' + _.settings.recordId;
    var summaryHolder = $('.imagepopup-holder .summary');
    $.getJSON(url)
      .done(function onGetDescriptionDone(response) {
        var data = response.data.html;
        if (data.length > 0) {
          summaryHolder.find('> div p').html(data);
          finna.layout.initTruncate(summaryHolder);
        }
        summaryHolder.removeClass('loading');
      })
      .fail(function onGetDescriptionFail(/*response, textStatus*/) {
        summaryHolder.removeClass('loading');
      });
  };

  /**
   * Function to create small images for popup track consuming the data from image object
   *
   * @param {object} image
   */
  FinnaPaginator.prototype.createImagePopup = function createImagePopup(image) {
    var _ = this;
    var holder = $(_.imagePopup).clone(true);
    if (_.images.length > 1) {
      var img = new Image();
      holder.append(img, $('<i class="fa fa-spinner fa-spin"/>'));
      img.src = image.small;
      img.alt = image.alt;
      img.title = image.title;
      img.onload = function onLoad() {
        $(this).siblings('i').remove();
      };
    }
    holder.attr({
      'index': image.index,
      'data-largest': image.largest,
      'data-description': image.description,
      'href': (!_.isList && _.settings.enableImageZoom) ? image.largest : image.medium,
      'data-alt': image.alt
    });

    return holder;
  };

  /**
   * Check if we can go left and right for new record popup
   */
  FinnaPaginator.prototype.checkRecordButtons = function checkRecordButtons() {
    var _ = this;
    if (paginatorIndex < 2) {
      $('.previous-record, .next-record').hide();
      return;
    }
    $('.previous-record').toggle(_.paginatorIndex > 0);
    $('.next-record').toggle(_.paginatorIndex !== paginatorIndex - 1);
  };

  /**
   * Checks if current row of images has the active record
   */
  FinnaPaginator.prototype.setCurrentVisuals = function setCurrentVisuals() {
    var _ = this;
    $('a.image-popup-navi').removeClass('current');
    _.findSmallImage(_.openImageIndex).addClass('current');
  };

  /**
   * Sets the max amount of images to show in the track. Popup has different amounts determined.
   *
   * @param {int} amount
   * @param {boolean} isPopup
   */
  FinnaPaginator.prototype.setMaxImages = function setMaxImages(amount, isPopup) {
    var _ = this;
    var width = $(window).width();

    var images = amount;
    if ((typeof isPopup === 'undefined' || isPopup === false) && _.isList) {
      images = 0;
    } else if (width < 500) {
      images = _.settings.imagesOnMobile;
    } else if (width < 768) {
      images = amount;
    } else if (width < 991) {
      images = _.settings.imagesOnMobile;
    } else if (width < 2000) {
      images = amount;
    } else if (isPopup && width < 5000) {
      images = amount + 6;
    }
    _.settings.imagesPerRow = images;
    _.settings.imagesPerPage = _.settings.imagesPerRow;
  };

  /**
   * Function to set image dimensions to download image link
   */
  FinnaPaginator.prototype.setDimensions = function setDimensions() {
    var popupHidden = $('.mfp-content').length === 0;
    var container = popupHidden ? $('.image-details-container').not('.hidden') : $('.image-information-holder');
    var openLink = container.find('.open-link a').attr('href');
    if (typeof openLink !== 'undefined') {
      var img = new Image();
      img.src = openLink;
      img.onload = function onLoadImg() {
        var width = this.width;
        var height = this.height;
        if (width === 10 && height === 10) {
          $('.open-link').hide();
        }
        else {
          container.find('.open-link .image-dimensions').text( '(' + width + ' X ' + height + ')');
        }
      };
    }
  };

  /**
   * Function to set image popup trigger click event and logic when popup is being opened
   */
  FinnaPaginator.prototype.setTrigger = function setTrigger(imagePopup) {
    var _ = this;
    _.changeTriggerImage(imagePopup);
    _.openImageIndex = imagePopup.attr('index');
    _.setBrowseButtons(_.isList);
    _.setPagerInfo(false);
    _.setCurrentVisuals();
    var modal = $('#imagepopup-modal').find('.imagepopup-holder').clone();

    _.trigger.magnificPopup({
      items: {
        src: modal,
        type: 'inline',
      },
      fixedContentPos: true,
      tClose: translations.close,
      callbacks: {
        beforeOpen: function unveilClosest() {
          if (_.isList) {
            _.unVeilNextAndPrev(2);
          }
        },
        open: function onPopupOpen() {
          var mfpContainer = $(this)[0].container;
          var mfpContent = mfpContainer.find('.mfp-content');
          mfpContainer.find('.leaflet-map-image').attr('id', 'leaflet-map-image');
          mfpContainer.find('.popup-nonzoom').attr('id', 'popup-nonzoom');
          mfpContainer.find('.popup-video').attr('id', 'popup-video');
          mfpContainer.find('video').attr('id', 'video-player');

          _.setMaxImages(_.settings.imagesOnPopup, true);
          if (!_.isList) {
            toggleButtons(_.moreBtn, _.lessBtn);
          }

          var previousRecord = $(previousRecordButton).clone();
          var nextRecord = $(nextRecordButton).clone();
          
          mfpContent.addClass('loaded ' + _.settings.recordType);
          mfpContainer.append(previousRecord, nextRecord);

          previousRecord.off('click').click(function loadNextPaginator(e){
            e.preventDefault();
            e.stopPropagation();
            _.getNextPaginator(-1);
          }).attr('title', translations.previous_record);
          nextRecord.off('click').click(function loadNextPaginator(e){
            e.preventDefault();
            e.stopPropagation();
            _.getNextPaginator(1);
          }).attr('title', translations.next_record);

          _.leafletHolder = $('#leaflet-map-image');
          _.nonZoomableHolder = $('#popup-nonzoom');
          _.videoHolder = $('#popup-video');

          if (_.settings.enableImageZoom) {
            _.onZoomableOpen();
          } else {
            mfpContent.addClass('nonzoomable');
            _.onNonZoomableOpen();
          }
          _.createPopupTrack(mfpContainer.find('.finna-image-pagination'), true);
          var foundImage = _.findSmallImage(_.openImageIndex);
          _.openImageIndex = null;
          foundImage.click();
          _.checkRecordButtons();
          _.setBrowseButtons();
        },
        close: function onPopupClose() {
          var covers = _.root.find('.recordcovers');
          _.setReferences(covers);
          _.imagePopup.off('click').on('click', function setTriggerEvents(e){
            e.preventDefault();
            _.setTrigger($(this));
          });
          _.leafletHolder = '';
          _.setMaxImages(_.settings.imagesOnNormal);
          if (_.isList) {
            _.offSet = +_.openImageIndex;
            covers.addClass('mini-paginator');
            _.onListButton(0);
          } else {
            _.loadPage(0, _.openImageIndex);
            _.findSmallImage(_.openImageIndex).click();
          }
        }
      }
    });
  };

  /**
   * Function to initialize zoom button logics inside popup
   */
  FinnaPaginator.prototype.setZoomButtons = function setZoomButtons() {
    var _ = this;
    _.zoomButtonState();
    $('.zoom-in').off('click').click(function zoomIn() {
      _.leafletHolder.setZoom(_.leafletHolder.getZoom() + 1);
    });
    $('.zoom-out').off('click').click(function zoomOut() {
      _.leafletHolder.setZoom(_.leafletHolder.getZoom() - 1);
    });
    $('.zoom-reset').off('click').click(function zoomReset() {
      _.leafletHolder.flyToBounds(_.leafletStartBounds, {animate: false});
    });
    $('.zoom-in, .zoom-out, .zoom-reset').off('dblclick').on('dblclick', function preventPropagation(e){
      e.preventDefault();
      e.stopPropagation();
    });
    _.leafletHolder.on('zoomend', function checkButtons() {
      _.zoomButtonState();
    });
  };

  /**
   * Function to set zoombutton states inside popup to disabled or enabled
   */
  FinnaPaginator.prototype.zoomButtonState = function zoomButtonState() {
    var _ = this;
    var min = _.leafletHolder.getMinZoom();
    var max = _.leafletHolder.getMaxZoom();
    var cur = _.leafletHolder.getZoom();
    if (cur === min) {
      $('.zoom-out').addClass('inactive');
    } else {
      $('.zoom-out').removeClass('inactive');
    }
    if (cur === max) {
      $('.zoom-in').addClass('inactive');
    } else {
      $('.zoom-in').removeClass('inactive');
    }
  };

  /**
   * Function to set list image trigger function
   */
  FinnaPaginator.prototype.setListTrigger = function setListTrigger(image) {
    var _ = this;
    var tmpImg = $(_.imagePopup).clone(true);
    tmpImg.find('img').data('src', image.small);
    tmpImg.attr({
      'index': image.index,
      'href': image.medium,
      'data-alt': image.alt
    });
    tmpImg.click();
  };

  /**
   * Function to find an image element from imageHolder track
   * 
   * @param index int index of wanted image element
   */
  FinnaPaginator.prototype.findSmallImage = function findSmallImage(index) {
    var _ = this;
    return _.imageHolder.find('a[index="' + index + '"]');
  };

  var my = {
    initPaginator: initPaginator,
    setCanvasContent: setCanvasContent
  };

  return my;
})();<|MERGE_RESOLUTION|>--- conflicted
+++ resolved
@@ -574,26 +574,9 @@
     }
     _.imageDetail.html(imagePopup.data('description'));
 
-<<<<<<< HEAD
     img.unveil(100, function handleLoading() {
       $(this).load(function handleImage() {
         setImageProperties(this);
-=======
-    if (_.isList) {
-      img.unveil(200, function tryMasonry() {
-        $(this).load(function handleImage() {
-          setImageProperties(this);
-          if (finna.layout.getMasonryState()) {
-            $('.result-view-grid .masonry-wrapper').masonry('layout');
-          }
-        });
-      });
-    } else {
-      img.unveil(100, function handleLoading() {
-        $(this).load(function handleImage() {
-          setImageProperties(this);
-        });
->>>>>>> 729707da
       });
     });
   };
