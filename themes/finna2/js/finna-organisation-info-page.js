--- conflicted
+++ resolved
@@ -11,7 +11,6 @@
   var consortiumInfo = false;
   var consortium = false;
 
-<<<<<<< HEAD
   function loadOrganisationList(buildings, orgId) {
     service.getOrganisations('page', parent, buildings, {id: orgId}, function onGetOrganisation(response, params) {
       if (response) {
@@ -23,12 +22,10 @@
           organisationList[obj.id] = obj;
           cnt++;
         });
-=======
   function err() {
     holder.find('.no-information').removeClass('hidden');
     holder.find('.organisation-info-page').html('');
   }
->>>>>>> 207ea99e
 
   function updateWindowHash(hash) {
     // Create a fake hidden div with id=hash and absolute position
@@ -50,15 +47,6 @@
       window.location.hash = '';
     }
     window.location.hash = hash;
-  }
-
-  function updateConsortiumNotification(data) {
-    if ('consortium' in data) {
-      if ('finna' in data.consortium && 'notification' in data.consortium.finna) {
-        holder.find('.consortium-notification')
-          .html(data.consortium.finna.notification).removeClass('hide');
-      }
-    }
   }
 
   function updateDefaultServicePoint(data) {
@@ -228,16 +216,6 @@
         var id = params.id;
         holder.find('.loading').toggleClass('loading', false);
 
-<<<<<<< HEAD
-  function updateConsortiumNotification(data) {
-    if ('consortium' in data) {
-      if (data.consortium.finna.notification) {
-        holder.find('.consortium-notification')
-          .html(data.consortium.finna.notification).removeClass('hide');
-      }
-    }
-  }
-=======
         var cnt = 0;
         $.each(response.list, function countItem(ind, obj) {
           organisationList[obj.id] = obj;
@@ -246,7 +224,15 @@
             cnt++;
           }
         });
->>>>>>> 207ea99e
+
+        function updateConsortiumNotification(data) {
+          if ('consortium' in data) {
+            if (data.consortium.finna.notification) {
+              holder.find('.consortium-notification')
+                .html(data.consortium.finna.notification).removeClass('hide');
+            }
+          }
+        }
 
         infoWidget.organisationListLoaded(response);
         if (cnt > 0) {
