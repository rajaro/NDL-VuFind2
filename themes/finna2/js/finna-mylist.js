--- conflicted
+++ resolved
@@ -19,23 +19,6 @@
       mdeditor.codemirror.doc.setCursor({line: 9999, ch: 0});
     }
   }
-
-  var mdeToolbar = [
-    'bold', 'italic',
-    'heading', '|',
-    'quote', 'unordered-list',
-    'ordered-list', '|',
-    'link', 'image',
-    '|',
-    {
-      name: 'truncate',
-      action: function truncateFieldToggle(mdeditor) {
-        toggleTruncateField(mdeditor);
-      },
-      className: 'fa-pagebreak',
-      title: 'Truncate'
-    }
-  ];
 
   var mdeToolbar = [
     'bold', 'italic',
@@ -51,6 +34,14 @@
       },
       className: 'details-icon',
       title: 'Insert details element'
+    },
+    {
+      name: 'truncate',
+      action: function truncateFieldToggle(mdeditor) {
+        toggleTruncateField(mdeditor);
+      },
+      className: 'fa-pagebreak',
+      title: 'Truncate'
     }
   ]
 
@@ -393,11 +384,8 @@
         .html($('<div/>').addClass('data').html(html));
       $('<div/>').addClass('preview').text(VuFind.translate('preview').toUpperCase()).prependTo(preview);
       preview.appendTo(element);
-<<<<<<< HEAD
       finna.layout.initTruncate(preview);
-=======
       initDetailsElements();
->>>>>>> 7e2ca743
 
       editor.codemirror.on('change', function onChangeEditor() {
         var result = SimpleMDE.prototype.markdown(editor.value());
@@ -410,11 +398,8 @@
         }
         result = handleTruncateField(result);
         preview.find('.data').html(result);
-<<<<<<< HEAD
         finna.layout.initTruncate(preview);
-=======
         initDetailsElements();
->>>>>>> 7e2ca743
       });
 
       // Close editor and save when user clicks outside the editor
