<!-- START of: finna - search/list-grid.phtml -->
<?php if (!isset($this->indexStart)) $this->indexStart = 0; ?>
<div class="search-grid">
<<<<<<< HEAD
  <?php $i = 0; ?>
  <?php foreach ($this->results->getResults() as $current): ?>
    <div id="result<?=$i++ ?>" class="result grid">
      <?=$this->record($current)->getSearchResult('grid')?>
    </div>
  <?php endforeach; ?>
=======
  <div class="masonry-wrapper">
      <?php $i = $this->indexStart; ?>
      <?php foreach ($this->results->getResults() as $current): ?>
        <div id="result<?=$i++ ?>" class="result grid">
          <?=$this->record($current)->getSearchResult('grid')?>
        </div>
      <?php endforeach; ?>
  </div>
>>>>>>> 6d4fab04
</div>
<!-- END of: finna - search/list-grid.phtml --><|MERGE_RESOLUTION|>--- conflicted
+++ resolved
@@ -1,22 +1,12 @@
+
 <!-- START of: finna - search/list-grid.phtml -->
 <?php if (!isset($this->indexStart)) $this->indexStart = 0; ?>
 <div class="search-grid">
-<<<<<<< HEAD
-  <?php $i = 0; ?>
+  <?php $i = $this->indexStart; ?>
   <?php foreach ($this->results->getResults() as $current): ?>
     <div id="result<?=$i++ ?>" class="result grid">
       <?=$this->record($current)->getSearchResult('grid')?>
     </div>
   <?php endforeach; ?>
-=======
-  <div class="masonry-wrapper">
-      <?php $i = $this->indexStart; ?>
-      <?php foreach ($this->results->getResults() as $current): ?>
-        <div id="result<?=$i++ ?>" class="result grid">
-          <?=$this->record($current)->getSearchResult('grid')?>
-        </div>
-      <?php endforeach; ?>
-  </div>
->>>>>>> 6d4fab04
 </div>
 <!-- END of: finna - search/list-grid.phtml -->