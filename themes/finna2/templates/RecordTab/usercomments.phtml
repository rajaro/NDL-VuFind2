--- conflicted
+++ resolved
@@ -42,20 +42,9 @@
           <?php endif; ?>
           <div>
             <textarea name="comment" class="form-control" rows="4" cols="37" maxlength="8000" required></textarea><br/>
-<<<<<<< HEAD
-            </div>
-            <?php if ($this->tab->isCaptchaActive()): ?>
-              <?=$this->captcha()->html(true, false) ?>
-            <?php endif; ?>
-            <input class="btn btn-primary save" data-label-new="<?=$this->transEsc('Add your comment') ?>" data-label-edit="<?=$this->transEsc('Save') ?>" data-loading-text="<?=$this->transEsc('Submitting') ?>..." type="submit" value="<?=$this->transEsc($ratings ? 'Add your rating' : 'Add your comment')?>"/>
-            <input class="btn btn-primary cancel hide" type="submit" value="<?=$this->transEsc("Reset")?>"/>
-          <?php else: ?>
-            <p><a href="&amp;login=true&amp;catalogLogin=true" data-lightbox title="<?=$this->escapeHtmlAttr($this->translate("Login"))?>"><?=$this->transEsc("Login")?></a> <?=$this->transEsc("Post Comment")?></p>
-=======
           </div>
           <?php if ($this->tab->isCaptchaActive()): ?>
             <?=$this->captcha()->html(true, false) ?>
->>>>>>> 8be4287b
           <?php endif; ?>
           <input class="btn btn-primary save" data-label-new="<?=$this->transEsc('Add your comment') ?>" data-label-edit="<?=$this->transEsc('Save') ?>" data-loading-text="<?=$this->transEsc('Submitting') ?>..." type="submit" value="<?=$this->transEsc($ratings ? 'Add your rating' : 'Add your comment')?>"/>
           <input class="btn btn-primary cancel hide" type="submit" value="<?=$this->transEsc("Reset")?>"/>
