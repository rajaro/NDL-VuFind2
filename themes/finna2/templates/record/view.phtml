--- conflicted
+++ resolved
@@ -198,17 +198,14 @@
 
     <div class="clearfix hidden-lg hidden-md"></div>
   </div>
-<<<<<<< HEAD
+
   <?php if ($sidebar && $this->driver->tryMethod('getRecordType') === 'lrmi'):?>
     <div class="sidebar right smaller-image-sidebar hidden-xs hidden-sm">
       <?=$sidebar ?>
     </div>
   <?php endif; ?>
-  <div class="sidebar left large-image-sidebar <?= $largeImageLayout ? '' : 'visible-xs visible-sm'?>">
-=======
 
   <div class="sidebar left large-image-sidebar hidden <?= $largeImageLayout ? '' : 'visible-xs visible-sm'?>">
->>>>>>> 94646314
     <?php if ($sidebar):?>
         <?=$sidebar ?>
     <?php endif; ?>
