--- conflicted
+++ resolved
@@ -17,16 +17,10 @@
     <?php foreach ($images as $image): ?>
       <?php $rights = $image['rights']; ?>
       <div class="image-details-container<?=$ind > 0 ? ' hidden' : '' ?> text-left" data-img-index="<?=$ind ?>">
-<<<<<<< HEAD
-        <?php if ($this->record($this->driver)->allowRecordImageDownload()): ?>
-          <?= $this->record($this->driver)->renderTemplate('image-download.phtml', ['index' => $ind, 'rights' => $rights, 'image' => $image, 'hiRes' => $image['highResolution'] ?? false]) ?>
-        <?php endif; ?>
         <?php if ($collecteId = $this->driver->tryMethod('getCollecteId')): ?>
           <a class="paljo-link hidden" href="" data-collecteid="<?=$collecteId?>"><?=$this->transEsc('paljo_subscribe')?></a>
         <?php endif; ?>
-=======
         <?= $this->record($this->driver)->renderTemplate('image-download.phtml', ['index' => $ind, 'rights' => $rights, 'image' => $image, 'hiRes' => $image['highResolution'] ?? false]) ?>
->>>>>>> 6460c378
         <?= $this->record($this->driver)->renderTemplate('image-information.phtml', ['index' => $ind, 'image' => $image]); ?>
         <?= $this->record($this->driver)->renderTemplate('image-rights.phtml', ['imageRightsLabel' => $imageRightsLabel, 'rights' => $rights, 'truncateLicense' => $ind === 0]); ?>
       </div>
