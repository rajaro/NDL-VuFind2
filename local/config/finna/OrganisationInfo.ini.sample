--- conflicted
+++ resolved
@@ -2,11 +2,7 @@
 enabled = 0
 
 ; Kirjastohakemisto API URL
-<<<<<<< HEAD
-url = "https://api.kirjastot.fi/v4"
-=======
 url = "https://api.kirjastot.fi/"
->>>>>>> 4fe1e880
 
 ; Language settings.
 ; Language codes are given in Kirjastohakemisto format (fi, sv, en...)
