--- conflicted
+++ resolved
@@ -298,16 +298,11 @@
 ils_encryption_key = false
 
 ; This is the algorithm used to encrypt and decrypt catalog passwords.
-<<<<<<< HEAD
-; For ILS, a symmtrical encryption algorithm must be used.
-; You can use mcrypt_list_algorithms to see the full list of choices for your system.
-=======
 ; A symmetrical encryption algorithm must be used.
 ; You can use mcrypt_list_algorithms() to see available options on your system.
 ; Common choices: blowfish (default), aes
 ; If you want to convert from one algorithm to another, run this from $VUFIND_HOME:
 ;   php public/index.php util switch_db_hash oldhash:oldkey (or none) newhash:newkey
->>>>>>> ef2d9818
 ;ils_encryption_algo = "blowfish"
 
 ; This setting may optionally be uncommented to restrict the email domain(s) from
