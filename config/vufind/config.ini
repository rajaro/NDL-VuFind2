;
; VuFind Configuration
;

; This section controls global system behavior and can usually be left unmodified.
[System]
; Change to false to take the system offline and show an unavailability message;
; note that you can use the NoILS driver (in [Catalog] section below) to keep VuFind
; up during ILS maintenance.
available       = true
; Change to true to see messages about the behavior of the system as part of the
; output -- only for use when troubleshooting problems:
debug           = false
; This setting should be set to false after auto-configuration is complete
autoConfigure = true

; This section will need to be customized for your installation
[Site]
; Base URL is normally auto-detected, but this setting is used when autodetection is
; not possible (i.e. during sitemap generation at the command line).
url             = http://library.myuniversity.edu/vufind
email           = support@myuniversity.edu
title           = "Library Catalog"
; This is the default theme for non-mobile devices (or all devices if mobile_theme
; is disabled below). Available standard themes:
;   blueprint = XHTML theme using Blueprint + jQuery libraries
;   bootstrap = HTML5 theme using Bootstrap + jQuery libraries, with minimal styling
;   bootprint = bootstrap theme styled to resemble blueprint theme
theme           = blueprint
; Uncomment the following line to use a different default theme for mobile devices.
; You may not wish to use this setting if you are using one of the Bootstrap-based
; standard themes since they support responsive design. Available mobile theme:
;   jquerymobile = Theme built using jQuery Mobile framework
;mobile_theme    = jquerymobile
; This is a comma-separated list of themes that may be accessed via the ?ui GET
; parameter.  Each entry has two parts: the value used on the URL followed by the
; actual theme name.  For example, http://library.myuniversity.edu/vufind?ui=theme1
; would load the myTheme1 theme with the setting shown below.  Note that the values
; of "standard" and "mobile" are reserved for the default and mobile themes defined
; above.
;alternate_themes = theme1:myTheme1,theme2:myTheme2
; This is a comma-separated list of theme options that will be displayed to the user
; as a drop-down.  Each entry has two parts: a value for the "ui" GET parameter and
; an on-screen description.  "standard" refers to the "theme" setting above, "mobile"
; refers to the "mobile_theme" setting, and all other values must be defined in
; alternate_themes above.  When commented out, no drop-down theme list will display.
;selectable_themes = "standard:Standard Theme,mobile:Mobile Theme"
; Use the browser language setting to set the VuFind language.
browserDetectLanguage = true
language        = en    ; default -- more options available in [Languages] below.
locale          = en_US
; Find valid timezone values here:
;   http://www.php.net/manual/en/timezones.php
timezone        = "America/New_York"
; A string used to format user interface date strings using the PHP date() function
; default is m-d-Y (MM-DD-YYYY 01-01-2010)
displayDateFormat = "m-d-Y"
; A string used to format user interface time strings using the PHP date() function
; default is H:i (HH:MM 23:01)
displayTimeFormat = "H:i"
; The base VuFind URL will load the "Home" action of this module unless the user
; is logged in:
defaultModule   = Search
; The base VuFind URL will load the "Home" action of this module when the user
; is logged in:
defaultLoggedInModule = MyResearch
; This tab will show by default when a record is viewed:
defaultRecordTab= Holdings
; Hide the holdings tab if no holdings are available from the ILS
hideHoldingsTabWhenEmpty = false
; This page will show by default when a user accesses the MyResearch module:
defaultAccountPage = Favorites
; Allow access to the Admin module? (See [AdminAuth] below for more granular ways
; to restrict Admin access).
admin_enabled = false
; Show sidebar on the left side instead of right
sidebarOnLeft = false
; Show (true) / Hide (false) Book Bag - Default is Hide.  The Book Bag is currently
; only supported by the blueprint theme; other themes will ignore this setting.
showBookBag = false
; Set the maximum amount of items allowed in the Book Bag - Default is 100
bookBagMaxSize = 100
; Generator value to display in an HTML header <meta> tag:
generator = "VuFind 2.2"

; This section allows you to configure the mechanism used for storing user
; sessions.  Available types: File, Memcache, Database.
; Some of the settings below only apply to specific session handlers;
; such settings are named with an obvious prefix.  Non-prefixed settings
; are global to all handlers.
[Session]
type                        = File
lifetime                    = 3600 ; Session lasts for 1 hour
; Keep-alive interval in seconds. When set to a positive value, the session is kept
; alive with a JavaScript call as long as a VuFind page is open in the browser. 
; Default is 0 (disabled). When keep-alive is enabled, session lifetime above can be
; reduced to e.g. 600.
;keepAlive = 60
;file_save_path              = /tmp/vufind_sessions
;memcache_host               = localhost
;memcache_port               = 11211
;memcache_connection_timeout = 1

; Please set the ILS that VuFind will interact with.
;
; Available drivers: Aleph, Amicus, ClaviusSQL, Evergreen, Horizon (basic database
;       access only), HorizonXMLAPI (more features via API), Innovative, Koha, LBS4,
;       MultiBackend (to chain together multiple drivers in a consortial setting),
;       NewGenLib, NoILS (for users without an ILS, or to disable ILS functionality
;       during maintenance), Polaris, Unicorn (which also applies to SirsiDynix
;       Symphony), Virtua, Voyager (for Voyager 6+), VoyagerRestful (for Voyager 7+
;       w/ RESTful web services), XCNCIP (for XC NCIP Toolkit v1.x), XCNCIP2 (for
;       XC NCIP Tookit v2.x)
; Note: Unicorn users should visit the vufind-unicorn project for more details:
;       http://code.google.com/p/vufind-unicorn/
;
; If you haven't set up your ILS yet, two fake drivers are available for testing
; purposes.  "Sample" is fast but does very little; "Demo" simulates more
; functionality of a real ILS but may slow down your system by performing extra
; searches.  If you don't plan to use an ILS, the NoILS driver is your best option.
;
; Note: Enabling most of the features in this section will only work if you use an
; ILS driver that supports them; not all drivers support holds/renewals.
[Catalog]
driver          = Sample

;loadNoILSOnFailure - Whether or not to load the NoILS driver if the main driver fails
loadNoILSOnFailure = false

; This setting determines how and when hold / recall links are displayed.
; Legal values:
; - all (Show links for all items - Place Hold for Available Items and Place Recall
;   for unavailable items)
; - availability (Only show recall links if ALL items on bib are currently
;   unavailable)
; - disabled (Never show hold/recall links)
; - driver (Use ILS driver to determine which items may be held/recalled; best option
;   if available, but not supported by all drivers)
; - holds (Only show links for available items)
; - recalls (Only show links for unavailable items)
; default is "all"
holds_mode = "all"

; Set this to true if you want to allow your ILS driver to override your holds_mode
; setting on a record-by-record basis; this may be useful for local customizations,
; but in most cases you should leave this setting unchanged.  Overrides are ignored
; for mode settings of "driver" or "disabled."
allow_holds_override = false

; Determines if holds can be cancelled or not. Options are true or false.
; default is false
cancel_holds_enabled = false

; Determines if storage retrieval requests can be cancelled or not.
; Options are true or false.
; default is false
cancel_storage_retrieval_requests_enabled = false

; Determines if item can be renewed or not. Options are true or false.
; default is false
renewals_enabled = false

; Determines if title level holds are displayed or not. 
; Legal values:
; - disabled (Never show title Holds - Default)
; - always (Always show title Holds)
; - availability (Only show title holds if ALL items on bib are currently
;   unavailable)
; - driver (Use ILS driver to determine which items may be held/recalled; best option
;   if available, but not supported by all drivers)
title_level_holds_mode = "disabled"

; Determines how holdings are grouped in the record display. 
; Legal values:
; - holdings_id (Use holdings record id if available, location name otherwise - Default)
; - location_name (Use location name)
;holdings_grouping = holdings_id

<<<<<<< HEAD
=======
; Text fields such as notes gathered from items to be displayed in each 
; holdings group in the display order.
; The default list is 'notes', 'summary', 'supplements' and 'indexes'.
; Note that displayed information depends on what the ILS driver returns. 
;holdings_text_fields[] = 'notes'
;holdings_text_fields[] = 'summary'
>>>>>>> 58e7b2bb

; This section allows you to determine how the users will authenticate.
; You can use an LDAP directory, the local ILS (or multiple ILSes through
; the MultiILS option), the VuFind database (Database), Shibboleth, SIP2,
; CAS or some combination of these (via the MultiAuth or ChoiceAuth options).
[Authentication]
;method          = LDAP
;method         = ILS
method         = Database
;method         = Shibboleth
;method         = SIP2
;method         = CAS
;method         = MultiAuth
;method         = ChoiceAuth
;method         = MultiILS

; This setting only applies when method is set to ILS.  It determines which
; field of the ILS driver's patronLogin() return array is used as the username
; in VuFind's user database.  If commented out, it defaults to cat_username
; (the recommended setting in most situations).
;ILS_username_field = cat_username

; Whether or not to hide the Login Options
hideLogin = false

; Set this to false if you would like to store local passwords in plain text
; (only applies when method = Database above).
hash_passwords = false

; Set this to false if you would like to store catalog passwords in plain text
encrypt_ils_password = false

; This is the key used to encrypt and decrypt catalog passwords.  This must be
; filled in with a random string value when encrypt_ils_passwords is set to true.
ils_encryption_key = false

; This setting may optionally be uncommented to restrict the email domain(s) from
; which users are allowed to register when using the Database method.
;domain_whitelist[] = "myuniversity.edu"
;domain_whitelist[] = "mail.myuniversity.edu"

; See the comments in library/VF/Auth/MultiAuth.php for full details
; on using multiple authentication methods.  Note that MultiAuth assumes login
; with username and password, so some methods (i.e. Shibboleth) may not be
; compatible.
;[MultiAuth]
;method_order   = ILS,LDAP
;filters = "username:trim,password:trim"

; Present two auth options on the login screen. Each choice given must also be
; configured in its relevent section. (The code should allow for more than 2 
; choices, but styling would need to be expanded / modified)
;
; WARNING! This module does not account for the possibility that the auth 
; choices you present may return different usernames. You would want a user to
; be able to log in via any method and see the same account. To make sure that
; is the case, you should ensure that the usernames given by the authentication
; methods themselves are the same for any given user.
;[ChoiceAuth]
;choice_order = Shibboleth,Database

; This section will allow you to control whether VuFind should record usage
; statistics.
[Statistics]
; You can uncomment one or more of these lines to enable statistics tracking.
; Each enabled mode will write stats to a different target (Solr stats index,
; flat file, or database tables).  Some modes require additional settings below.
;
; Currently, VuFind stores statistics in two different contexts: searches and
; record views.  By default, an enabled mode will log both types of stats.  If
; you want to log different types of stats to different targets, you can use a
; qualifier -- for example, "mode[] = Solr:Record" and "mode[] = Db:Search".
; Multiple targets may be separated by commas.  Do not use qualifiers unless you
; really need to -- logging all statistics to the same target makes reporting
; more effective.
;
; Note: Statistics gathering includes browser detection.  For best results, make
; sure you have a recent browscap.ini file configured in PHP.  See
; http://php.net/manual/en/function.get-browser.php#refsect1-function.get-browser-notes
;mode[] = Solr
;mode[] = File
;mode[] = Db

; When using the Solr mode, specify the address of a Solr server containing a
; "stats" core here; if no URL is specified, [Index]/url below will be used.
;
; Note: The stats core is disabled by default -- you will need to edit solr/solr.xml
; to turn it on.
;solr            = http://localhost:8080/solr

; When using the File mode, specify a directory for saving stat files here:
;file            = /usr/local/vufind/local/logs

; When displaying search statistics in the Admin module, do you want to see a single
; merged list, or separate grouped lists by module (Solr, Summon, etc.)
searchesBySource = false

; When display record view statistics in the Admin module, do you want to see a
; single merged list, or separate grouped lists by module (Solr, Summon, etc.)
recordsBySource = false

; This section requires no changes for most installations
[Index]
engine          = Solr
url             = http://localhost:8080/solr
default_core    = biblio
; This setting needs to match the <maxBooleanClauses> setting in your solrconfig.xml
; file; when VuFind has to look up large numbers of records using ID values, it may
; have to restrict the size of its result set based on this limitation.
maxBooleanClauses = 1024
; This is the timeout in seconds when communicating with the Solr server.
timeout = 30
; This is the Dismax handler to use if nothing is specified in searchspecs.yaml.
; You can choose dismax for standard Dismax (the default) or edismax for Extended
; Dismax, or you can configure your own custom handler in solrconfig.xml.
default_dismax_handler = dismax

; Enable/Disable searching reserves using the "reserves" Solr core.  When enabling
; this feature, you also need to uncomment the relevant line in solr/solr.xml and
; restart Solr to enable the reserves core, and you need to run the
; util/index_reserves.php script to populate the new index.
[Reserves]
search_enabled  = false

; This section requires no changes for most installations; if your SMTP server
; requires authentication, you can fill in a username and password below.
[Mail]
host            = localhost
port            = 25
;username       = user
;password       = pass
; If set to false, users can send anonymous emails; otherwise, they must log in first
require_login   = true
; Should we put the logged-in user's address in the "from" field by default?
user_email_in_from = false
; Should we put the logged-in user's address in the "to" field by default?
user_email_in_to = false
; Populate the "from" field with this value if user_email_in_from is false and/or no
; user is logged in:
;default_from = "no-reply@myuniversity.edu" 
; Should we hide the "from" field in email forms? If no from field is visible, emails
; will be sent based on user_email_in_from and default_from above, with the email
; setting from the [Site] section used as a last resort.
disable_from = false

; This section needs to be changed to match your database connection information
[Database]
database          = mysql://root@localhost/vufind

; If your database (e.g. PostgreSQL) uses a schema, you can set it here:
;schema = schema_name

; The character set of the database -- may be latin1 or utf8; utf8 is STRONGLY
; RECOMMENDED and is the default if no value is set here.  You may need latin1
; for compatibility with existing VuFind 1.x installations.
;charset = utf8

; LDAP is optional.  This section only needs to exist if the
; Authentication Method is set to LDAP.  When LDAP is active,
; host, port, basedn and username are required.  The remaining
; settings are optional, mapping fields in your LDAP schema
; to fields in VuFind's database -- the more you fill in, the more
; data will be imported from LDAP into VuFind.
;[LDAP]
; Prefix the host with ldaps:// to use LDAPS; omit the prefix for standard
; LDAP with TLS.
;host            = ldap.myuniversity.edu
;port            = 389       ; LDAPS usually uses port 636 instead
;basedn          = "o=myuniversity.edu"
;username        = uid
;firstname       = givenname
;lastname        = sn
;email           = mail
;cat_username    =
;cat_password    =
;college         = studentcollege
;major           = studentmajor
; If you need to bind to LDAP with a particular account before
; it can be searched, you can enter the necessary credentials
; here.  If this extra security measure is not needed, leave
; these settings commented out.
;bind_username   = "uid=username o=myuniversity.edu"
;bind_password   = password

; SIP2 is optional.  This section only needs to exist if the
; Authentication Method is set to SIP2.
;[SIP2]
;host            = ils.myuniversity.edu
;port            = 6002

; Shibboleth is optional.  This section only needs to exist if the
; Authentication Method is set to Shibboleth.
;[Shibboleth]

; Optional: you may set attribute names and values to be used as a filter;
; users will only be logged into VuFind if they match these filters.
;userattribute_1       = entitlement
;userattribute_value_1 = urn:mace:dir:entitlement:common-lib-terms
;userattribute_2       = unscoped-affiliation
;userattribute_value_2 = member

; Required: the attribute Shibboleth uses to uniquely identify users.
;username              = persistent-id

; Required: Shibboleth login URL.
;login                 = https://shib.myuniversity.edu/Shibboleth.sso/Login

; Optional: Shibboleth logout URL.
;logout                = https://shib.myuniversity.edu/Shibboleth.sso/Logout

; Optional: URL to forward to after Shibboleth login (if omitted,
; defaultLoggedInModule from [Site] section will be used).
;target                = http://shib.myuniversity.edu/vufind/MyResearch/Home

; Optional: provider_id parameter to pass along to Shibboleth login.
;provider_id           = https://idp.example.edu/shibboleth-idp

; Some or all of the following entries may be uncommented to map Shibboleth
; attributes to user database columns:
;cat_username = HTTP_ALEPH_ID
;cat_password = HTTP_CAT_PASSWORD
;email = HTTP_MAIL
;firstname = HTTP_FIRST_NAME
;lastname = HTTP_LAST_NAME
;college = HTTP_COLLEGE
;major = HTTP_MAJOR
;home_library = HTTP_HOME_LIBRARY
;
; CAS is optional.  This section only needs to exist if the
; Authentication Method is set to CAS.
;[CAS]

; Required: the attribute CAS uses to uniquely identify users.
;username              = uid

; Required: CAS Hostname.
;server                = cas.myuniversity.edu

; Required: CAS port.
;port                 = 443

; Required: CAS context.
;context                 = /cas

; Required: CAS Certificate Path.
;CACert = /etc/pki/cert/cert.crt

; Required: CAS login URL.
;login                 = https://cas.myuniversity.edu/cas/login


; Required: CAS logout URL.
;logout                = https://cas.myuniversity.edu/cas/logout

; Optional: CAS logging.
;debug              = false
;log                = /tmp/casdebug

; Optional: URL to forward to after CAS login (if omitted,
; defaultLoggedInModule from [Site] section will be used).
;target                = http://lib.myuniversity.edu/vufind/MyResearch/Home

; Some or all of the following entries may be uncommented to map CAS
; attributes to user database columns:
;cat_username = acctSyncUserID
;cat_password = catPassword
;email = mail
;firstname = givenName
;lastname = sn
;college = college
;major = major1
;home_library = library

; External Content is Optional.
; To use multiple, separate with a comma.  Priority will be given by the order listed
; Account id is separated with a colon, if no id is used then no colon is necessary
; For Amazon, use your 20-character access key in the coverimages and reviews values;
; you must also provide your 40-character secret key in the amazonsecret value and
; your associate ID in the amazonassociate value.
;
; IMPORTANT: Review content providers' terms of service before turning them on.
;            Terms may change, and not all content sources are appropriate for all
;            applications.  The existence of functionality in VuFind does not imply
;            suitability for any particular situation.
[Content]
; You can select Syndetics, LibraryThing, Summon, Amazon, Booksite, OpenLibrary,
; Contentcafe and/or Google Books.
;   Note: Summon service takes a Serials Solutions client key, NOT Summon API key!
;coverimages     = Syndetics:MySyndeticsId,Amazon:MyAccessKeyId,Booksite,LibraryThing:MyLibraryThingId,Google,OpenLibrary,Summon:MySerialsSolutionsClientKey,Contentcafe:MyContentCafeID

; This setting controls which services will have images cached on your local disk.
; Set to true to cache all applicable services. Set to false to disable caching. Set
; to a comma-separated list of services (e.g. "Syndetics,OpenLibrary") to cache only
; a subset of selected services. Default = true. Note that due to terms of service,
; some services will never have images cached even if caching is enabled.
coverimagesCache = true

; This setting controls the image to display when no book cover is available.
; If makeDynamicCovers is true and the GD library is installed, VuFind will draw
; cover images on the fly. Otherwise, you can use noCoverAvailableImage to specify a
; path relative to the base of your theme directory for a static image to display.
;makeDynamicCovers = true
noCoverAvailableImage = images/noCover2.gif

; You can select from Syndetics, SyndeticsPlus, Amazon Editorial, Amazon, Booksite
; and/or the Guardian
;   Note: Guardian reviews contain embedded advertisements. If the API key is not
;         supplied, e.g. "Guardian:", only the review title, byline, Guardian logo
;         and a link to the full Guardian page will be displayed
;reviews         = Syndetics:MySyndeticsId,SyndeticsPlus:MySyndeticsID,AmazonEditorial:MyAccessKeyId,Amazon:MyAccessKeyId,Booksite,Guardian:MyGuardianKeyId

; You can select from Syndetics or SyndeticsPlus
;excerpts        = Syndetics:MySyndeticsId,SyndeticsPlus:MySyndeticsId

; You can select from Syndetics or SyndeticsPlus
;authorNotes = Syndetics:MySyndeticsId,SyndeticsPlus:MySyndeticsId

; You can select from Syndetics or SyndeticsPlus
;videoClips = Syndetics:MySyndeticsId,SyndeticsPlus:MySyndeticsId

; You can select from Wikipedia
; See also the AuthorInfo recommendation module setting in searches.ini; this
; includes notes on improving the accuracy of Wikipedia retrievals.
; Note for Windows users: If using Wikipedia, you may need to increase your Apache
; heap size settings.  For details, see: http://vufind.org/jira/browse/VUFIND-630
authors         = Wikipedia

; You can look up your secret key by logging into http://aws.amazon.com and clicking
; "Access Identifiers" under "Your Account".
;amazonsecret    = MyAmazonSecretKey

; You can sign up for an associate ID by logging into
; https://affiliate-program.amazon.com .  Please make sure your instance of VuFind
; complies with Amazon's agreements before enabling this feature.
;amazonassociate = MyAmazonAssociateID

; You can select from Google, OpenLibrary, HathiTrust.  You should consult
; http://code.google.com/apis/books/branding.html before using Google Book Search.
; previews       = Google,OpenLibrary,HathiTrust

; Possible HathiRights options = pd,ic,op,orph,und,umall,ic-world,nobody,pdus,cc-by,cc-by-nd,
; cc-by-nc-nd,cc-by-nc,cc-by-nc-sa,cc-by-sa,orphcand,cc-zero,und-world,icus
; Default is "pd,ic-world" if unset here.
; See www.hathitrust.org/rights_database#Attributes for full details
;HathiRights    = pd,ic-world,cc-by,cc-by-nd,cc-by-nc-nd,cc-by-nc,cc-by-nc-sa,cc-by-sa,cc-zero,und-world

; Possible GoogleBooks options full,partial,noview 
; Default is "full,partial" if unset here.
; see code.google.com/apis/books/docs/dynamic-links.html#JSONformat 
;GoogleOptions  = full,partial

; OpenLibrary currently offers the same options/default as GoogleBooks (above):
;OpenLibraryOptions  = full,partial

; An API key is needed to interact with the Europeana API (see the EuropeanaResults
; recommendation module in searches.ini for more information)
;europeanaAPI = INSERTKEY

; If this is set, a new map tab will show on the record page for records which
; have long_lat data (see import/marc_local.properties for more information).
; The setting specifies the type of map; currently, the only supported value is
; "google"
;recordMap = google

[QRCode]
; This setting controls the image to display when no qrcode is available.
; The path is relative to the base of your theme directory.
;noQRCodeAvailableImage = images/noQRCode.gif

; Should we show QR codes in search results?
;showInResults = true

; Should we show QR codes on record pages?
;showInCore = true

; If you are using Syndetics Plus for *any* content, set plus = true
; and set plus_id to your syndetics ID.  This loads the javascript file.
; Syndetics vs. SyndeticsPlus: SyndeticsPlus has nice formatting, but loads slower
; and requires javascript to be enabled in users' browsers.
; You can change the base Syndetics URL used by the content services here.
; Most users will not need to change this setting.  It does not affect
; Syndetics Plus at all.  (FYI: Syndetics Plus is currently not available
; through SSL.)
[Syndetics]
plus = false
;plus_id = "MySyndeticsId"
;url = "https://secure.syndetics.com"
url = "http://syndetics.com"

; Booksite CATS Enhanced Content - cover images, reviews, description, etc.
[Booksite]
url = "https://api.booksite.com"
;key = "XXXXXXXXXXXXXXXXX"

; You can change the base Content Cafe URL used by the content services here.  Most
; users will not need to change this setting.  You also need to set your password,
; "pw".  Note that Content Cafe is a subscription service from Baker & Taylor.
[Contentcafe]
url              = "http://contentcafe2.btol.com"
pw               = "xxxxxx"

; Summon is optional; this section is used for your API credentials. apiId is the
; short, human-readable identifier for your Summon account; apiKey is the longer,
; non-human-readable secret key. See also the separate Summon.ini file.
;[Summon]
;apiId        = myAccessId
;apiKey       = mySecretKey

; WorldCat is Optional.  Worldcat offers extra features such as "Other Editions"
; and the WorldCat searching.
;[WorldCat]
;id              = myAccount
;apiKey          = YBaFHvqtTHbx7zzgtgAQDr4Rij9OSXBMmfsO1VRXxarmH1JU6neu2w3Lu6Y8OAjN2z5Pkz0M7GQwkwAF
;OCLCCode        = MYCODE
;LimitCodes      = Comma separated list of OCLC Codes

; These settings affect OpenURL generation and presentation; OpenURLs are used to
; help users find resources through your link resolver and to manage citations in
; Zotero.
[OpenURL]
; If a resolver base URL is enabled, it will be used to link ISSNs to your link
; resolver and to access articles in Summon if that module is enabled.  Earlier
; versions of VuFind included some parameters as part of the URL; at this point,
; any extra parameters will be ignored -- please provide only the base URL.
;url             = "http://openurl.myuniversity.edu/sfx_local"

; This string will be included as part of your OpenURL referer ID (the full string
; will be "info:sid/[your rfr_id setting]:generator").  You may be able to configure
; special behavior in your link resolver based on this ID -- for example, you may
; wish to prevent the resolver from linking to VuFind when links came from VuFind
; (to avoid putting a user in an infinite loop).
rfr_id          = vufind.svn.sourceforge.net

; By specifying your link resolver type, you can allow VuFind to optimize its
; OpenURLs for a particular platform.  Current legal values: "sfx", "360link",
; "EZB" or "other" (default is "other" if commented out).
;resolver        = sfx

; If you want OpenURL links to open in a new window, set this setting to the
; desired Javascript window.open parameters.  If you do not want a new window
; to open, set this to false or comment it out.
window_settings = "toolbar=no,location=no,directories=no,buttons=no,status=no,menubar=no,scrollbars=yes,resizable=yes,width=550,height=600"

; If you want to display a graphical link to your link resolver, uncomment the
; settings below.  graphic should be a URL; graphic_width and graphic_height
; should be sizes in pixels.
; graphic = "http://myuniversity.edu/images/findIt.gif"
; graphic_width = 50
; graphic_height = 20

; The following settings control where OpenURL links are displayed:
show_in_results = true      ; include in search results
show_in_record = false      ; include in core record metadata
show_in_holdings = false    ; include in holdings tab of record view

; If set to true, this setting will attempt to embed results from the link
; resolver directly in search results instead of opening a new window or page.
; This will override the window_settings option if set!  Embedding is currently
; supported only when the resolver setting above is set to "sfx" or "360link".
embed = false

; When embed is true, you can set this to an absolute path on your system in order
; to cache link resolver results to disk.  Be sure that the chosen directory has
; appropriate permissions set!  Leave the setting commented out to skip caching.
; Note that the contents of this cache will not be expired by VuFind; you should
; set up an external process like a cron job to clear out the directory from time
; to time.
;resolver_cache = /usr/local/vufind/resolver_cache

; This setting controls whether we should display an OpenURL link INSTEAD OF other
; URLs associated with a record (true) or IN ADDITION TO other URLs (false).
replace_other_urls = true

; EZproxy is optional.  This section only needs to exist if you
; are using EZProxy to provide off-site access to online materials.
;[EZproxy]
;host            = http://proxy.myuniversity.edu

; These settings affect RefWorks record exports.  They rarely need to be changed.
[RefWorks]
vendor          = VuFind
url             = http://www.refworks.com

; These settings affect EndNote Web record exports.  They rarely need to be changed.
[EndNoteWeb]
vendor          = VuFind
url             = https://www.myendnoteweb.com/EndNoteWeb.html

; These settings affect your OAI server if you choose to use it.
;
; If identifier is set, its value will be used as part of the standard OAI
; identifier prefix.  It should only ever be set to a domain name that you
; control!  If it is not set, your ID values will not be prefixed.
;
; If admin_email is not set, the main email under [Site] will be used instead.
;
; If set_field is set, the named Solr field will be used to generate sets on
; your OAI-PMH server.  If it is not set, sets will not be supported.
;[OAI]
;identifier       = myuniversity.edu
;repository_name  = "MyUniversity Catalog"
;admin_email      = oai@myuniversity.edu
;set_field        = "format"

; Proxy Server is Optional.
[Proxy]
;host = your.proxy.server
;port = 8000

; Default HTTP settings can be loaded here. These values will be passed to
; the \Zend\Http\Client's setOptions method.
[Http]
;sslcapath = "/etc/ssl/certs"

; Spelling Suggestions
;
; Note: These settings affect the VuFind side of spelling suggestions; you
; may also wish to adjust some Solr settings in solr/biblio/conf/schema.xml
; and solr/biblio/conf/solrconfig.xml.
[Spelling]
enabled = true
; Number of suggestions to display on screen. This list is filtered from
;   the number set in solr/biblio/conf/solrconfig.xml so they can differ.
limit   = 3
; Show the full modified search phrase on screen
;   rather then just the suggested word
phrase = false
; Offer expansions on terms as well as basic replacements
expand  = true
; Turning on 'simple' spell checking will improve performance,
;  by ignoring the more complicated 'shingle' (mini phrases)
;  based dictionary.
simple = false
; This setting skips spell checking for purely numeric searches; spelling
; suggestions on searches for ISBNs and OCLC numbers are not generally very
; useful.
skip_numeric = true

; These settings control what events are logged and where the information is
; stored.
;
; VuFind currently supports four logging levels: alert (severe fatal error),
; error (fatal error), notice (non-fatal warning) and debug (informational).
;
; Each logging level can be further broken down into five levels of verbosity.
; You can specify the desired level by adding a dash and a number after the
; level in the configuration string -- for example, alert-2 or error-5.
; The higher the number, the more detailed the logging messages.  If verbosity
; is not specified, it defaults to 1 (least detailed).
;
; Several logging methods are available, and each may be configured to log any
; combination of levels.
;
; You may enable multiple logging mechanisms if you want -- in fact, it is
; recommended, since the failure of one logging mechanism (i.e. database down,
; file system full) may then be reported to another.
;
; If database is uncommented, messages will be logged to the named MySQL table.
; The table can be created with this SQL statement:
; CREATE TABLE log_table ( id INT NOT NULL AUTO_INCREMENT,
;     logtime TIMESTAMP NOT NULL, ident CHAR(16) NOT NULL,
;     priority INT NOT NULL, message TEXT, PRIMARY KEY (id) );
;
; If file is uncommented, messages will be logged to the named file.  Be sure
; that Apache has permission to write to the specified file!
;
; If email is uncommented, messages will be sent to the provided email address.
; Be careful with this setting: a flood of errors can easily bog down your mail
; server!
[Logging]
;database       = log_table:alert,error,notice,debug
; NOTE : Make sure the log file exists and that Apache has write permission.
; NOTE : Windows users should avoid drive letters (eg. c:\vufind) because
;        the colon will be used in the string parsing. "/vufind" will work
;file           = /var/log/vufind.log:alert,error,notice,debug
;email          = alerts@myuniversity.edu:alert-5,error-5

; This section can be used to specify a "parent configuration" from which
; the current configuration file will inherit.  You can chain multiple
; configurations together if you wish.
[Parent_Config]
; Full path to parent configuration file:
;path = /usr/local/vufind/application/config/config.ini
; Path to parent configuration file (relative to the location of this file):
;relative_path = ../masterconfig/config.ini

; A comma-separated list of config sections from the parent which should be
; completely overwritten by the equivalent sections in this configuration;
; any sections not listed here will be merged on a section-by-section basis.
;override_full_sections = "Languages,AlphaBrowse_Types"

; This section controls which language options are available to your users.
; If you offer more than one option, a control will appear in the user
; interface to allow user selection.  If you only activate one language,
; the control will be hidden.
;
; The name of each setting below (i.e. en, de, fr) is a language code and
; corresponds with one of the translation files found in the web/lang
; directory.  The value of each setting is the on-screen name of the language,
; and will itself be subject to translation through the language files!
;
; The order of the settings is significant -- they will be displayed on screen
; in the same order they are defined here.
;
; Be sure that this section includes the default language set in the [Site]
; section above.
[Languages]
en          = "English"              ; American spellings
;en-gb       = "English"              ; British spellings
de          = "German"
es          = "Spanish"
fr          = "French"
it          = "Italian"
ja          = "Japanese"
nl          = "Dutch"
pt          = "Portuguese"
pt-br       = "Brazilian Portugese"
zh-cn       = "Simplified Chinese"
zh          = "Chinese"
tr          = "Turkish"
he          = "Hebrew"
ga          = "Irish"
cy          = "Welsh"
el          = "Greek"
ca          = "Catalan"
eu          = "Basque"
ru          = "Russian"
cs          = "Czech"
fi          = "Finnish"
sv          = "Swedish"
pl          = "Polish"
da          = "Danish"
sl          = "Slovene"

; This section controls the behavior of the Browse module.  The result_limit
; setting controls the maximum number of results that may display in any given
; result box on the Browse screen.  You can set to -1 for no limit; however,
; setting a very high (or no) limit may result in "out of memory" errors if you
; have a large index!
[Browse]
result_limit    = 100
tag             = true      ; allow browsing of Tags
dewey           = false     ; allow browsing of Dewey Decimal call numbers
lcc             = true      ; allow browsing of LC call numbers
author          = true      ; allow browsing of authors
topic           = true      ; allow browsing of subject headings
genre           = true      ; allow browsing of genre subdivisions
region          = true      ; allow browsing of region subdivisions
era             = true      ; allow browsing of era subdivisions
; You can use this setting to change the default alphabet provided for browsing:
;alphabet_letters = "ABCDEFGHIJKLMNOPQRSTUVWXYZ"
; Uncomment to sort lists alphabetically (instead of by popularity); note that
; this will not changed the values returned -- you will still get only the
; <result_limit> most popular entries -- it only affects display order.
;alphabetical_order = true

; This section controls which record export methods are displayed on the Record
; view screen.  Note that some options may be disabled for records that do not
; support them, regardless of the setting chosen here.  You can edit the separate
; export.ini file to add new export formats and change the behavior of existing ones.
[Export]
RefWorks = true
EndNote = true
EndNoteWeb = true
MARC = false
MARCXML = false
RDF = false
BibTeX = false

; This section controls whether or not display the bulk export options and which
; options to display.  Valid methods are EndNote and MARC - The method must also
; be enabled in Export (above) or it will not be displayed.
[BulkExport]
enabled = true
options = MARC:MARCXML:EndNote:EndNoteWeb:RefWorks:BibTeX

;AddThis is optional. It uses the Add This tool available from www.addthis.com
; and requires the username generated when an analytics account is registered.
;[AddThis]
;key = yourUsername

; This section controls how item status information is presented in search results.
[Item_Status]
; Usually, there is only one location or call number for each item; however, when
; multiple values are found, there are several possible behaviors:
;     first = display the first value found, ignore the rest
;     all   = show all of the values found, separated by commas
;     msg   = show a message like "Multiple Call Numbers" or "Multiple Locations"
;     group = show availability statuses for each location on a separate line,
;             followed by callnumber information (valid for multiple_locations only)
multiple_call_nos = first
multiple_locations = msg
; Show the full location,call number, availability for each item
; You can customize the way each item's status is display in AJAX/status-full.tpl
; When enabled, this largely overrides multiple_call_nos and multiple_locations
show_full_status = false

; This section controls the behavior of the Record module.
[Record]
; Set this to true in order to enable "next" and "previous" links to navigate
; through the current result set from within the record view.
next_prev_navigation = false

; You can enable this setting to show links to related MARC records using certain
; 7XX fields. Just enter a comma-separated list of the MARC fields that you wish
; to make use of.
;marc_links = "760,765,770,772,774,773,775,777,780,785"
; In the marc_links_link_types enter the fields you want the module to use to
; construct the links. The module will run through the link types in order
; until it finds one that matches. If you don't have id numbers in the fields,
; you can also use title to construct a title based search. id represents a raw
; bib id, dlc represents an LCCN.  Default setting:
;marc_links_link_types = id,oclc,dlc,isbn,issn,title
; Set use_visibility_indicator to false if you want to show links that are marked as
; "Do not show" in the MARC record (indicator 1). Otherwise, these links will be
; suppressed. (Default = true)
;marc_links_use_visibility_indicator = false

; You can use this setting to hide holdings information for particular named locations
; as returned by the catalog.
hide_holdings[] = "World Wide Web"

; This array controls which Related modules are used to display sidebars on the
; record view page.
;
; Available options:
;    Editions - Alternate editions (in the Solr index) based on WorldCat lookup
;    Similar - Similarity based on Solr lookup
;    WorldCatEditions - Alternate editions (in the WorldCat index) based on WorldCat
;        lookup
;    WorldCatSimilar - Similarity based on WorldCat lookup
related[] = "Similar"
related[] = "Editions"

; This setting controls which citations are available; set to true for all supported
; options (default); set to false to disable citations; set to a comma-separated list
; to activate only selected formats (available options: APA, MLA). The
; comma-separated list option may also be used to customize citation display order.
;citation_formats = APA,MLA

; The following two sections control the Alphabetic Browse module.
[AlphaBrowse]
; This setting controls how many headings are displayed on each page of results:
page_size = 20

; This section controls the order and content of the browse type menu in the
; Alphabetic Browse module.  The key is the browse index to use, the value is the
; string to display to the user (subject to translation).
[AlphaBrowse_Types]
topic = "By Topic"
author = "By Author"
title = "By Title"
lcc = "By Call Number"
;dewey = "By Call Number"

; This section controls the return of extra columns for the different browses.
; The key is the browse index, the value is a colon-separated string of extra 
; Solr fields to return for display to the user.
[AlphaBrowse_Extras]
title = "author:format:publishDate"
lcc = title
dewey = title

; This section allows you to configure the values used for Cryptography; the
; HMACkey can be set to any value you like and should never be shared.  It is used
; to prevent users from tampering with certain URLs (for example, "place hold" form
; submissions)
[Security]
HMACkey = mySuperSecretValue

; This section restricts access to the Admin module of VuFind.
;[AdminAuth]
; This setting can be used to restrict the Admin module to IP addresses matching a
; regular expression; leave it commented out to allow all IP addresses.  When
; generating regular expressions, remember that the "." character is a wildcard;
; you have to use "\." to represent an actual dot!
;ipRegEx = "/1\.2\.3\.4|1\.2\.3\.5/"
; This setting can be used to restrict the Admin module to a particular set of users.
; The userWhitelist[] setting can be repeated as many times as necessary.  If it is
; commented out, login will not be required to access the Admin module.
;userWhitelist[] = username1
;userWhitelist[] = username2

; This section sets global defaults for caches; file caching is used by default.
;[Cache]
; Set time to live value for Zend caches (in seconds), 0 means maximum possible.
;ttl = 0
; This setting can be used to force caching in a specific location other than the
; default location inside the local settings directory. This directory must exist
; and be writable by the web server.
;cache_dir = "local/cache/"
; Override umask for cache directories and files.
;umask = 022
; Permissions for Zend-created cache directories and files, subject to umask
; Default dir_permission seems to be 0700.
;dir_permission = 0700
; Default file_permission seems to be 0600.
;file_permission = 0600

; This section controls the "Collections" module -- the special view for records
; that represent collections, and the mechanism for browsing these records.
; Collections are only supported in the blueprint and jquerymobile themes.
;[Collections]
; Control whether or not the collections module is enabled in search results.
; If set to true any search results which are collection level items will
; link to the respective collections page rather than the record page
; (default = false).
;collections = true
; Control default tab of Collection view (default = CollectionList)
;defaultTab = CollectionList
; This controls where data is retrieved from to build the Collections/Home page.
; It can be set to Index (use the Solr index) or Alphabetic (use the AlphaBrowse
; index). Index is subject to "out of memory" errors if you have many (150000+)
; collections; Alphabetic has no memory restrictions but requires generation of
; a browse index using the index-alphabetic-browse tool.  (default = Index)
;browseType = Index
; This string is the delimiter used between title and ID in the hierarchy_browse
; field of the Solr index.  Default is "{{{_ID_}}}" but any string may be used;
; be sure the value is consistent between this configuration and your indexing
; routines.
;browseDelimiter = "{{{_ID_}}}"
; This controls the page size within the Collections/Home page (default = 20).
;browseLimit = 20

; This section addresses hierarchical records in the Solr index
[Hierarchy]
; Name of hierarchy driver to use if no value is specified in the hierarchytype
; field of the Solr index.
driver = Default
; Should we display hierarchy trees? (default = false)
;showTree = true
; "Search within trees" can be disabled here if set to "false" (default = true)
search = true
; You can limit the number of search results highlighted when searching the tree;
; a limit is recommended if you have large trees, as otherwise large numbers of
; results can cause performance problems.  If treeSearchLimit is -1 or not set,
; results will be unlimited.
treeSearchLimit = 100

; This section will be used to configure the feedback module.
; Set "tab_enabled" to true in order to enable the feedback module.
[Feedback]
;tab_enabled       = true
;recipient_email   = "feedback@myuniversity.edu"
;recipient_name    = "Your Library"
;email_subject     = "VuFind Feedback"
; This is the information for where feedback emails are sent from.
;sender_email      = "noreply@vufind.org"
;sender_name       = "VuFind Feedback"

; This section allows configuration of VuFind's social features
[Social]
; This controls the maximum length of a single tag; it should correspond with the
; field size in the tags database table.
max_tag_length = 64

; Uncomment this section and provide your API key to enable Google Analytics
;[GoogleAnalytics]
;apiKey = "mykey"

; Uncomment portions of this section to activate tabs in the search box for switching
; between search modules. Keys are search backend names, values are labels for use in
; the user interface (subject to translation).
[SearchTabs]
;Solr = Catalog
;Summon = Summon
;WorldCat = WorldCat

; Uncomment portions of this section to label searches from particular sources in the
; search history display.  Keys are search backend names, values are labels for use in
; the user interface (subject to translation).
[SearchHistoryLabels]
;Solr = Catalog
;Summon = Summon
;WorldCat = WorldCat
;SolrWeb = "Library Website"<|MERGE_RESOLUTION|>--- conflicted
+++ resolved
@@ -176,15 +176,12 @@
 ; - location_name (Use location name)
 ;holdings_grouping = holdings_id
 
-<<<<<<< HEAD
-=======
 ; Text fields such as notes gathered from items to be displayed in each 
 ; holdings group in the display order.
 ; The default list is 'notes', 'summary', 'supplements' and 'indexes'.
 ; Note that displayed information depends on what the ILS driver returns. 
 ;holdings_text_fields[] = 'notes'
 ;holdings_text_fields[] = 'summary'
->>>>>>> 58e7b2bb
 
 ; This section allows you to determine how the users will authenticate.
 ; You can use an LDAP directory, the local ILS (or multiple ILSes through
