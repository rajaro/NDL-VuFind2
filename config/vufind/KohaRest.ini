; KohaRest driver configuration
;
; The KohaRest driver uses only Koha's REST APIs for all functionality. It does not
; need the ILS-DI API or database access. However, there are some prerequisites for
; Koha that must be completed on the Koha server first:
;
; 1. Plugins are enabled. See
;    https://koha-community.org/manual/20.11/en/html/plugins.html
; 2. REST plugin for discovery interfaces
;    (https://github.com/natlibfi/koha-plugin-rest-di) is installed and enabled in
;    Koha. Verify by visiting /api/v1 on Koha server and check that there are routes
;    beginning with /contrib/kohasuomi .
; 3. OAuth2 is enabled for the REST API in Koha (see below).
; 4. A user account with sufficient privileges is created, and an API
;    key is added to the user (see below).

[Catalog]
; The API address without any version such as v1
host = "http://koha-server/api"
; N.B. The KohaRest driver uses OAuth2 authentication with Koha. Please follow the
; steps below to configure OAuth2 in Koha and setup the credentials for a patron
; account. Patron's user name and password are not used here, as OAuth2 relies on a
; key/secret pair for authentication.
;
; Make sure the RestOAuth2ClientCredentials preference is enabled in Koha, and
; that the Koha server has the Net::OAuth2::AuthorizationServer cpan module
; installed (minimum version 0.16).
; See https://bugs.koha-community.org/bugzilla3/show_bug.cgi?id=20624 for more
; information.
;
; If an API request to Koha returns an error with HTTP status 401 (the error message
; may vary), Koha's Apache server may be removing the Authorization header from
; incoming requests. Add the following line to the virtual host configuration(s) in
; Koha's Apache server configuration to make it pass the header through to Koha:
;
; SetEnvIf Authorization .+ HTTP_AUTHORIZATION=$0
;
; You should create a Koha user for the API with at least the following privileges:
; - circulate_remaining_permissions
; - catalogue
; - borrowers
;   - edit_borrowers
;   - view_borrower_infos_from_any_libraries
; - reserveforothers
; - modify_holds_priority
; - place_holds
; - updatecharges
;   - payout
;   - remaining_permissions
;
; Add an API key to the user and copy the values for Client ID and Secret below.
; To add an API key in Koha, go to the patron screen and click More -> Manage API
; keys. On this screen you can generate a new ID/Secret pair for OAuth2
; authentication.
;
; Koha API Client ID for OAuth2 authentication
clientId = ""
; Koha API Client Secret for OAuth2 authentication
clientSecret = ""
; Your Koha OPAC record display URL, if you want to provide direct links to your Koha
; OPAC. You can include a %%id%% placeholder to indicate where a URL-encoded bib ID
; should be inserted; if the placeholder is omitted, the ID will be appended on the
; end. Leave this commented out to omit OPAC links.
;opacURL = "http://koha-server/cgi-bin/koha/opac-detail.pl?biblionumber=%%id%%"

; If we trust our authentication source and know it to be the same as the one used by
; Koha then we can choose to not validate our patron's passwords (Useful if you are
; using SAML/Shibboleth for authentication for both VuFind and Koha)
;
; It is strongly recommended that you set allowUserLogin to false in the [Catalog] section
; of config.ini when setting this value to true.
dontValidatePasswords = false

; This section controls hold behavior; note that you must also ensure that Holds are
; enabled in the [Catalog] section of config.ini in order to take advantage of these
; settings. Additional notes about some of these settings are available in the wiki:
; https://vufind.org/wiki/configuration:ils:holds
[Holds]
; HMACKeys - A list of hold form element names that will be analyzed for consistency
; during hold form processing. Most users should not need to change this setting.
HMACKeys = item_id:holdtype:level

; defaultRequiredDate - A colon-separated list used to set the default "not required
; after" date for holds in the format days:months:years
; e.g. 0:1:0 will set a "not required after" date of 1 month from the current date.
; Set to empty for no default.
defaultRequiredDate = 0:0:2

; extraHoldFields - A colon-separated list used to display extra visible fields in the
; place holds form. Supported values are "startDate", "requiredByDate",
; "requiredByDateOptional" and "pickUpLocation"
extraHoldFields = requiredByDate:pickUpLocation

; A Pick Up Location Code used to pre-select the pick up location drop down list and
; provide a default option if others are not available. Must be one of the following:
; 1) empty string to indicate that the first location is default (default setting)
; 2) "user-selected" to indicate that the user always has to choose the location
; 3) a value within the Location IDs returned by getPickUpLocations()
defaultPickUpLocation = ""

; By default the pick up location list is sorted alphabetically. This setting can be
; used to manually set the order by entering location IDs as a colon-separated list.
; You can also disable sorting by setting this to false.
;pickUpLocationOrder = 158:155

; This setting can be used to exclude locations from the pickup location list
;excludePickupLocations = 1:6:10:15

; Fields that can be updated for holds (unless the hold is already in transit or
; available for pickup). Supported values are "frozen", "frozenThrough" and
; "pickUpLocation"
updateFields = frozen:frozenThrough:pickUpLocation

; Optional help texts that can be displayed on the hold form. Displayed as is;
; HTML tags can be used, and everything needs to be properly escaped.
;helpText[*] = "Default help text used if not overridden."
;helpText[en-gb] = "Help text for British English localization."

; Optional help texts that can be displayed on the hold update form. Displayed as is;
; HTML tags can be used, and everything needs to be properly escaped.
;updateHelpText[*] = "Hold update default help text used if not overridden."
;updateHelpText[en-gb] = "Hold update help text for British English localization."

; Whether to allow canceling of holds while in transit to pick up location. Default
; is false.
;allowCancelInTransit = false

; This section controls article request behavior. To enable, uncomment (at minimum)
; the HMACKeys and extraFields settings below.
[StorageRetrievalRequests]
; Whether to allow article requests on checked out items. Default is false.
;allow_checked_out = true

; HMACKeys - A list of form element names that will be analyzed for consistency
; during form processing. Most users should not need to change this setting.
HMACKeys = item_id:holdings_id:StorageRetrievalRequest

; extraFields - A colon-separated list used to display extra visible fields in the
; place request form. Supported values are "comments", "pickUpLocation",
; "item-issue" and "acceptTerms"
extraFields = item-issue:acceptTerms:pickUpLocation

; Optional help texts that can be displayed on the request form. Displayed as is;
; HTML tags can be used, and everything needs to be properly escaped.
;helpText[*] = "Help text for all languages."
;helpText[en-gb] = "Help text for British English localization."

[Holdings]
; This setting controls how the location field in the holdings/status results is populated.
; It can either be Branch (Koha library branch/physical location) or Shelving (Koha
; permanent shelving location of an item).
; The default value is Branch.
;locationField = Branch
; If enabled, home library is displayed instead of holding library as item location.
; Default is false.
;useHomeLibrary = false
; Whether to sort items by serial issue. Default is true.
;sortBySerialIssue = true
; Whether to include suspended holds in hold queue length calculation. Default is
; false. Requires Koha REST DI plugin version 23.11.06 or later (earlier versions
; included suspended holds by default).
;includeSuspendedHoldsInQueueLength = false
<<<<<<< HEAD
=======
; This section allows libraries to define different custom itemLimit rules for 
; different biblio-level item types.
; In Koha the biblio-level item type is defined in the 942$c subfield.
; Set 'itemLimit' to set a fallback value that will be used for any item types not given a more 
; specific setting.
; Set 'itemLimitByType' followed by a [] containing a string for the Koha biblio-level item type.
; The string after the equal sign is the number of items to display in the holdings tab.
; By default, all items are displayed in the holdings tab, unless a rule has been defined.
;itemLimit = 10
;itemLimitByType[J] = 3
>>>>>>> 4a808e3d

; This section allows modification of the default mappings from item status codes to
; VuFind item statuses
[ItemStatusMappings]
;Item::Held = "Held"
; "Not For Loan" or "Lost" statuses can be mapped by appending the authorized value
; to the status key like this (first one is a negative authorized value, next ones
; are positive):
;Item::NotForLoan-1 = "Ordered"
;Item::NotForLoan4 = "At Bindery"
;Item::Lost4 = "Lost--Library Applied"
; Also "Not For Loan" item types can be mapped by appending the authorized value to
; the status key like this:
;ItemType::NotForLoan1 = "Reference Desk"

; Uncomment the following lines to enable password (PIN) change
;[changePassword]
; PIN change parameters. The default limits are taken from the interface documentation.
;minLength = 4
;maxLength = 4
; See the password_pattern/password_hint settings in the [Authentication] section
; of config.ini for notes on these settings. When set here, these will override the
; config.ini defaults when Voyager is used for authentication.
;pattern = "numeric"
;hint = "Your optional custom hint can go here."

[TransactionHistory]
; By default the loan history is disabled. Uncomment the following line to enable it.
;enabled = true
; By default purging of all loan history is enabled. Uncomment the following line
; to disable it:
;purgeAll = false

; This section allows libraries to define custom renewal block messages for specific item types.
; The first string is the item type. In the below example, ILL.
; Then the [] should contain the Koha returned renewal block reason
; The second string after the equal sign is the renewal block message to display in VuFind - defined in the relevant language file in the ILSMessages directory.
[ItemTypeRenewalBlockMappings]
; ILL[too_many] = "ILSMessages::ill_item_renewal_limit"
; ILL[too_soon] = "ILSMessages::ill_renewal_too_soon"<|MERGE_RESOLUTION|>--- conflicted
+++ resolved
@@ -160,8 +160,6 @@
 ; false. Requires Koha REST DI plugin version 23.11.06 or later (earlier versions
 ; included suspended holds by default).
 ;includeSuspendedHoldsInQueueLength = false
-<<<<<<< HEAD
-=======
 ; This section allows libraries to define different custom itemLimit rules for 
 ; different biblio-level item types.
 ; In Koha the biblio-level item type is defined in the 942$c subfield.
@@ -172,7 +170,6 @@
 ; By default, all items are displayed in the holdings tab, unless a rule has been defined.
 ;itemLimit = 10
 ;itemLimitByType[J] = 3
->>>>>>> 4a808e3d
 
 ; This section allows modification of the default mappings from item status codes to
 ; VuFind item statuses
