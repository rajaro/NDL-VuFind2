--- conflicted
+++ resolved
@@ -366,18 +366,6 @@
         },
         {
             "name": "filp/whoops",
-<<<<<<< HEAD
-            "version": "2.4.1",
-            "source": {
-                "type": "git",
-                "url": "https://github.com/filp/whoops.git",
-                "reference": "6fb502c23885701a991b0bba974b1a8eb6673577"
-            },
-            "dist": {
-                "type": "zip",
-                "url": "https://api.github.com/repos/filp/whoops/zipball/6fb502c23885701a991b0bba974b1a8eb6673577",
-                "reference": "6fb502c23885701a991b0bba974b1a8eb6673577",
-=======
             "version": "2.5.0",
             "source": {
                 "type": "git",
@@ -388,7 +376,6 @@
                 "type": "zip",
                 "url": "https://api.github.com/repos/filp/whoops/zipball/cde50e6720a39fdacb240159d3eea6865d51fd96",
                 "reference": "cde50e6720a39fdacb240159d3eea6865d51fd96",
->>>>>>> 9c43f5cb
                 "shasum": ""
             },
             "require": {
@@ -436,11 +423,7 @@
                 "throwable",
                 "whoops"
             ],
-<<<<<<< HEAD
-            "time": "2019-07-04T09:00:00+00:00"
-=======
             "time": "2019-08-07T09:00:00+00:00"
->>>>>>> 9c43f5cb
         },
         {
             "name": "ghislainf/zf2-whoops",
@@ -6692,18 +6675,6 @@
         },
         {
             "name": "phpunit/php-token-stream",
-<<<<<<< HEAD
-            "version": "3.0.2",
-            "source": {
-                "type": "git",
-                "url": "https://github.com/sebastianbergmann/php-token-stream.git",
-                "reference": "c4a66b97f040e3e20b3aa2a243230a1c3a9f7c8c"
-            },
-            "dist": {
-                "type": "zip",
-                "url": "https://api.github.com/repos/sebastianbergmann/php-token-stream/zipball/c4a66b97f040e3e20b3aa2a243230a1c3a9f7c8c",
-                "reference": "c4a66b97f040e3e20b3aa2a243230a1c3a9f7c8c",
-=======
             "version": "3.1.0",
             "source": {
                 "type": "git",
@@ -6714,7 +6685,6 @@
                 "type": "zip",
                 "url": "https://api.github.com/repos/sebastianbergmann/php-token-stream/zipball/e899757bb3df5ff6e95089132f32cd59aac2220a",
                 "reference": "e899757bb3df5ff6e95089132f32cd59aac2220a",
->>>>>>> 9c43f5cb
                 "shasum": ""
             },
             "require": {
@@ -6750,11 +6720,7 @@
             "keywords": [
                 "tokenizer"
             ],
-<<<<<<< HEAD
-            "time": "2019-07-08T05:24:54+00:00"
-=======
             "time": "2019-07-25T05:29:42+00:00"
->>>>>>> 9c43f5cb
         },
         {
             "name": "phpunit/phpunit",
