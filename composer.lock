--- conflicted
+++ resolved
@@ -4,11 +4,7 @@
         "Read more about it at https://getcomposer.org/doc/01-basic-usage.md#installing-dependencies",
         "This file is @generated automatically"
     ],
-<<<<<<< HEAD
-    "content-hash": "1fc5954c54a016f4e83906728b8a25ee",
-=======
-    "content-hash": "0c55cfe2ce6e9c16ecd651e46153efb7",
->>>>>>> 4ed30e70
+    "content-hash": "51b4b39b05107a1489b7d77680a8ece8",
     "packages": [
         {
             "name": "ahand/mobileesp",
