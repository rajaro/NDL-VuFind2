--- conflicted
+++ resolved
@@ -4,11 +4,7 @@
         "Read more about it at https://getcomposer.org/doc/01-basic-usage.md#composer-lock-the-lock-file",
         "This file is @generated automatically"
     ],
-<<<<<<< HEAD
-    "content-hash": "82ef4b88b2872956b119eb49398b0256",
-=======
-    "content-hash": "8339be02fd962b0b93f94097d55a21c7",
->>>>>>> d1a37146
+    "content-hash": "af2538d0503cdabfc06d98facf92b6a0",
     "packages": [
         {
             "name": "aferrandini/phpqrcode",
