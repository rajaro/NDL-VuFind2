<<<<<<< HEAD
vufind 3.0 distribution; urgency=low

  * VuFind 3.0 release (see http://vufind.org/wiki/changelog for details) 

 -- maintainer VuFind Project Administration Team <vufind-admins@lists.sourceforge.net>  Mo 25 Apr 2016 09:28:51 UTC
=======
vufind 2.5.4 distribution; urgency=low

  * VuFind 2.5.4 release (see http://vufind.org/wiki/changelog for details) 

 -- maintainer VuFind Project Administration Team <vufind-admins@lists.sourceforge.net>  Mo 25 Apr 2016 07:12:54 UTC
>>>>>>> 3ce22592

vufind 2.5.3 distribution; urgency=low

  * VuFind 2.5.3 release (see http://vufind.org/wiki/changelog for details) 

 -- maintainer VuFind Project Administration Team <vufind-admins@lists.sourceforge.net>  Mo 18 Apr 2016 09:50:46 UTC

vufind 2.5.2 distribution; urgency=low

  * VuFind 2.5.2 release (see http://vufind.org/wiki/changelog for details) 

 -- maintainer VuFind Project Administration Team <vufind-admins@lists.sourceforge.net>  We 3 Feb 2016 10:52:27 UTC

vufind 2.5.1 distribution; urgency=low

  * VuFind 2.5.1 release (see http://vufind.org/wiki/changelog for details) 

 -- maintainer VuFind Project Administration Team <vufind-admins@lists.sourceforge.net>  Mo 11 Jan 2016 09:30:11 UTC

vufind 2.5 distribution; urgency=low

  * VuFind 2.5 release (see http://vufind.org/wiki/changelog for details) 

 -- maintainer VuFind Project Administration Team <vufind-admins@lists.sourceforge.net>  Mo 28 Sep 2015 09:00:00 UTC

vufind 2.4.1 distribution; urgency=low

  * VuFind 2.4.1 release (see http://vufind.org/wiki/changelog for details) 

 -- maintainer VuFind Project Administration Team <vufind-admins@lists.sourceforge.net>  Mo 25 May 2015 08:41:27 UTC

vufind 2.4 distribution; urgency=low

  * VuFind 2.4 release (see http://vufind.org/wiki/changelog for details) 

 -- maintainer VuFind Project Administration Team <vufind-admins@lists.sourceforge.net>  Mo 23 Mar 2015 09:21:49 UTC

vufind 2.3.1 distribution; urgency=low

  * VuFind 2.3.1 release (see http://vufind.org/wiki/changelog for details) 

 -- maintainer VuFind Project Administration Team <vufind-admins@lists.sourceforge.net>  Mo 17 Nov 2014 08:31:51 UTC

vufind 2.3 distribution; urgency=low

  * VuFind 2.3 release (see http://vufind.org/wiki/changelog for details) 

 -- maintainer VuFind Project Administration Team <vufind-admins@lists.sourceforge.net>  Mo 11 Aug 2014 08:57:22 UTC

vufind 2.2.1 distribution; urgency=low

  * VuFind 2.2.1 release (see http://vufind.org/wiki/changelog for details) 

 -- maintainer VuFind Project Administration Team <vufind-admins@lists.sourceforge.net>  Mo 26 Feb 2014 09:11:36 UTC

vufind 2.2 distribution; urgency=low

  * VuFind 2.2 release (see http://vufind.org/wiki/changelog for details) 

 -- maintainer VuFind Project Administration Team <vufind-admins@lists.sourceforge.net>  Mo 27 Jan 2014 09:13:52 UTC

vufind 2.1.1 distribution; urgency=low

  * VuFind 2.1.1 release (see http://vufind.org/wiki/changelog for details) 

 -- maintainer VuFind Project Administration Team <vufind-admins@lists.sourceforge.net>  Mo 9 Sep 2013 11:26:51 UTC

vufind 2.1 distribution; urgency=low

  * VuFind 2.1 release (see http://vufind.org/wiki/changelog for details) 

 -- maintainer VuFind Project Administration Team <vufind-admins@lists.sourceforge.net>  Mo 26 Aug 2013 08:43:11 UTC

vufind 2.0.1 distribution; urgency=low

  * VuFind 2.0.1 release (see http://vufind.org/wiki/changelog for details) 

 -- maintainer VuFind Project Administration Team <vufind-admins@lists.sourceforge.net>  Mo 25 Jun 2013 10:35:52 UTC

vufind 2.0 distribution; urgency=low

  * VuFind 2.0 release (see http://vufind.org/wiki/changelog for details) 

 -- maintainer VuFind Project Administration Team <vufind-admins@lists.sourceforge.net>  Mo 24 Jun 2013 09:13:27 UTC

vufind 2.0RC1 distribution; urgency=low

  * VuFind 2.0RC1 release (see http://vufind.org/wiki/changelog for details) 

 -- maintainer VuFind Project Administration Team <vufind-admins@lists.sourceforge.net>  Mo 29 Apr 2013 12:03:19 UTC

vufind 2.0beta distribution; urgency=low

  * VuFind 2.0beta release (see http://vufind.org/wiki/changelog for details) 

 -- maintainer VuFind Project Administration Team <vufind-admins@lists.sourceforge.net>  Mo 1 Oct 2012 12:07:33 UTC
<|MERGE_RESOLUTION|>--- conflicted
+++ resolved
@@ -1,16 +1,14 @@
-<<<<<<< HEAD
 vufind 3.0 distribution; urgency=low
 
   * VuFind 3.0 release (see http://vufind.org/wiki/changelog for details) 
 
  -- maintainer VuFind Project Administration Team <vufind-admins@lists.sourceforge.net>  Mo 25 Apr 2016 09:28:51 UTC
-=======
+
 vufind 2.5.4 distribution; urgency=low
 
   * VuFind 2.5.4 release (see http://vufind.org/wiki/changelog for details) 
 
  -- maintainer VuFind Project Administration Team <vufind-admins@lists.sourceforge.net>  Mo 25 Apr 2016 07:12:54 UTC
->>>>>>> 3ce22592
 
 vufind 2.5.3 distribution; urgency=low
 
