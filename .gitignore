# GNU Emacs temporary files

ChangeLog
\#*
.\#*
TAGS
*~
/downloads
/solr/vendor
/vendor
composer.phar
import/solrmarc.log
node_modules
<<<<<<< HEAD

# OS Created Files

.DS_Store*
ehthumbs.db
Icon?
Thumbs.db

# IDE Files
.metadata/*
.settings/*
.project
.buildpath
.ExternalToolBuilders
.idea
.vscode

# Local VuFind files
local/cache/covers/large/*
local/cache/covers/medium/*
local/cache/covers/small/*
local/cache/languages/*
local/cache/objects/*
local/cache/searchspecs/*
local/config/finna/*.ini
local/config/finna/*.yaml
local/config/finna/*.json
local/config/finna/*.wsdl
local/config/vufind/*.ini
local/config/vufind/*.yaml
local/config/vufind/*.wsdl
local/httpd-vufind.conf
local/import/import.properties
local/import/import_auth.properties
*.diff
vufind.bat
public/swagger-ui
=======
public/swagger-ui
.vagrant
>>>>>>> 05b329c4
<|MERGE_RESOLUTION|>--- conflicted
+++ resolved
@@ -11,7 +11,6 @@
 composer.phar
 import/solrmarc.log
 node_modules
-<<<<<<< HEAD
 
 # OS Created Files
 
@@ -49,7 +48,4 @@
 *.diff
 vufind.bat
 public/swagger-ui
-=======
-public/swagger-ui
-.vagrant
->>>>>>> 05b329c4
+.vagrant