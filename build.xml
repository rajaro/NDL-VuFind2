--- conflicted
+++ resolved
@@ -21,11 +21,7 @@
   <property name="pgsqlhost" value="localhost" />
   <property name="pgsqlrootuser" value="postgres" />
   <property name="phpunit_extra_params" value="" />
-<<<<<<< HEAD
-  <property name="composer_version" value="latest-2.x" />
-=======
   <property name="composer_version" value="2.0.13" />
->>>>>>> c4afdefa
   <property name="composer_extra_params" value="" />
   <property name="mink_driver" value="selenium" />
   <property name="screenshot_dir" value="" /><!-- set to a directory name to capture screenshots of failed tests -->
