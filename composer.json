{
    "name": "vufind/vufind",
    "description": "A flexible discovery layer.",
    "authors": [
        {
            "name": "Demian Katz",
            "email": "demian.katz@villanova.edu"
        }
    ],
    "license": "GPL-2.0",
    "config": {
        "platform": {
            "php": "7.4.0"
        },
        "process-timeout": 0,
        "allow-plugins": {
            "composer/package-versions-deprecated": true,
            "wikimedia/composer-merge-plugin": true
        }
<<<<<<< HEAD
=======
    },
    "provide": {
        "ext-memcached": "*",
        "ext-soap": "*"
>>>>>>> 0ffeeccb
    },
    "require": {
        "php": ">=7.4.0",
        "ahand/mobileesp": "dev-master",
        "cap60552/php-sip2": "1.0.0",
        "colinmollenhour/credis": "1.12.1",
        "composer/package-versions-deprecated": "1.11.99.2",
        "composer/semver": "3.2.5",
        "endroid/qr-code": "4.2.2",
        "jasig/phpcas": "1.4.0",
        "laminas/laminas-cache": "3.1.2",
        "laminas/laminas-cache-storage-adapter-blackhole": "^2.0",
        "laminas/laminas-cache-storage-adapter-filesystem": "^2.0",
        "laminas/laminas-cache-storage-adapter-memcached": "^2.0",
        "laminas/laminas-cache-storage-adapter-memory": "^2.0",
        "laminas/laminas-captcha": "2.11.0",
        "laminas/laminas-code": "3.5.1",
        "laminas/laminas-config": "3.7.0",
        "laminas/laminas-crypt": "3.6.0",
        "laminas/laminas-db": "2.13.4",
        "laminas/laminas-dom": "2.11.0",
        "laminas/laminas-escaper": "2.9.0",
        "laminas/laminas-eventmanager": "3.4.0",
        "laminas/laminas-feed": "2.16.0",
        "laminas/laminas-filter": "2.12.0",
        "laminas/laminas-form": "3.0.1",
        "laminas/laminas-http": "2.15.1",
        "laminas/laminas-i18n": "2.13.0",
        "laminas/laminas-loader": "2.8.0",
        "laminas/laminas-log": "2.14.0",
        "laminas/laminas-mail": "2.15.1",
        "laminas/laminas-modulemanager": "2.11.0",
        "laminas/laminas-mvc": "3.3.0",
        "laminas/laminas-mvc-i18n": "1.3.0",
        "laminas/laminas-mvc-plugin-flashmessenger": "1.6.0",
        "laminas/laminas-paginator": "2.11.0",
        "laminas/laminas-paginator-adapter-laminasdb": "1.0.0",
        "laminas/laminas-recaptcha": "3.4.0",
        "laminas/laminas-serializer": "2.12.0",
        "laminas/laminas-servicemanager": "3.7.0",
        "laminas/laminas-session": "2.12.0",
        "laminas/laminas-soap": "2.9.0",
        "laminas/laminas-stdlib": "3.7.1",
        "laminas/laminas-text": "2.9.0",
        "laminas/laminas-validator": "2.16.0",
        "laminas/laminas-view": "2.16.0",
        "league/commonmark": "1.6.6",
        "lm-commons/lmc-rbac-mvc": "3.3.0",
        "matthiasmullie/minify": "1.3.66",
        "ocramius/proxy-manager": "2.2.3",
        "pear/archive_tar": "^1.4",
        "pear/http_request2": "2.5.0",
        "phing/phing": "2.17.0",
        "ppito/laminas-whoops": "2.2.0",
        "scssphp/scssphp": "1.6.0",
        "serialssolutions/summon": "1.3.1",
        "slm/locale": "0.5.0",
        "symfony/console": "5.3.6",
        "symfony/yaml": "5.3.6",
        "swagger-api/swagger-ui": "3.52.0",
        "vstelmakh/url-highlight": "3.0.0",
        "vufind-org/vufindcode": "1.2",
        "vufind-org/vufinddate": "1.0.0",
        "vufind-org/vufindharvest": "4.1.0",
        "vufind-org/vufindhttp": "3.1.0",
        "webfontkit/open-sans": "^1.0",
        "wikimedia/composer-merge-plugin": "2.0.1",
        "wikimedia/less.php": "2.0.0",
        "yajra/laravel-pdo-via-oci8": "2.2.0"
    },
    "require-dev": {
        "behat/mink": "1.9.0",
        "behat/mink-selenium2-driver": "1.5.0",
        "dmore/chrome-mink-driver": "2.8.0",
        "friendsofphp/php-cs-fixer": "3.4.0",
        "phploc/phploc": "7.0.2",
        "phpmd/phpmd": "2.11.1",
        "phpstan/phpstan": "1.2.0",
        "phpunit/phpunit": "9.5.10",
        "sebastian/phpcpd": "6.0.3",
        "squizlabs/php_codesniffer": "3.6.2"
    },
    "extra": {
        "merge-plugin": {
            "include": [
                "composer.local.json"
            ],
            "recurse": true,
            "replace": true,
            "ignore-duplicates": false,
            "merge-dev": true,
            "merge-extra": false,
            "merge-extra-deep": false,
            "merge-scripts": true
        }
    },
    "scripts": {
        "phing-install-dependencies": ["phing patch-dependencies", "phing installsolr installswaggerui"],
        "post-install-cmd": "@phing-install-dependencies",
        "post-update-cmd": "@phing-install-dependencies",
        "qa": "phing qa-console -Ddefaultconfigs=true"
    }
}<|MERGE_RESOLUTION|>--- conflicted
+++ resolved
@@ -17,13 +17,10 @@
             "composer/package-versions-deprecated": true,
             "wikimedia/composer-merge-plugin": true
         }
-<<<<<<< HEAD
-=======
     },
     "provide": {
         "ext-memcached": "*",
         "ext-soap": "*"
->>>>>>> 0ffeeccb
     },
     "require": {
         "php": ">=7.4.0",
