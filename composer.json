--- conflicted
+++ resolved
@@ -88,13 +88,8 @@
         "vufind-org/vufindhttp": "3.1.0",
         "webfontkit/open-sans": "^1.0",
         "wikimedia/composer-merge-plugin": "2.0.1",
-<<<<<<< HEAD
-        "wikimedia/less.php": "2.0.0",
-        "yajra/laravel-pdo-via-oci8": "2.2.0"
-=======
         "wikimedia/less.php": "3.1.0",
         "yajra/laravel-pdo-via-oci8": "2.4.0 || 3.0.0"
->>>>>>> 902b57d2
     },
     "require-dev": {
         "behat/mink": "1.10.0",
