<?php
namespace FinnaConsole\Module\Configuration;

$config = [
    'controllers' => [
        'invokables' => [
            'util' => 'FinnaConsole\Controller\UtilController',
        ],
    ],
    'service_manager' => [
        'factories' => [
<<<<<<< HEAD
             'VuFind\HMAC' => 'VuFind\Service\Factory::getHMAC',
             'Finna\ClearMetalibSearch' => 'FinnaConsole\Service\Factory::getClearMetaLibSearch',
             'Finna\DueDateReminders' => 'FinnaConsole\Service\Factory::getDueDateReminders',
             'Finna\ExpireUsers' => 'FinnaConsole\Service\Factory::getExpireUsers',
             'Finna\OnlinePaymentMonitor' => 'FinnaConsole\Service\Factory::getOnlinePaymentMonitor',
             'Finna\ScheduledAlerts' => 'FinnaConsole\Service\Factory::getScheduledAlerts',
             'Finna\VerifyRecordLinks' => 'FinnaConsole\Service\Factory::getVerifyRecordLinks'
=======
            'VuFind\HMAC' => 'VuFind\Service\Factory::getHMAC',
            'Finna\ClearMetalibSearch' => 'FinnaConsole\Service\Factory::getClearMetaLibSearch',
            'Finna\EncryptCatalogPasswords' => 'FinnaConsole\Service\Factory::getEncryptCatalogPasswords',
            'Finna\ExpireUsers' => 'FinnaConsole\Service\Factory::getExpireUsers',
            'Finna\OnlinePaymentMonitor' => 'FinnaConsole\Service\Factory::getOnlinePaymentMonitor',
            'Finna\ScheduledAlerts' => 'FinnaConsole\Service\Factory::getScheduledAlerts',
            'Finna\VerifyRecordLinks' => 'FinnaConsole\Service\Factory::getVerifyRecordLinks'
>>>>>>> cae346bb
        ]
    ]
];

return $config;<|MERGE_RESOLUTION|>--- conflicted
+++ resolved
@@ -9,23 +9,14 @@
     ],
     'service_manager' => [
         'factories' => [
-<<<<<<< HEAD
-             'VuFind\HMAC' => 'VuFind\Service\Factory::getHMAC',
-             'Finna\ClearMetalibSearch' => 'FinnaConsole\Service\Factory::getClearMetaLibSearch',
-             'Finna\DueDateReminders' => 'FinnaConsole\Service\Factory::getDueDateReminders',
-             'Finna\ExpireUsers' => 'FinnaConsole\Service\Factory::getExpireUsers',
-             'Finna\OnlinePaymentMonitor' => 'FinnaConsole\Service\Factory::getOnlinePaymentMonitor',
-             'Finna\ScheduledAlerts' => 'FinnaConsole\Service\Factory::getScheduledAlerts',
-             'Finna\VerifyRecordLinks' => 'FinnaConsole\Service\Factory::getVerifyRecordLinks'
-=======
             'VuFind\HMAC' => 'VuFind\Service\Factory::getHMAC',
             'Finna\ClearMetalibSearch' => 'FinnaConsole\Service\Factory::getClearMetaLibSearch',
+            'Finna\DueDateReminders' => 'FinnaConsole\Service\Factory::getDueDateReminders',
             'Finna\EncryptCatalogPasswords' => 'FinnaConsole\Service\Factory::getEncryptCatalogPasswords',
             'Finna\ExpireUsers' => 'FinnaConsole\Service\Factory::getExpireUsers',
             'Finna\OnlinePaymentMonitor' => 'FinnaConsole\Service\Factory::getOnlinePaymentMonitor',
             'Finna\ScheduledAlerts' => 'FinnaConsole\Service\Factory::getScheduledAlerts',
             'Finna\VerifyRecordLinks' => 'FinnaConsole\Service\Factory::getVerifyRecordLinks'
->>>>>>> cae346bb
         ]
     ]
 ];
