--- conflicted
+++ resolved
@@ -300,11 +300,7 @@
                 $this->catalog->markFeesAsPaid(
                     $patron, $t->amount, $t->transaction_id
                 );
-<<<<<<< HEAD
-                if (!$this->transactionTable->setTransactionRegistered(
-=======
                 $result = $this->transactionTable->setTransactionRegistered(
->>>>>>> 82c97618
                     $t->transaction_id
                 );
                 if (!$result) {
