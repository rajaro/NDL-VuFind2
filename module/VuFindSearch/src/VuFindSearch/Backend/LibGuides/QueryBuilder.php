--- conflicted
+++ resolved
@@ -80,14 +80,6 @@
         $array = $this->abstractQueryToArray($query);
         if (isset($array[0]['lookfor'])) {
             $newParams->set('search', $array[0]['lookfor']);
-<<<<<<< HEAD
-        }
-
-        // TODO: is this check correct?
-        if (!$newParams->hasParam('widget_type')) {
-            $newParams->set('widget_type', $this->defaultWidgetType);
-=======
->>>>>>> 4a808e3d
         }
         $newParams->set('widget_type', $this->widgetType);
 
