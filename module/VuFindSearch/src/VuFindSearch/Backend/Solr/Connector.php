--- conflicted
+++ resolved
@@ -403,13 +403,7 @@
             try {
                 return $this->send($client);
             } catch (\Exception $ex) {
-<<<<<<< HEAD
-                if ($ex instanceof TimeoutException
-                    || $ex instanceof RequestErrorException
-                ) {
-=======
                 if ($this->isRethrowableSolrException($ex)) {
->>>>>>> f1346f3f
                     throw $ex;
                 }
                 $exception = $ex;
