--- conflicted
+++ resolved
@@ -303,16 +303,13 @@
             'metalibrecord' => 'Finna\Controller\MetaLibrecordController',
             'OrganisationInfo' => 'Finna\Controller\OrganisationInfoController',
             'organisationinfo' => 'Finna\Controller\OrganisationInfoController',
-<<<<<<< HEAD
             'paljo' => 'Finna\Controller\PaljoController',
             'Paljo' => 'Finna\Controller\PaljoController',
-=======
             'r2collection' => 'Finna\Controller\R2CollectionController',
             'R2Collection' => 'Finna\Controller\R2CollectionController',
             'r2record' => 'Finna\Controller\R2RecordController',
             'R2Record' => 'Finna\Controller\R2RecordController',
             'R2' => 'Finna\Controller\R2SearchController',
->>>>>>> b42210da
             'ListPage' => 'Finna\Controller\ListController',
             'listpage' => 'Finna\Controller\ListController',
             'r2feedback' => 'Finna\Controller\R2FeedbackController',
