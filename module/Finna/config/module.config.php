<?php

/**
 * Finna Module Configuration
 *
 * PHP version 5
 *
 * Copyright (C) The National Library of Finland 2014.
 *
 * This program is free software; you can redistribute it and/or modify
 * it under the terms of the GNU General Public License version 2,
 * as published by the Free Software Foundation.
 *
 * This program is distributed in the hope that it will be useful,
 * but WITHOUT ANY WARRANTY; without even the implied warranty of
 * MERCHANTABILITY or FITNESS FOR A PARTICULAR PURPOSE.  See the
 * GNU General Public License for more details.
 *
 * You should have received a copy of the GNU General Public License
 * along with this program; if not, write to the Free Software
 * Foundation, Inc., 59 Temple Place, Suite 330, Boston, MA  02111-1307  USA
 *
 * @category VuFind2
 * @package  Finna
 * @author   Ere Maijala <ere.maijala@helsinki.fi>
 * @license  http://opensource.org/licenses/gpl-2.0.php GNU General Public License
 * @link     http://github.com/KDK-Alli/NDL-VuFind2   NDL-VuFind2
 */
namespace Finna\Module\Configuration;

$config = [
    'router' => [
        'routes' => [
            'content-page' => [
                'type'    => 'Zend\Mvc\Router\Http\Segment',
                'options' => [
                    'route'    => '/Content/[:page]',
                    'constraints' => [
                        'page'     => '[a-zA-Z][a-zA-Z0-9_-]+',
                    ],
                    'defaults' => [
                        'controller' => 'Contentpage',
                        'action'     => 'Content',
                    ]
                ],
            ],
            'list-page' => [
                'type'    => 'Zend\Mvc\Router\Http\Segment',
                'options' => [
                    'route'    => '/List[/:lid]',
                    'constraints' => [
                        'lid'     => '[0-9]+',
                    ],
                    'defaults' => [
                        'controller' => 'Listpage',
                        'action'     => 'List',
                    ]
                ],
            ],
            'myresearch-unsubscribe' => [
                'type' => 'Zend\Mvc\Router\Http\Literal',
                'options' => [
                    'route'    => '/MyResearch/Unsubscribe',
                    'defaults' => [
                        'controller' => 'MyResearch',
                        'action'     => 'Unsubscribe',
                    ]
                ],
            ],
            'record-feedback' => [
                'type'    => 'Zend\Mvc\Router\Http\Segment',
                'options' => [
                    'route'    => '/Record/[:id]/Feedback',
                    'constraints' => [
                        'controller' => '[a-zA-Z][a-zA-Z0-9_-]*',
                        'action'     => '[a-zA-Z][a-zA-Z0-9_-]*',
                    ],
                    'defaults' => [
                        'controller' => 'Record',
                        'action'     => 'Feedback',
                    ]
                ]
            ]
        ]
    ],
    'controllers' => [
        'factories' => [
            'record' => 'Finna\Controller\Factory::getRecordController',
        ],
        'invokables' => [
            'ajax' => 'Finna\Controller\AjaxController',
            'combined' => 'Finna\Controller\CombinedController',
            'contentpage' => 'Finna\Controller\ContentController',
            'cover' => 'Finna\Controller\CoverController',
            'feedback' => 'Finna\Controller\FeedbackController',
            'my-research' => 'Finna\Controller\MyResearchController',
            'primo' => 'Finna\Controller\PrimoController',
            'primorecord' => 'Finna\Controller\PrimorecordController',
            'search' => 'Finna\Controller\SearchController',
            'listpage' => 'Finna\Controller\ListController',
        ],
    ],
    'service_manager' => [
        'allow_override' => true,
        'factories' => [
            'VuFind\CacheManager' => 'Finna\Service\Factory::getCacheManager',
            'VuFind\ILSConnection' => 'Finna\Service\Factory::getILSConnection',
            'VuFind\DbTablePluginManager' => 'Finna\Service\Factory::getDbTablePluginManager',
            'VuFind\AuthManager' => 'Finna\Auth\Factory::getManager',
<<<<<<< HEAD
            'VuFind\SearchResultsPluginManager' => 'Finna\Service\Factory::getSearchResultsPluginManager',
        )
    ),
=======
        ]
    ],
>>>>>>> 4fadd3a6
    // This section contains all VuFind-specific settings (i.e. configurations
    // unrelated to specific Zend Framework 2 components).
    'vufind' => [
        'plugin_managers' => [
            'auth' => [
                'factories' => [
                    'ils' => 'Finna\Auth\Factory::getILS',
                    'multiils' => 'Finna\Auth\Factory::getMultiILS',
                ],
                'invokables' => [
                    'mozillapersona' => 'Finna\Auth\MozillaPersona',
                    'shibboleth' => 'Finna\Auth\Shibboleth',
                ],
            ],
            'db_table' => [
                'factories' => [
                    'resource' => 'Finna\Db\Table\Factory::getResource',
                    'user' => 'Finna\Db\Table\Factory::getUser',
                ],
                'invokables' => [
                    'comments' => 'Finna\Db\Table\Comments',
                    'search' => 'Finna\Db\Table\Search'
                ],
            ],
            'ils_driver' => [
                'factories' => [
                    'voyagerrestful' => 'Finna\ILS\Driver\Factory::getVoyagerRestful',
                ],
            ],
            'recommend' => [
                'factories' => [
                    'sidefacets' => 'Finna\Recommend\Factory::getSideFacets',
                ],
            ],
            'resolver_driver' => [
                'factories' => [
                    'sfx' => 'Finna\Resolver\Driver\Factory::getSfx',
                ],
            ],
            'search_backend' => [
                'factories' => [
                    'Primo' => 'Finna\Search\Factory\PrimoBackendFactory',
                    'Solr' => 'Finna\Search\Factory\SolrDefaultBackendFactory',
                ],
                'aliases' => [
                    // Allow Solr core names to be used as aliases for services:
                    'biblio' => 'Solr',
                ]
            ],
            'search_options' => [
                'abstract_factories' => ['Finna\Search\Options\PluginFactory'],
            ],
            'search_params' => [
                'abstract_factories' => ['Finna\Search\Params\PluginFactory'],
            ],
<<<<<<< HEAD
            'search_results' => array(
                'abstract_factories' => ['Finna\Search\Results\PluginFactory'],
                'factories' => array(
=======
            'search_results' => [
                'factories' => [
>>>>>>> 4fadd3a6
                    'solr' => 'Finna\Search\Results\Factory::getSolr',
                    'primo' => 'Finna\Search\Results\Factory::getPrimo'
                ]
            ],
            'content_covers' => [
                'invokables' => [
                    'natlibfi' => 'Finna\Content\Covers\NatLibFi'
                ],
            ],
            'recorddriver' => [
                'factories' => [
                    'solrdefault' => 'Finna\RecordDriver\Factory::getSolrDefault',
                    'solrmarc' => 'Finna\RecordDriver\Factory::getSolrMarc',
                    'solread' => 'Finna\RecordDriver\Factory::getSolrEad',
                    'solrlido' => 'Finna\RecordDriver\Factory::getSolrLido',
                    'solrqdc' => 'Finna\RecordDriver\Factory::getSolrQdc',
                    'primo' => 'Finna\RecordDriver\Factory::getPrimo'
                ],
            ],
            'recordtab' => [
                'invokables' => [
                    'componentparts' => 'Finna\RecordTab\ComponentParts',
                ],
            ],
        ],
        'recorddriver_tabs' => [
            'Finna\RecordDriver\SolrMarc' => [
                'tabs' => [
                    'Holdings' => 'HoldingsILS',
                    'ComponentParts' => 'ComponentParts',
                    'TOC' => 'TOC', 'UserComments' => 'UserComments',
                    'Reviews' => 'Reviews', 'Excerpt' => 'Excerpt',
                    'Preview' => 'preview',
                    'HierarchyTree' => 'HierarchyTree', 'Map' => 'Map',
                    'Details' => 'StaffViewMARC',
                ],
                'defaultTab' => null,
            ],
            'Finna\RecordDriver\SolrEad' => [
                'tabs' => [
                    'HierarchyTree' => 'HierarchyTree',
                    'UserComments' => 'UserComments',
                    'Reviews' => 'Reviews',
                    'Map' => 'Map',
                    'Details' => 'StaffViewArray',
                ],
                'defaultTab' => null,
            ],
            'Finna\RecordDriver\SolrLido' => [
                'tabs' => [
                    'UserComments' => 'UserComments',
                    'Reviews' => 'Reviews',
                    'Map' => 'Map',
                    'Details' => 'StaffViewArray',
                ],
                'defaultTab' => null,
            ],
            'Finna\RecordDriver\SolrQdc' => [
                'tabs' => [
                    'UserComments' => 'UserComments',
                    'Reviews' => 'Reviews',
                    'Map' => 'Map',
                    'Details' => 'StaffViewArray',
                ],
                'defaultTab' => null,
            ],
            'Finna\RecordDriver\Primo' => [
                'tabs' => [
                    'UserComments' => 'UserComments',
                    'Details' => 'StaffViewArray'
                ],
                'defaultTab' => null,
            ],
        ],
    ]
];

return $config;<|MERGE_RESOLUTION|>--- conflicted
+++ resolved
@@ -107,14 +107,9 @@
             'VuFind\ILSConnection' => 'Finna\Service\Factory::getILSConnection',
             'VuFind\DbTablePluginManager' => 'Finna\Service\Factory::getDbTablePluginManager',
             'VuFind\AuthManager' => 'Finna\Auth\Factory::getManager',
-<<<<<<< HEAD
             'VuFind\SearchResultsPluginManager' => 'Finna\Service\Factory::getSearchResultsPluginManager',
-        )
-    ),
-=======
         ]
     ],
->>>>>>> 4fadd3a6
     // This section contains all VuFind-specific settings (i.e. configurations
     // unrelated to specific Zend Framework 2 components).
     'vufind' => [
@@ -170,14 +165,9 @@
             'search_params' => [
                 'abstract_factories' => ['Finna\Search\Params\PluginFactory'],
             ],
-<<<<<<< HEAD
-            'search_results' => array(
+            'search_results' => [
                 'abstract_factories' => ['Finna\Search\Results\PluginFactory'],
-                'factories' => array(
-=======
-            'search_results' => [
-                'factories' => [
->>>>>>> 4fadd3a6
+                'factories' => [
                     'solr' => 'Finna\Search\Results\Factory::getSolr',
                     'primo' => 'Finna\Search\Results\Factory::getPrimo'
                 ]
