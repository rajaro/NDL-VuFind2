<?php
/**
 * Finna Module Configuration
 *
 * PHP version 7
 *
 * Copyright (C) The National Library of Finland 2014-2020.
 *
 * This program is free software; you can redistribute it and/or modify
 * it under the terms of the GNU General Public License version 2,
 * as published by the Free Software Foundation.
 *
 * This program is distributed in the hope that it will be useful,
 * but WITHOUT ANY WARRANTY; without even the implied warranty of
 * MERCHANTABILITY or FITNESS FOR A PARTICULAR PURPOSE.  See the
 * GNU General Public License for more details.
 *
 * You should have received a copy of the GNU General Public License
 * along with this program; if not, write to the Free Software
 * Foundation, Inc., 51 Franklin Street, Fifth Floor, Boston, MA  02110-1301  USA
 *
 * @category VuFind
 * @package  Finna
 * @author   Ere Maijala <ere.maijala@helsinki.fi>
 * @license  http://opensource.org/licenses/gpl-2.0.php GNU General Public License
 * @link     http://github.com/KDK-Alli/NDL-VuFind2   NDL-VuFind2
 */
namespace Finna\Module\Configuration;

$config = [
    'router' => [
        'routes' => [
            'comments-inappropriate' => [
                'type'    => 'Laminas\Router\Http\Segment',
                'options' => [
                    'route'    => '/Comments/Inappropriate/[:id]',
                    'constraints' => [
                        'controller' => '[a-zA-Z][a-zA-Z0-9_-]*',
                        'action'     => '[a-zA-Z][a-zA-Z0-9_-]*',
                    ],
                    'defaults' => [
                        'controller' => 'Comments',
                        'action'     => 'Inappropriate',
                    ]
                ]
            ],
            'feed-content-page' => [
                'type'    => 'Laminas\Router\Http\Segment',
                'options' => [
                    'route'    => '/FeedContent[/:page][/:element]',
                    'constraints' => [
                        'page'     => '[a-zA-Z][a-zA-Z0-9_-]*'
                    ],
                    'defaults' => [
                        'controller' => 'FeedContent',
                        'action'     => 'Content',
                    ]
                ],
            ],
            'linked-events-content' => [
                'type'    => 'Zend\Router\Http\Segment',
                'options' => [
                    'route'    => '/FeedContent/LinkedEvents[/:id]',
                    'constraints' => [
                        'controller' => '[a-zA-Z][a-zA-Z0-9_-]*',
                        'action'     => '[a-zA-Z][a-zA-Z0-9_-]*',
                    ],
                    'defaults' => [
                        'controller' => 'FeedContent',
                        'action'     => 'LinkedEvents',
                    ]
                ],
            ],
            'list-save' => [
                'type'    => 'Laminas\Router\Http\Segment',
                'options' => [
                    'route'    => '/List/[:id]/save',
                    'constraints' => [
                        'controller' => '[a-zA-Z][a-zA-Z0-9_-]*',
                        'action'     => '[a-zA-Z][a-zA-Z0-9_-]*',
                    ],
                    'defaults' => [
                        'controller' => 'ListPage',
                        'action'     => 'Save',
                    ]
                ]
            ],
            'list-page' => [
                'type'    => 'Laminas\Router\Http\Segment',
                'options' => [
                    'route'    => '/List[/:lid]',
                    'constraints' => [
                        'lid'     => '[0-9]+',
                    ],
                    'defaults' => [
                        'controller' => 'ListPage',
                        'action'     => 'List',
                    ]
                ],
            ],
            'myresearch-changemessagingsettings' => [
                'type' => 'Laminas\Router\Http\Literal',
                'options' => [
                    'route'    => '/MyResearch/ChangeMessagingSettings',
                    'defaults' => [
                        'controller' => 'MyResearch',
                        'action'     => 'ChangeMessagingSettings',
                    ]
                ],
            ],
            'myresearch-changeprofileaddress' => [
                'type' => 'Laminas\Router\Http\Literal',
                'options' => [
                    'route'    => '/MyResearch/ChangeProfileAddress',
                    'defaults' => [
                        'controller' => 'MyResearch',
                        'action'     => 'ChangeProfileAddress',
                    ]
                ],
            ],
            'myresearch-unsubscribe' => [
                'type' => 'Laminas\Router\Http\Literal',
                'options' => [
                    'route'    => '/MyResearch/Unsubscribe',
                    'defaults' => [
                        'controller' => 'MyResearch',
                        'action'     => 'Unsubscribe',
                    ]
                ],
            ],
            'myresearch-export' => [
                'type' => 'Laminas\Router\Http\Literal',
                'options' => [
                    'route'    => '/MyResearch/Export',
                    'defaults' => [
                        'controller' => 'MyResearch',
                        'action'     => 'Export',
                    ]
                ],
            ],
            'myresearch-import' => [
                'type' => 'Laminas\Router\Http\Literal',
                'options' => [
                    'route'    => '/MyResearch/Import',
                    'defaults' => [
                        'controller' => 'MyResearch',
                        'action'     => 'Import',
                    ]
                ],
            ],
            'record-feedback' => [
                'type'    => 'Laminas\Router\Http\Segment',
                'options' => [
                    'route'    => '/Record/[:id]/Feedback',
                    'constraints' => [
                        'controller' => '[a-zA-Z][a-zA-Z0-9_-]*',
                        'action'     => '[a-zA-Z][a-zA-Z0-9_-]*',
                    ],
                    'defaults' => [
                        'controller' => 'Record',
                        'action'     => 'Feedback',
                    ]
                ]
            ],
            'record-preview' => [
                'type' => 'Laminas\Router\Http\Literal',
                'options' => [
                    'route'    => '/RecordPreview',
                    'defaults' => [
                        'controller' => 'Record',
                        'action'     => 'PreviewForm',
                    ]
                ],
            ],
            'solrrecord-feedback' => [
                'type'    => 'Laminas\Router\Http\Segment',
                'options' => [
                    'route'    => '/Record/[:id]/Feedback',
                    'constraints' => [
                        'controller' => '[a-zA-Z][a-zA-Z0-9_-]*',
                        'action'     => '[a-zA-Z][a-zA-Z0-9_-]*',
                    ],
                    'defaults' => [
                        'controller' => 'Record',
                        'action'     => 'Feedback',
                    ]
                ]
            ],
            'solrauthrecord-feedback' => [
                'type'    => 'Laminas\Router\Http\Segment',
                'options' => [
                    'route'    => '/AuthorityRecord/[:id]/Feedback',
                    'constraints' => [
                        'controller' => '[a-zA-Z][a-zA-Z0-9_-]*',
                        'action'     => '[a-zA-Z][a-zA-Z0-9_-]*',
                    ],
                    'defaults' => [
                        'controller' => 'AuthorityRecord',
                        'action'     => 'Feedback',
                    ]
                ]
            ],

        ],
    ],
    'route_manager' => [
        'aliases' => [
            'Laminas\Mvc\Router\Http\Segment' => 'Laminas\Router\Http\Segment'
        ]
    ],
    'controllers' => [
        'factories' => [
            'Finna\Controller\AjaxController' => 'VuFind\Controller\AjaxControllerFactory',
            'Finna\Controller\AuthorityController' => 'VuFind\Controller\AbstractBaseFactory',
            'Finna\Controller\AuthorityRecordController' => 'VuFind\Controller\AbstractBaseWithConfigFactory',
            'Finna\Controller\BarcodeController' => 'VuFind\Controller\AbstractBaseFactory',
            'Finna\Controller\BrowseController' => 'VuFind\Controller\AbstractBaseWithConfigFactory',
            'Finna\Controller\CartController' => 'VuFind\Controller\CartControllerFactory',
            'Finna\Controller\CollectionController' => 'VuFind\Controller\AbstractBaseWithConfigFactory',
            'Finna\Controller\CombinedController' => 'VuFind\Controller\AbstractBaseFactory',
            'Finna\Controller\CommentsController' => 'VuFind\Controller\AbstractBaseFactory',
            'Finna\Controller\ContentController' => 'VuFind\Controller\AbstractBaseFactory',
            'Finna\Controller\CoverController' => 'Finna\Controller\CoverControllerFactory',
            'Finna\Controller\EdsController' => 'VuFind\Controller\AbstractBaseFactory',
            'Finna\Controller\ErrorController' => 'VuFind\Controller\AbstractBaseFactory',
            'Finna\Controller\ExternalAuthController' => 'VuFind\Controller\AbstractBaseFactory',
            'Finna\Controller\FeedbackController' => 'VuFind\Controller\AbstractBaseFactory',
            'Finna\Controller\FeedContentController' => 'VuFind\Controller\AbstractBaseFactory',
            'Finna\Controller\LibraryCardsController' => 'VuFind\Controller\AbstractBaseFactory',
            'Finna\Controller\LocationServiceController' => 'VuFind\Controller\AbstractBaseFactory',
            'Finna\Controller\MetaLibController' => 'VuFind\Controller\AbstractBaseFactory',
            'Finna\Controller\MetalibRecordController' => 'VuFind\Controller\AbstractBaseFactory',
            'Finna\Controller\MyResearchController' => 'VuFind\Controller\AbstractBaseFactory',
            'Finna\Controller\OrganisationInfoController' => 'VuFind\Controller\AbstractBaseFactory',
            'Finna\Controller\PCIController' => 'VuFind\Controller\AbstractBaseFactory',
            'Finna\Controller\PrimoController' => 'VuFind\Controller\AbstractBaseFactory',
            'Finna\Controller\PrimoRecordController' => 'VuFind\Controller\AbstractBaseFactory',
            'Finna\Controller\RecordController' => 'VuFind\Controller\AbstractBaseWithConfigFactory',
            'Finna\Controller\CollectionController' => 'VuFind\Controller\AbstractBaseWithConfigFactory',
            'Finna\Controller\SearchController' => 'VuFind\Controller\AbstractBaseFactory',
            'Finna\Controller\ListController' => 'Finna\Controller\ListControllerFactory',
        ],
        'aliases' => [
            'AuthorityRecord' => 'Finna\Controller\AuthorityRecordController',
            'Barcode' => 'Finna\Controller\BarcodeController',
            'barcode' => 'Finna\Controller\BarcodeController',
            'Comments' => 'Finna\Controller\CommentsController',
            'comments' => 'Finna\Controller\CommentsController',
            'FeedContent' => 'Finna\Controller\FeedContentController',
            'feedcontent' => 'Finna\Controller\FeedContentController',
            'LocationService' => 'Finna\Controller\LocationServiceController',
            'locationservice' => 'Finna\Controller\LocationServiceController',
            'MetaLib' => 'Finna\Controller\MetaLibController',
            'metalib' => 'Finna\Controller\MetaLibController',
            'MetaLibRecord' => 'Finna\Controller\MetaLibrecordController',
            'metalibrecord' => 'Finna\Controller\MetaLibrecordController',
            'OrganisationInfo' => 'Finna\Controller\OrganisationInfoController',
            'organisationinfo' => 'Finna\Controller\OrganisationInfoController',
            'ListPage' => 'Finna\Controller\ListController',
            'listpage' => 'Finna\Controller\ListController',

            // Overrides:
            'VuFind\Controller\AuthorityController' => 'Finna\Controller\AuthorityController',
            'VuFind\Controller\AjaxController' => 'Finna\Controller\AjaxController',
            'VuFind\Controller\BrowseController' => 'Finna\Controller\BrowseController',
            'VuFind\Controller\CartController' => 'Finna\Controller\CartController',
            'VuFind\Controller\CombinedController' => 'Finna\Controller\CombinedController',
            'VuFind\Controller\CollectionController' => 'Finna\Controller\CollectionController',
            'VuFind\Controller\ContentController' => 'Finna\Controller\ContentController',
            'VuFind\Controller\CoverController' => 'Finna\Controller\CoverController',
            'VuFind\Controller\EdsController' => 'Finna\Controller\EdsController',
            'VuFind\Controller\ErrorController' => 'Finna\Controller\ErrorController',
            'VuFind\Controller\ExternalAuthController' => 'Finna\Controller\ExternalAuthController',
            'VuFind\Controller\FeedbackController' => 'Finna\Controller\FeedbackController',
            'VuFind\Controller\LibraryCardsController' => 'Finna\Controller\LibraryCardsController',
            'VuFind\Controller\MyResearchController' => 'Finna\Controller\MyResearchController',
            'VuFind\Controller\PrimoController' => 'Finna\Controller\PrimoController',
            'VuFind\Controller\PrimoRecordController' => 'Finna\Controller\PrimoRecordController',
            'VuFind\Controller\RecordController' => 'Finna\Controller\RecordController',
            'VuFind\Controller\SearchController' => 'Finna\Controller\SearchController',

            // Legacy:
            'PCI' => 'Finna\Controller\PrimoController',
            'pci' => 'Finna\Controller\PrimoController',
        ]
    ],
    'controller_plugins' => [
        'factories' => [
            'Finna\Controller\Plugin\Captcha' => 'Finna\Controller\Plugin\CaptchaFactory',
        ],
        'aliases' => [
            'VuFind\Controller\Plugin\Captcha' => 'Finna\Controller\Plugin\Captcha'
        ],
    ],
    'service_manager' => [
        'allow_override' => true,
        'factories' => [
            'Finna\Auth\ILSAuthenticator' => 'VuFind\Auth\ILSAuthenticatorFactory',
            'Finna\Auth\Manager' => 'VuFind\Auth\ManagerFactory',
            'Finna\Cache\Manager' => 'VuFind\Cache\ManagerFactory',
            'Finna\Config\PluginManager' => 'VuFind\Config\PluginManagerFactory',
            'Finna\Config\SearchSpecsReader' => 'VuFind\Config\YamlReaderFactory',
            'Finna\Config\YamlReader' => 'VuFind\Config\YamlReaderFactory',
            'Finna\Cover\Loader' => 'VuFind\Cover\LoaderFactory',
            'Finna\Feed\Feed' => 'Finna\Feed\FeedFactory',
            'Finna\Feed\LinkedEvents' => 'Finna\Feed\LinkedEventsFactory',
            'Finna\Form\Form' => 'Finna\Form\FormFactory',
            'Finna\ILS\Connection' => 'VuFind\ILS\ConnectionFactory',
            'Finna\LocationService\LocationService' => 'Finna\LocationService\LocationServiceFactory',
            'Finna\Mailer\Mailer' => 'VuFind\Mailer\Factory',
            'Finna\OAI\Server' => 'VuFind\OAI\ServerFactory',
            'Finna\OnlinePayment\OnlinePayment' => 'Finna\OnlinePayment\OnlinePaymentFactory',
            'Finna\OnlinePayment\Session' => 'Finna\OnlinePayment\OnlinePaymentSessionFactory',
            'Finna\OrganisationInfo\OrganisationInfo' => 'Finna\OrganisationInfo\OrganisationInfoFactory',
            'Finna\Record\Loader' => 'Finna\Record\LoaderFactory',
            'Finna\RecordTab\PluginManager' => 'VuFind\ServiceManager\AbstractPluginManagerFactory',
            'Finna\RecordTab\TabManager' => 'VuFind\RecordTab\TabManagerFactory',
            'Finna\Role\PermissionManager' => 'VuFind\Role\PermissionManagerFactory',
            'Finna\Search\Memory' => 'VuFind\Search\MemoryFactory',
            'Finna\Search\Solr\AuthorityHelper' => 'Finna\Search\Solr\AuthorityHelperFactory',
            'Finna\Search\Solr\HierarchicalFacetHelper' => 'Laminas\ServiceManager\Factory\InvokableFactory',
            'Finna\Favorites\FavoritesService' => 'Finna\Favorites\FavoritesServiceFactory',

            'FinnaSearch\Service' => 'VuFind\Service\SearchServiceFactory',

            'VuFind\Search\SearchTabsHelper' => 'Finna\Search\SearchTabsHelperFactory',
            'VuFindHttp\HttpService' => 'Finna\Service\HttpServiceFactory',

            'Laminas\Session\SessionManager' => 'Finna\Session\ManagerFactory',
        ],
        'aliases' => [
            'VuFind\Auth\Manager' => 'Finna\Auth\Manager',
            'VuFind\Auth\ILSAuthenticator' => 'Finna\Auth\ILSAuthenticator',
            'VuFind\Cache\Manager' => 'Finna\Cache\Manager',
            'VuFind\Config\PluginManager' => 'Finna\Config\PluginManager',
            'VuFind\Config\SearchSpecsReader' => 'Finna\Config\SearchSpecsReader',
            'VuFind\Config\YamlReader' => 'Finna\Config\YamlReader',
            'VuFind\Cover\Loader' => 'Finna\Cover\Loader',
            'VuFind\Favorites\FavoritesService' => 'Finna\Favorites\FavoritesService',
            'VuFind\Form\Form' => 'Finna\Form\Form',
            'VuFind\ILS\Connection' => 'Finna\ILS\Connection',
            'VuFind\Mailer\Mailer' => 'Finna\Mailer\Mailer',
            'VuFind\OAI\Server' => 'Finna\OAI\Server',
            'VuFind\Record\Loader' => 'Finna\Record\Loader',
            'VuFind\RecordTab\PluginManager' => 'Finna\RecordTab\PluginManager',
            'VuFind\RecordTab\TabManager' => 'Finna\RecordTab\TabManager',
            'VuFind\Role\PermissionManager' => 'Finna\Role\PermissionManager',
            'VuFind\Search\Memory' => 'Finna\Search\Memory',
            'VuFind\Search\Solr\HierarchicalFacetHelper' => 'Finna\Search\Solr\HierarchicalFacetHelper',

            'VuFindSearch\Service' => 'FinnaSearch\Service',
        ]
    ],
    // This section contains all VuFind-specific settings (i.e. configurations
    // unrelated to specific framework components).
    'vufind' => [
        'plugin_managers' => [
            'ajaxhandler' => [
                'factories' => [
                    'Finna\AjaxHandler\AddToList' =>
                        'Finna\AjaxHandler\AddToListFactory',
                    'Finna\AjaxHandler\ChangePickupLocation' =>
                        'VuFind\AjaxHandler\AbstractIlsAndUserActionFactory',
                    'Finna\AjaxHandler\ChangeRequestStatus' =>
                        'VuFind\AjaxHandler\AbstractIlsAndUserActionFactory',
                    'Finna\AjaxHandler\CheckRequestsAreValid' =>
                        'VuFind\AjaxHandler\AbstractIlsAndUserActionFactory',
                    'Finna\AjaxHandler\CommentRecord' =>
                        'Finna\AjaxHandler\CommentRecordFactory',
                    'Finna\AjaxHandler\DeleteRecordComment' =>
                        'VuFind\AjaxHandler\DeleteRecordCommentFactory',
                    'Finna\AjaxHandler\EditList' =>
                        'Finna\AjaxHandler\EditListFactory',
                    'Finna\AjaxHandler\EditListResource' =>
                        'Finna\AjaxHandler\EditListResourceFactory',
                    'Finna\AjaxHandler\GetAccountNotifications' =>
                        'VuFind\AjaxHandler\AbstractIlsAndUserActionFactory',
                    'Finna\AjaxHandler\GetAuthorityInfo' =>
                        'Finna\AjaxHandler\GetAuthorityInfoFactory',
                    'Finna\AjaxHandler\GetAuthorityFullInfo' =>
                        'Finna\AjaxHandler\GetAuthorityFullInfoFactory',
                    'Finna\AjaxHandler\GetACSuggestions' =>
                        'VuFind\AjaxHandler\GetACSuggestionsFactory',
                    'Finna\AjaxHandler\GetContentFeed' =>
                        'Finna\AjaxHandler\GetContentFeedFactory',
                    'Finna\AjaxHandler\GetDateRangeVisual' =>
                        'Finna\AjaxHandler\GetDateRangeVisualFactory',
                    'Finna\AjaxHandler\GetDescription' =>
                        'Finna\AjaxHandler\GetDescriptionFactory',
                    'Finna\AjaxHandler\GetFacetData' =>
                        'Finna\AjaxHandler\GetFacetDataFactory',
                    'Finna\AjaxHandler\GetFeed' =>
                        'Finna\AjaxHandler\GetFeedFactory',
                    'Finna\AjaxHandler\GetHoldingsDetails' =>
                        'Finna\AjaxHandler\GetHoldingsDetailsFactory',
                    'Finna\AjaxHandler\GetImageInformation' =>
                        'Finna\AjaxHandler\GetImageInformationFactory',
<<<<<<< HEAD
                    'Finna\AjaxHandler\GetLinkedEvents' =>
                        'Finna\AjaxHandler\GetLinkedEventsFactory',
=======
                    'Finna\AjaxHandler\GetItemStatuses' =>
                        'VuFind\AjaxHandler\GetItemStatusesFactory',
>>>>>>> b189b9af
                    'Finna\AjaxHandler\GetOrganisationInfo' =>
                        'Finna\AjaxHandler\GetOrganisationInfoFactory',
                    'Finna\AjaxHandler\GetOrganisationPageFeed' =>
                        'Finna\AjaxHandler\GetOrganisationPageFeedFactory',
                    'Finna\AjaxHandler\GetPiwikPopularSearches' =>
                        'Finna\AjaxHandler\GetPiwikPopularSearchesFactory',
                    'Finna\AjaxHandler\GetRecordInfoByAuthority' =>
                        'Finna\AjaxHandler\GetRecordInfoByAuthorityFactory',
                    'Finna\AjaxHandler\GetRecordVersions' =>
                        'Finna\AjaxHandler\GetRecordVersionsFactory',
                    'Finna\AjaxHandler\GetSearchTabsRecommendations' =>
                        'Finna\AjaxHandler\GetSearchTabsRecommendationsFactory',
                    'Finna\AjaxHandler\GetSideFacets' =>
                        'VuFind\AjaxHandler\GetSideFacetsFactory',
                    'Finna\AjaxHandler\GetSimilarRecords' =>
                        'Finna\AjaxHandler\GetSimilarRecordsFactory',
                    'Finna\AjaxHandler\GetUserList' =>
                        'Finna\AjaxHandler\GetUserListFactory',
                    'Finna\AjaxHandler\GetUserLists' =>
                        'Finna\AjaxHandler\GetUserListsFactory',
                    'Finna\AjaxHandler\ImportFavorites' =>
                        'Finna\AjaxHandler\ImportFavoritesFactory',
                    'Finna\AjaxHandler\OnlinePaymentNotify' =>
                        'Finna\AjaxHandler\AbstractOnlinePaymentActionFactory',
                    'Finna\AjaxHandler\RegisterOnlinePayment' =>
                        'Finna\AjaxHandler\AbstractOnlinePaymentActionFactory',
                    'Finna\AjaxHandler\SystemStatus' =>
                        'VuFind\AjaxHandler\SystemStatusFactory',
                ],
                'aliases' => [
                    'addToList' => 'Finna\AjaxHandler\AddToList',
                    'changePickupLocation' => 'Finna\AjaxHandler\ChangePickupLocation',
                    'changeRequestStatus' => 'Finna\AjaxHandler\ChangeRequestStatus',
                    'checkRequestsAreValid' => 'Finna\AjaxHandler\CheckRequestsAreValid',
                    'editList' => 'Finna\AjaxHandler\EditList',
                    'editListResource' => 'Finna\AjaxHandler\EditListResource',
                    'getAccountNotifications' => 'Finna\AjaxHandler\GetAccountNotifications',
                    'getAuthorityInfo' => 'Finna\AjaxHandler\GetAuthorityInfo',
                    'getAuthorityFullInfo' => 'Finna\AjaxHandler\GetAuthorityFullInfo',
                    'getContentFeed' => 'Finna\AjaxHandler\GetContentFeed',
                    'getDescription' => 'Finna\AjaxHandler\GetDescription',
                    'getDateRangeVisual' => 'Finna\AjaxHandler\GetDateRangeVisual',
                    'getFeed' => 'Finna\AjaxHandler\GetFeed',
                    'getHoldingsDetails' => 'Finna\AjaxHandler\GetHoldingsDetails',
                    'getImageInformation' => 'Finna\AjaxHandler\GetImageInformation',
                    'getLinkedEvents' => 'Finna\AjaxHandler\GetLinkedEvents',
                    'getOrganisationPageFeed' => 'Finna\AjaxHandler\GetOrganisationPageFeed',
                    'getMyLists' => 'Finna\AjaxHandler\GetUserLists',
                    'getOrganisationInfo' => 'Finna\AjaxHandler\GetOrganisationInfo',
                    'getPiwikPopularSearches' => 'Finna\AjaxHandler\GetPiwikPopularSearches',
                    'getRecordInfoByAuthority' => 'Finna\AjaxHandler\GetRecordInfoByAuthority',
                    'getRecordVersions' => 'Finna\AjaxHandler\GetRecordVersions',
                    'getSearchTabsRecommendations' => 'Finna\AjaxHandler\GetSearchTabsRecommendations',
                    'getSimilarRecords' => 'Finna\AjaxHandler\GetSimilarRecords',
                    'getUserList' => 'Finna\AjaxHandler\GetUserList',
                    'importFavorites' => 'Finna\AjaxHandler\ImportFavorites',
                    'onlinePaymentNotify' => 'Finna\AjaxHandler\OnlinePaymentNotify',
                    'registerOnlinePayment' => 'Finna\AjaxHandler\RegisterOnlinePayment',

                    // Overrides:
                    'VuFind\AjaxHandler\CommentRecord' => 'Finna\AjaxHandler\CommentRecord',
                    'VuFind\AjaxHandler\DeleteRecordComment' => 'Finna\AjaxHandler\DeleteRecordComment',
                    'VuFind\AjaxHandler\GetACSuggestions' => 'Finna\AjaxHandler\GetACSuggestions',
                    'VuFind\AjaxHandler\GetFacetData' => 'Finna\AjaxHandler\GetFacetData',
                    'VuFind\AjaxHandler\GetItemStatuses' => 'Finna\AjaxHandler\GetItemStatuses',
                    'VuFind\AjaxHandler\GetSideFacets' => 'Finna\AjaxHandler\GetSideFacets',
                    'VuFind\AjaxHandler\SystemStatus' => 'Finna\AjaxHandler\SystemStatus',
                ]
            ],
            'auth' => [
                'factories' => [
                    'Finna\Auth\ILS' => 'VuFind\Auth\ILSFactory',
                    'Finna\Auth\MultiILS' => 'VuFind\Auth\ILSFactory',
                    'Finna\Auth\Shibboleth' => 'VuFind\Auth\ShibbolethFactory',
                    'Finna\Auth\Suomifi' => 'VuFind\Auth\ShibbolethFactory',
                ],
                'aliases' => [
                    'VuFind\Auth\ILS' => 'Finna\Auth\ILS',
                    'VuFind\Auth\MultiILS' => 'Finna\Auth\MultiILS',
                    'VuFind\Auth\Shibboleth' => 'Finna\Auth\Shibboleth',
                    'Suomifi' => 'Finna\Auth\Suomifi'
                ]
            ],
            'autocomplete' => [
                'factories' => [
                    'Finna\Autocomplete\Solr' => 'Finna\Autocomplete\SolrFactory',
                ],
                'aliases' => [
                    'VuFind\Autocomplete\Solr' => 'Finna\Autocomplete\Solr',
                ]
            ],
            'db_row' => [
                'factories' => [
                    'Finna\Db\Row\CommentsInappropriate' => 'VuFind\Db\Row\RowGatewayFactory',
                    'Finna\Db\Row\CommentsRecord' => 'VuFind\Db\Row\RowGatewayFactory',
                    'Finna\Db\Row\DueDateReminder' => 'VuFind\Db\Row\RowGatewayFactory',
                    'Finna\Db\Row\Fee' => 'VuFind\Db\Row\RowGatewayFactory',
                    'Finna\Db\Row\Feedback' => 'VuFind\Db\Row\RowGatewayFactory',
                    'Finna\Db\Row\FinnaCache' => 'VuFind\Db\Row\RowGatewayFactory',
                    'Finna\Db\Row\PrivateUser' => 'VuFind\Db\Row\UserFactory',
                    'Finna\Db\Row\Resource' => 'VuFind\Db\Row\RowGatewayFactory',
                    'Finna\Db\Row\Search' => 'VuFind\Db\Row\RowGatewayFactory',
                    'Finna\Db\Row\Transaction' => 'VuFind\Db\Row\RowGatewayFactory',
                    'Finna\Db\Row\User' => 'Finna\Db\Row\UserFactory',
                    'Finna\Db\Row\UserCard' => 'Finna\Db\Row\UserCardFactory',
                    'Finna\Db\Row\UserList' => 'VuFind\Db\Row\UserListFactory'
                ],
                'aliases' => [
                    'VuFind\Db\Row\PrivateUser' => 'Finna\Db\Row\PrivateUser',
                    'VuFind\Db\Row\Resource' => 'Finna\Db\Row\Resource',
                    'VuFind\Db\Row\Search' => 'Finna\Db\Row\Search',
                    'VuFind\Db\Row\Transaction' => 'Finna\Db\Row\Transaction',
                    'VuFind\Db\Row\User' => 'Finna\Db\Row\User',
                    'VuFind\Db\Row\UserCard' => 'Finna\Db\Row\UserCard',
                    'VuFind\Db\Row\UserList' => 'Finna\Db\Row\UserList',

                    // Aliases for table classes without a row class counterpart
                    'Finna\Db\Row\Comments' => 'VuFind\Db\Row\Comments',
                    'Finna\Db\Row\Session' => 'VuFind\Db\Row\Session',
                    'Finna\Db\Row\UserResource' => 'VuFind\Db\Row\UserResource',

                    'commentsinappropriate' => 'Finna\Db\Row\CommentsInappropriate',
                    'commentsrecord' => 'Finna\Db\Row\CommentsRecord',
                    'duedatereminder' => 'Finna\Db\Row\DueDateReminder',
                    'fee' => 'Finna\Db\Row\Fee',
                    'finnacache' => 'Finna\Db\Row\FinnaCache',
                    'transaction' => 'Finna\Db\Row\Transaction',
                ]
            ],
            'db_table' => [
                'factories' => [
                    'Finna\Db\Table\Comments' => 'VuFind\Db\Table\GatewayFactory',
                    'Finna\Db\Table\CommentsInappropriate' => 'VuFind\Db\Table\GatewayFactory',
                    'Finna\Db\Table\CommentsRecord' => 'VuFind\Db\Table\GatewayFactory',
                    'Finna\Db\Table\DueDateReminder' => 'VuFind\Db\Table\GatewayFactory',
                    'Finna\Db\Table\Fee' => 'VuFind\Db\Table\GatewayFactory',
                    'Finna\Db\Table\Feedback' => 'VuFind\Db\Table\GatewayFactory',
                    'Finna\Db\Table\FinnaCache' => 'VuFind\Db\Table\GatewayFactory',
                    'Finna\Db\Table\Resource' => 'VuFind\Db\Table\ResourceFactory',
                    'Finna\Db\Table\Search' => 'VuFind\Db\Table\GatewayFactory',
                    'Finna\Db\Table\Session' => 'VuFind\Db\Table\GatewayFactory',
                    'Finna\Db\Table\Transaction' => 'VuFind\Db\Table\GatewayFactory',
                    'Finna\Db\Table\User' => 'VuFind\Db\Table\UserFactory',
                    'Finna\Db\Table\UserList' => 'VuFind\Db\Table\GatewayFactory',
                    'Finna\Db\Table\UserResource' => 'VuFind\Db\Table\GatewayFactory',
                ],
                'aliases' => [
                    'VuFind\Db\Table\Comments' => 'Finna\Db\Table\Comments',
                    'VuFind\Db\Table\Resource' => 'Finna\Db\Table\Resource',
                    'VuFind\Db\Table\Search' => 'Finna\Db\Table\Search',
                    'VuFind\Db\Table\Session' => 'Finna\Db\Table\Session',
                    'VuFind\Db\Table\User' => 'Finna\Db\Table\User',
                    'VuFind\Db\Table\UserList' => 'Finna\Db\Table\UserList',
                    'VuFind\Db\Table\UserResource' => 'Finna\Db\Table\UserResource',

                    'commentsinappropriate' => 'Finna\Db\Table\CommentsInappropriate',
                    'commentsrecord' => 'Finna\Db\Table\CommentsRecord',
                    'duedatereminder' => 'Finna\Db\Table\DueDateReminder',
                    'fee' => 'Finna\Db\Table\Fee',
                    'feedback' => 'Finna\Db\Table\Feedback',
                    'finnacache' => 'Finna\Db\Table\FinnaCache',
                    'transaction' => 'Finna\Db\Table\Transaction',
                ]
            ],
            'ils_driver' => [
                'factories' => [
                    'Finna\ILS\Driver\Alma' => 'VuFind\ILS\Driver\AlmaFactory',
                    'Finna\ILS\Driver\AxiellWebServices' => 'Finna\ILS\Driver\AxiellWebServicesFactory',
                    'Finna\ILS\Driver\Demo' => 'VuFind\ILS\Driver\DemoFactory',
                    'Finna\ILS\Driver\KohaRest' => 'VuFind\ILS\Driver\KohaRestFactory',
                    'Finna\ILS\Driver\KohaRestSuomi' => 'Finna\ILS\Driver\KohaRestSuomiFactory',
                    'Finna\ILS\Driver\Mikromarc' => '\VuFind\ILS\Driver\DriverWithDateConverterFactory',
                    'Finna\ILS\Driver\MultiBackend' => 'Finna\ILS\Driver\MultiBackendFactory',
                    'Finna\ILS\Driver\SierraRest' => 'VuFind\ILS\Driver\SierraRestFactory',
                    'Finna\ILS\Driver\Voyager' => '\VuFind\ILS\Driver\DriverWithDateConverterFactory',
                    'Finna\ILS\Driver\VoyagerRestful' => '\Finna\ILS\Driver\VoyagerRestfulFactory',
                ],
                'aliases' => [
                    'axiellwebservices' => 'Finna\ILS\Driver\AxiellWebServices',
                    'mikromarc' => 'Finna\ILS\Driver\Mikromarc',
                    'koharestsuomi' => 'Finna\ILS\Driver\KohaRestSuomi',

                    'VuFind\ILS\Driver\Alma' => 'Finna\ILS\Driver\Alma',
                    'VuFind\ILS\Driver\Demo' => 'Finna\ILS\Driver\Demo',
                    'VuFind\ILS\Driver\KohaRest' => 'Finna\ILS\Driver\KohaRest',
                    'VuFind\ILS\Driver\MultiBackend' => 'Finna\ILS\Driver\MultiBackend',
                    'VuFind\ILS\Driver\SierraRest' => 'Finna\ILS\Driver\SierraRest',
                    'VuFind\ILS\Driver\Voyager' => 'Finna\ILS\Driver\Voyager',
                    'VuFind\ILS\Driver\VoyagerRestful' => 'Finna\ILS\Driver\VoyagerRestful',
                ]
            ],
            'recommend' => [
                'factories' => [
                    'VuFind\Recommend\CollectionSideFacets' => 'Finna\Recommend\Factory::getCollectionSideFacets',
                    'VuFind\Recommend\SideFacets' => 'Finna\Recommend\Factory::getSideFacets',
                    'Finna\Recommend\AuthorityRecommend' => 'Finna\Recommend\AuthorityRecommendFactory',
                    'Finna\Recommend\SideFacetsDeferred' => 'Finna\Recommend\Factory::getSideFacetsDeferred',
                ],
                'aliases' => [
                    'authorityrecommend' => 'Finna\Recommend\AuthorityRecommend',
                    'sidefacetsdeferred' => 'Finna\Recommend\SideFacetsDeferred',
                ]
            ],
            'resolver_driver' => [
                'factories' => [
                    'Finna\Resolver\Driver\Sfx' => 'VuFind\Resolver\Driver\DriverWithHttpClientFactory',
                ],
                'aliases' => [
                    'VuFind\Resolver\Driver\Sfx' => 'Finna\Resolver\Driver\Sfx',
                ]
            ],
            'search_backend' => [
                'factories' => [
                    'Primo' => 'Finna\Search\Factory\PrimoBackendFactory',
                    'Solr' => 'Finna\Search\Factory\SolrDefaultBackendFactory',
                    'SolrAuth' => 'Finna\Search\Factory\SolrAuthBackendFactory',
                    'Blender' => 'Finna\Search\Factory\BlenderBackendFactory',
                ],
            ],
            'search_options' => [
                'factories' => [
                    'Finna\Search\Blender\Options' => 'VuFind\Search\OptionsFactory',

                    'Finna\Search\Combined\Options' => 'VuFind\Search\OptionsFactory',
                    'Finna\Search\EDS\Options' => 'VuFind\Search\EDS\OptionsFactory',
                    'Finna\Search\Primo\Options' => 'VuFind\Search\OptionsFactory',
                    'Finna\Search\SolrAuth\Options' => 'VuFind\Search\OptionsFactory',
                ],
                'aliases' => [
                    'VuFind\Search\Combined\Options' => 'Finna\Search\Combined\Options',
                    'VuFind\Search\EDS\Options' => 'Finna\Search\EDS\Options',
                    'VuFind\Search\Primo\Options' => 'Finna\Search\Primo\Options',
                    'VuFind\Search\SolrAuth\Options' => 'Finna\Search\SolrAuth\Options',

                    // Counterpart for EmptySet Params:
                    'Finna\Search\EmptySet\Options' => 'VuFind\Search\EmptySet\Options',
                    'Finna\Search\MixedList\Options' => 'VuFind\Search\MixedList\Options',
                    'Blender' => 'Finna\Search\Blender\Options',
                    'SolrAuth' => 'Finna\Search\SolrAuth\Options'
                ]
            ],
            'search_params' => [
                'factories' => [
                    'Finna\Search\Blender\Params' => 'Finna\Search\Blender\ParamsFactory',

                    'Finna\Search\Combined\Params' => 'Finna\Search\Solr\ParamsFactory',
                    'Finna\Search\EDS\Params' => 'VuFind\Search\Params\ParamsFactory',
                    'Finna\Search\EmptySet\Params' => 'VuFind\Search\Params\ParamsFactory',
                    'Finna\Search\Favorites\Params' => 'VuFind\Search\Params\ParamsFactory',
                    'Finna\Search\MixedList\Params' => 'VuFind\Search\Params\ParamsFactory',
                    'Finna\Search\Solr\Params' => 'Finna\Search\Solr\ParamsFactory',
                    'Finna\Search\SolrAuth\Params' => 'Finna\Search\Solr\ParamsFactory',
                ],
                'aliases' => [
                    'VuFind\Search\Combined\Params' => 'Finna\Search\Combined\Params',
                    'VuFind\Search\EDS\Params' => 'Finna\Search\EDS\Params',
                    'VuFind\Search\EmptySet\Params' => 'Finna\Search\EmptySet\Params',
                    'VuFind\Search\Favorites\Params' => 'Finna\Search\Favorites\Params',
                    'VuFind\Search\MixedList\Params' => 'Finna\Search\MixedList\Params',
                    'VuFind\Search\Solr\Params' => 'Finna\Search\Solr\Params',

                    'VuFind\Search\SolrAuth\Params' => 'Finna\Search\SolrAuth\Params',

                    'Blender' => 'Finna\Search\Blender\Params',
                    'SolrAuth' => 'Finna\Search\SolrAuth\Params'
                ]
            ],
            'search_results' => [
                'factories' => [
                    'Finna\Search\Blender\Results' => 'VuFind\Search\Solr\ResultsFactory',
                    'Finna\Search\Combined\Results' => 'VuFind\Search\Results\ResultsFactory',
                    'Finna\Search\Favorites\Results' => 'Finna\Search\Favorites\ResultsFactory',
                    'Finna\Search\Primo\Results' => 'VuFind\Search\Results\ResultsFactory',
                    'Finna\Search\Solr\Results' => 'VuFind\Search\Solr\ResultsFactory',
                    'Finna\Search\SolrAuth\Results' => 'VuFind\Search\Solr\ResultsFactory',
                ],
                'aliases' => [
                    'VuFind\Search\Combined\Results' => 'Finna\Search\Combined\Results',
                    'VuFind\Search\Favorites\Results' => 'Finna\Search\Favorites\Results',
                    'VuFind\Search\Primo\Results' => 'Finna\Search\Primo\Results',
                    'VuFind\Search\Solr\Results' => 'Finna\Search\Solr\Results',
                    'VuFind\Search\SolrAuth\Results' => 'Finna\Search\SolrAuth\Results',

                    'Blender' => 'Finna\Search\Blender\Results',
                ]
            ],
            'content_covers' => [
                'factories' => [
                    'Finna\Content\Covers\BTJ' => 'Finna\Content\Covers\BTJFactory',
                    'Finna\Content\Covers\CoverArtArchive' => 'Finna\Content\Covers\CoverArtArchiveFactory',
                ],
                'invokables' => [
                    'bookyfi' => 'Finna\Content\Covers\BookyFi',
                    'natlibfi' => 'Finna\Content\Covers\NatLibFi',
                ],
                'aliases' => [
                    'btj' => 'Finna\Content\Covers\BTJ',
                    'coverartarchive' => 'Finna\Content\Covers\CoverArtArchive',
                ]
            ],
            'recorddriver' => [
                'factories' => [
                    'Finna\RecordDriver\EDS' =>
                        'VuFind\RecordDriver\NameBasedConfigFactory',
                    'Finna\RecordDriver\SolrDefault' =>
                        'Finna\RecordDriver\SolrDefaultFactory',
                    'Finna\RecordDriver\SolrMarc' =>
                        'Finna\RecordDriver\SolrDefaultFactory',
                    'Finna\RecordDriver\SolrAuthEaccpf' =>
                        'Finna\RecordDriver\SolrDefaultFactory',
                    'Finna\RecordDriver\SolrAuthForward' =>
                        'Finna\RecordDriver\SolrDefaultFactory',
                    'Finna\RecordDriver\SolrAuthMarc' =>
                        'Finna\RecordDriver\SolrDefaultFactory',
                    'Finna\RecordDriver\SolrEad' =>
                        'Finna\RecordDriver\SolrDefaultFactory',
                    'Finna\RecordDriver\SolrEad3' =>
                        'Finna\RecordDriver\SolrDefaultFactory',
                    'Finna\RecordDriver\SolrForward' =>
                        'Finna\RecordDriver\SolrDefaultFactory',
                    'Finna\RecordDriver\SolrLido' =>
                        'Finna\RecordDriver\SolrDefaultFactory',
                    'Finna\RecordDriver\SolrLrmi' =>
                        'Finna\RecordDriver\SolrDefaultFactory',
                    'Finna\RecordDriver\SolrMarc' =>
                        'Finna\RecordDriver\SolrDefaultFactory',
                    'Finna\RecordDriver\SolrQdc' =>
                        'Finna\RecordDriver\SolrDefaultFactory',
                    'Finna\RecordDriver\Primo' =>
                        'VuFind\RecordDriver\NameBasedConfigFactory',
                ],
                'aliases' => [
                    'SolrAuthEaccpf' => 'Finna\RecordDriver\SolrAuthEaccpf',
                    'SolrAuthForwardAuthority' => 'Finna\RecordDriver\SolrAuthForward',
                    'SolrAuthMarcAuthority' => 'Finna\RecordDriver\SolrAuthMarc',
                    'SolrEad' => 'Finna\RecordDriver\SolrEad',
                    'SolrEad3' => 'Finna\RecordDriver\SolrEad3',
                    'SolrForward' => 'Finna\RecordDriver\SolrForward',
                    'SolrLido' => 'Finna\RecordDriver\SolrLido',
                    'SolrLrmi' => 'Finna\RecordDriver\SolrLrmi',
                    'SolrQdc' => 'Finna\RecordDriver\SolrQdc',

                    'VuFind\RecordDriver\EDS' => 'Finna\RecordDriver\EDS',
                    'VuFind\RecordDriver\SolrAuthDefault' => 'Finna\RecordDriver\SolrAuthDefault',
                    'VuFind\RecordDriver\SolrDefault' => 'Finna\RecordDriver\SolrDefault',
                    'VuFind\RecordDriver\SolrMarc' => 'Finna\RecordDriver\SolrMarc',
                    'VuFind\RecordDriver\Primo' => 'Finna\RecordDriver\Primo',
                ],
                'delegators' => [
                    'Finna\RecordDriver\SolrMarc' => [
                        'VuFind\RecordDriver\IlsAwareDelegatorFactory'
                    ],
                ],
            ],
            'recordtab' => [
                'factories' => [
                    'Finna\RecordTab\AuthorityRecordsAuthor' => 'Finna\RecordTab\AuthorityRecordsFactory',
                    'Finna\RecordTab\AuthorityRecordsTopic' => 'Finna\RecordTab\AuthorityRecordsFactory',
                    'Finna\RecordTab\LocationsEad3' => 'Finna\RecordTab\Factory::getLocationsEad3',
                    'Finna\RecordTab\Map' => 'Finna\RecordTab\Factory::getMap',
                    'Finna\RecordTab\UserComments' => 'Finna\RecordTab\Factory::getUserComments',
                    'Finna\RecordTab\Versions' => 'Finna\RecordTab\VersionsFactory',
                ],
                'invokables' => [
                    'componentparts' => 'Finna\RecordTab\ComponentParts',
                ],
                'aliases' => [
                    'authorityrecordsauthor' => 'Finna\RecordTab\AuthorityRecordsAuthor',
                    'authorityrecordstopic' => 'Finna\RecordTab\AuthorityRecordsTopic',
                    'componentparts' => 'Finna\RecordTab\ComponentParts',
                    'LocationsEad3' => 'Finna\RecordTab\LocationsEad3',
                    'versions' => 'Finna\RecordTab\Versions',

                    // Overrides:
                    'VuFind\RecordTab\Map' => 'Finna\RecordTab\Map',
                    'VuFind\RecordTab\UserComments' => 'Finna\RecordTab\UserComments',
                ]
            ],
            'related' => [
                'factories' => [
                    'Finna\Related\RecordDriverRelated' => 'Finna\Related\RecordDriverRelatedFactory',
                    'Finna\Related\Nothing' => 'Laminas\ServiceManager\Factory\InvokableFactory',
                    'Finna\Related\SimilarDeferred' => 'Laminas\ServiceManager\Factory\InvokableFactory',
                    'Finna\Related\WorkExpressions' => 'Finna\Related\WorkExpressionsFactory',
                ],
                'aliases' =>  [
                    'nothing' => 'Finna\Related\Nothing',
                    'recorddriverrelated' => 'Finna\Related\RecordDriverRelated',
                    'similardeferred' => 'Finna\Related\SimilarDeferred',
                    'workexpressions' => 'Finna\Related\WorkExpressions',
                ]
            ],
        ],
    ],

    // Authorization configuration:
    'lmc_rbac' => [
        'vufind_permission_provider_manager' => [
            'factories' => [
                'Finna\Role\PermissionProvider\AuthenticationStrategy' => 'Finna\Role\PermissionProvider\AuthenticationStrategyFactory',
                'Finna\Role\PermissionProvider\IpRange' => 'VuFind\Role\PermissionProvider\IpRangeFactory'
            ],
            'aliases' => [
                'authenticationStrategy' => 'Finna\Role\PermissionProvider\AuthenticationStrategy',

                'VuFind\Role\PermissionProvider\IpRange' => 'Finna\Role\PermissionProvider\IpRange',
            ]
        ],
    ],

];

$recordRoutes = [
    'metalibrecord' => 'MetaLibRecord',
    'solrauthrecord' => 'AuthorityRecord'
];

// Define dynamic routes -- controller => [route name => action]
$dynamicRoutes = [
    'Comments' => ['inappropriate' => 'inappropriate/[:id]'],
    'LibraryCards' => ['newLibraryCardPassword' => 'newPassword/[:id]'],
    'MyResearch' => ['sortList' => 'SortList/[:id]']
];

$staticRoutes = [
    'Browse/Database', 'Browse/Journal', 'Cover/Download',
    'LibraryCards/Recover', 'LibraryCards/Register',
    'LibraryCards/RegistrationDone', 'LibraryCards/RegistrationForm',
    'LibraryCards/ResetPassword',
    'LocationService/Modal',
    'MetaLib/Home', 'MetaLib/Search', 'MetaLib/Advanced',
    'MyResearch/SaveCustomOrder', 'MyResearch/PurgeHistoricLoans',
    'OrganisationInfo/Home',
    'PCI/Home', 'PCI/Search', 'PCI/Record',
    'Search/StreetSearch',
    'Barcode/Show', 'Search/MapFacet', 'Search/Blended'
];

$routeGenerator = new \VuFind\Route\RouteGenerator();
$routeGenerator->addRecordRoutes($config, $recordRoutes);
$routeGenerator->addDynamicRoutes($config, $dynamicRoutes);
$routeGenerator->addStaticRoutes($config, $staticRoutes);

return $config;<|MERGE_RESOLUTION|>--- conflicted
+++ resolved
@@ -395,13 +395,10 @@
                         'Finna\AjaxHandler\GetHoldingsDetailsFactory',
                     'Finna\AjaxHandler\GetImageInformation' =>
                         'Finna\AjaxHandler\GetImageInformationFactory',
-<<<<<<< HEAD
                     'Finna\AjaxHandler\GetLinkedEvents' =>
                         'Finna\AjaxHandler\GetLinkedEventsFactory',
-=======
                     'Finna\AjaxHandler\GetItemStatuses' =>
                         'VuFind\AjaxHandler\GetItemStatusesFactory',
->>>>>>> b189b9af
                     'Finna\AjaxHandler\GetOrganisationInfo' =>
                         'Finna\AjaxHandler\GetOrganisationInfoFactory',
                     'Finna\AjaxHandler\GetOrganisationPageFeed' =>
