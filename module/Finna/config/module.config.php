--- conflicted
+++ resolved
@@ -103,19 +103,6 @@
                     ]
                 ],
             ],
-<<<<<<< HEAD
-            'myresearch-deleteaccount' => [
-                'type' => 'Zend\Router\Http\Literal',
-                'options' => [
-                    'route'    => '/MyResearch/DeleteAccount',
-                    'defaults' => [
-                        'controller' => 'MyResearch',
-                        'action'     => 'DeleteAccount',
-                    ]
-                ],
-            ],
-=======
->>>>>>> 7f49be39
             'myresearch-unsubscribe' => [
                 'type' => 'Zend\Router\Http\Literal',
                 'options' => [
@@ -256,13 +243,15 @@
             'Finna\Mailer\Mailer' => 'VuFind\Mailer\Factory',
             'Finna\OnlinePayment' => 'Finna\Service\Factory::getOnlinePayment',
             'Finna\OrganisationInfo' => 'Finna\Service\Factory::getOrganisationInfo',
-<<<<<<< HEAD
             'Finna\Record\Loader' => 'VuFind\Record\LoaderFactory',
+            'Finna\RecordTab\PluginManager' => 'VuFind\ServiceManager\AbstractPluginManagerFactory',
             'Finna\Role\PermissionManager' => 'VuFind\Role\PermissionManagerFactory',
             'Finna\Search\Memory' => 'VuFind\Search\MemoryFactory',
             'Finna\Search\Solr\HierarchicalFacetHelper' => 'Zend\ServiceManager\Factory\InvokableFactory',
 
             'VuFind\Search\SearchTabsHelper' => 'Finna\Search\SearchTabsHelperFactory',
+
+            'Zend\Session\SessionManager' => 'Finna\Session\ManagerFactory',
         ],
         'aliases' => [
             'VuFind\Auth\Manager' => 'Finna\Auth\Manager',
@@ -274,27 +263,10 @@
             'VuFind\ILS\Connection' => 'Finna\ILS\Connection',
             'VuFind\Mailer\Mailer' => 'Finna\Mailer\Mailer',
             'VuFind\Record\Loader' => 'Finna\Record\Loader',
+            'VuFind\RecordTab\PluginManager' => 'Finna\RecordTab\PluginManager',
             'VuFind\Role\PermissionManager' => 'Finna\Role\PermissionManager',
             'VuFind\Search\Memory' => 'Finna\Search\Memory',
             'VuFind\Search\Solr\HierarchicalFacetHelper' => 'Finna\Search\Solr\HierarchicalFacetHelper',
-=======
-            'Finna\Search\Memory' => 'Finna\Service\Factory::getSearchMemory',
-            'VuFind\AutocompletePluginManager' => 'Finna\Service\Factory::getAutocompletePluginManager',
-            'VuFind\CacheManager' => 'Finna\Service\Factory::getCacheManager',
-            'VuFind\CookieManager' => 'Finna\Service\Factory::getCookieManager',
-            'VuFind\ILSAuthenticator' => 'Finna\Auth\Factory::getILSAuthenticator',
-            'VuFind\ILSConnection' => 'Finna\Service\Factory::getILSConnection',
-            'VuFind\ILSHoldLogic' => 'Finna\Service\Factory::getILSHoldLogic',
-            'VuFind\AuthManager' => 'Finna\Auth\Factory::getManager',
-            'VuFind\RecordLoader' => 'Finna\Service\Factory::getRecordLoader',
-            'VuFind\RecordTabPluginManager' => 'Finna\Service\Factory::getRecordTabPluginManager',
-            'VuFind\Role\PermissionManager' => 'Finna\Service\Factory::getPermissionManager',
-            'VuFind\SearchSpecsReader' => 'Finna\Service\Factory::getSearchSpecsReader',
-            'VuFind\SearchTabsHelper' => 'Finna\Service\Factory::getSearchTabsHelper',
-            'VuFind\SessionManager' => 'Finna\Session\ManagerFactory',
-            'VuFind\YamlReader' => 'Finna\Service\Factory::getYamlReader',
-            'VuFind\Mailer' => 'Finna\Mailer\Factory',
->>>>>>> 7f49be39
         ],
         'invokables' => [
             'VuFind\HierarchicalFacetHelper' => 'Finna\Search\Solr\HierarchicalFacetHelper',
