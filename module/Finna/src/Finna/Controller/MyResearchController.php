<?php
/**
 * MyResearch Controller
 *
 * PHP version 5
 *
 * Copyright (C) The National Library of Finland 2015.
 *
 * This program is free software; you can redistribute it and/or modify
 * it under the terms of the GNU General Public License version 2,
 * as published by the Free Software Foundation.
 *
 * This program is distributed in the hope that it will be useful,
 * but WITHOUT ANY WARRANTY; without even the implied warranty of
 * MERCHANTABILITY or FITNESS FOR A PARTICULAR PURPOSE.  See the
 * GNU General Public License for more details.
 *
 * You should have received a copy of the GNU General Public License
 * along with this program; if not, write to the Free Software
 * Foundation, Inc., 59 Temple Place, Suite 330, Boston, MA  02111-1307  USA
 *
 * @category VuFind2
 * @package  Controller
 * @author   Samuli Sillanpää <samuli.sillanpaa@helsinki.fi>
 * @license  http://opensource.org/licenses/gpl-2.0.php GNU General Public License
 * @link     http://vufind.org   Main Site
 */
namespace Finna\Controller;

/**
 * Controller for the user account area.
 *
 * @category VuFind2
 * @package  Controller
 * @author   Samuli Sillanpää <samuli.sillanpaa@helsinki.fi>
 * @license  http://opensource.org/licenses/gpl-2.0.php GNU General Public License
 * @link     http://vufind.org   Main Site
 */
class MyResearchController extends \VuFind\Controller\MyResearchController
{

    /**
     * Send list of checked out books to view.
     * Added profile to view, so borrow blocks can be shown.
     *
     * @return mixed
     */
    public function checkedoutAction()
    {
        $view = parent::checkedoutAction();
        $view->profile = $this->getCatalogProfile();
        return $view;
    }

    /**
     * Send user's saved favorites from a particular list to the view
     *
     * @return mixed
     */
    public function mylistAction()
    {
        $view = parent::mylistAction();
        if (!$user = $this->getUser()) {
            return $view;
        }

        $view->sortList = $this->createSortList();

        return $view;
    }

    /**
     * Gather user profile data
     *
     * @return mixed
     */
    public function profileAction()
    {
        $user = $this->getUser();
        if ($user == false) {
            return $this->forceLogin();
        }

        $values = $this->getRequest()->getPost();
        if ($this->formWasSubmitted('saveUserProfile')) {
            $validator = new \Zend\Validator\EmailAddress();
            if ($validator->isValid($values->email)) {
                $user = $this->getUser();
                $user->email = $values->email;
                if (isset($values->due_date_reminder)) {
                    $user->finna_due_date_reminder = $values->due_date_reminder;
                }
                $user->save();
                $this->flashMessenger()->setNamespace('info')
                    ->addMessage('profile_update');
            } else {
                $this->flashMessenger()->setNamespace('error')
                    ->addMessage('profile_update_failed');
            }
        }

        $view = parent::profileAction();
        $profile = $view->profile;

        if ($this->formWasSubmitted('profilePasswordChange')) {
            $this->processPasswordChange($profile, $values);
        }
        if ($this->formWasSubmitted('saveLibaryProfile')) {
            $this->processLibraryDataUpdate($profile, $values);
        }

        $parentTemplate = $view->getTemplate();
        // If returned view is not profile view, show it below our profile part.
        if ($parentTemplate != '' && $parentTemplate != 'myresearch/profile') {
            $childView = $this->createViewModel();
            $childView->setTemplate('myresearch/profile');

            $compoundView = $this->createViewModel();
            $compoundView->addChild($childView, 'child');
            $compoundView->addChild($view, 'parent');

            return $compoundView;
        }

        return $view;
    }

    /**
     * Library information address change form
     *
     * @return mixed
     */
    public function changeProfileAddressAction()
    {
        if (!is_array($patron = $this->catalogLogin())) {
            return $patron;
        }
        $catalog = $this->getILS();
        $profile = $catalog->getMyProfile($patron);

        if ($this->formWasSubmitted('addess_change_request')) {
            // ToDo: address request sent
        }

        $view = $this->createViewModel();
        $view->profile = $profile;
        $view->setTemplate('myresearch/change-address-settings');
        return $view;
    }

    /**
     * Messaging settings change form
     *
     * @return mixed
     */
    public function changeMessagingSettingsAction()
    {
        if (!is_array($patron = $this->catalogLogin())) {
            return $patron;
        }
        $catalog = $this->getILS();
        $profile = $catalog->getMyProfile($patron);

        if ($this->formWasSubmitted('messaging_update_request')) {
            // ToDo: messaging update request send
        }

        $view = $this->createViewModel();

        if (isset($profile['messagingServices'])) {
            $view->services = $profile['messagingServices'];
            $emailDays = [];
            foreach (array(1, 2, 3, 4, 5) as $day) {
                if ($day == 1) {
                    $label = $this->translate('messaging_settings_num_of_days');
                } else {
                    $label = $this->translate(
                        'messaging_settings_num_of_days_plural',
                        ['%%days%%' => $day]
                    );
                }
                $emailDays[] = $label;
            }

            $view->emailDays = $emailDays;
            $view->days = [1, 2, 3, 4, 5];
        }
        $view->setTemplate('myresearch/change-messaging-settings');
        return $view;
    }

    /**
     * Delete account form
     *
     * @return mixed
     */
    public function deleteAccountAction()
    {
        $user = $this->getUser();
        if ($user == false) {
            return $this->forceLogin();
        }

        $view = $this->createViewModel();
        if ($this->formWasSubmitted('submit')) {
            $view->success = $this->processDeleteAccount();
        } elseif ($this->formWasSubmitted('reset')) {
            return $this->redirect()->toRoute(
                'default', ['controller'=> 'MyResearch', 'action' => 'Profile']
            );
        }
        $view->setTemplate('myresearch/delete-account');
        $view->token = $this->getSecret($this->getUser());
        return $view;
    }

    /**
     * Return the Favorites sort list options.
     *
     * @return array
     */
    public static function getFavoritesSortList()
    {
        return [
            'saved' => 'sort_saved',
            'title' => 'sort_title',
            'author' => 'sort_author',
            'date' => 'sort_year asc',
            'format' => 'sort_format',
        ];
    }

    /**
     * Create sort list for public list page.
     * If no sort option selected, set first one from the list to default.
     *
     * @return array
     */
    protected function createSortList()
    {
        $sortOptions = self::getFavoritesSortList();
        $sort = isset($_GET['sort']) ? $_GET['sort'] : false;
        if (!$sort) {
            reset($sortOptions);
            $sort = key($sortOptions);
        }
        $sortList = [];
        foreach ($sortOptions as $key => $value) {
            $sortList[$key] = [
                'desc' => $value,
                'selected' => $key === $sort,
            ];
        }

        return $sortList;
    }

    /**
     * Send list of holds to view
     *
     * @return mixed
     */
    public function holdsAction()
    {
        $view = parent::holdsAction();
        $view->recordList = $this->orderAvailability($view->recordList);
        $view->profile = $this->getCatalogProfile();
        return $view;
    }

    /**
     * Send list of storage retrieval requests to view
     *
     * @return mixed
     */
    public function storageRetrievalRequestsAction()
    {
        $view = parent::storageRetrievalRequestsAction();
        $view->recordList = $this->orderAvailability($view->recordList);
        $view->profile = $this->getCatalogProfile();
        return $view;
    }

    /**
     * Send list of ill requests to view
     *
     * @return mixed
     */
    public function illRequestsAction()
    {
        $view = parent::illRequestsAction();
        $view->recordList = $this->orderAvailability($view->recordList);
        $view->profile = $this->getCatalogProfile();
        return $view;
    }

    /**
     * Send list of fines to view
     *
     * @return mixed
     */
    public function finesAction()
    {
        $view = parent::finesAction();
        $view->profile = $this->getCatalogProfile();
        return $view;
    }

    /**
     * Unsubscribe a scheduled alert for a saved search.
     *
     * @return mixed
     */
    public function unsubscribeAction()
    {
        $id = $this->params()->fromQuery('id', false);
        $key = $this->params()->fromQuery('key', false);

        if ($id === false || $key === false) {
            throw new \Exception('Missing parameters.');
        }

        $view = $this->createViewModel();

        if ($this->params()->fromQuery('confirm', false) == 1) {
            $search = $this->getTable('Search')->select(['id' => $id])->current();
            if (!$search) {
                throw new \Exception('Invalid parameters.');
            }
            $user = $this->getTable('User')->getById($search->user_id);

            if ($key !== $search->getUnsubscribeSecret(
                $this->getServiceLocator()->get('VuFind\HMAC'), $user
            )) {
                throw new \Exception('Invalid parameters.');
            }
            $search->setSchedule(0);
            $view->success = true;
        } else {
            $view->unsubscribeUrl
                = $this->getRequest()->getRequestUri() . '&confirm=1';
        }
        return $view;
    }

    /**
     * Order available records to beginning of the record list
     *
     * @param type $recordList list to order
     *
     * @return type
     */
    protected function orderAvailability($recordList)
    {
        $availableRecordList = [];
        $recordListBasic = [];
        foreach ($recordList as $item) {
            if (isset($item->getExtraDetail('ils_details')['available'])
                && $item->getExtraDetail('ils_details')['available']
            ) {
                $availableRecordList[] = $item;
            } else {
                $recordListBasic[] = $item;
            }
        }
        return array_merge($availableRecordList, $recordListBasic);
    }

    /**
<<<<<<< HEAD
     * Utility function for generating a token.
     *
     * @param object $user current user
     *
     * @return string token
     */
    protected function getSecret($user)
    {
        $data = [
            'id' => $user->id,
            'firstname' => $user->firstname,
            'lastname' => $user->lastname,
            'email' => $user->email,
            'created' => $user->created,
        ];
        $token = new \VuFind\Crypt\HMAC('usersecret');
        return $token->generate(array_keys($data), $data);
    }

    /**
     * Change patron's password (PIN code)
     *
     * @param type $profile patron data
     * @param type $values  form values
     *
     * @return type
     */
    protected function processPasswordChange($profile, $values)
    {
        if ($values['new-password'] == $values['new-password-2']) {
            // ToDo: Save password
            $this->flashMessenger()->setNamespace('info')
                ->addMessage('Passwords ok');
        } else {
            $this->flashMessenger()->setNamespace('error')
                ->addMessage('Passwords fail');
        }
    }

    /**
     * Change phone number and email from library info.
     *
     * @param type $profile patron data
     * @param type $values  form values
     *
     * @return type
     */
    protected function processLibraryDataUpdate($profile, $values)
    {
        $validator = new \Zend\Validator\EmailAddress();
        if ($validator->isValid($values->profile_email)) {
            // ToDo: Save mail
        }
        // ToDo: Save phone $values->profile_tel
    }

    /**
     * Delete user account for MyResearch module
     *
     * @return boolean
     */
    protected function processDeleteAccount()
    {
        $user = $this->getUser();

        if (!$user) {
            $this->flashMessenger()->setNamespace('error')
                ->addMessage('You must be logged in first');
            return false;
        }

        $token = $this->getRequest()->getPost('token', null);
        if (empty($token)) {
            $this->flashMessenger()->setNamespace('error')
                ->addMessage('Missing token');
            return false;
        }
        if ($token !== $this->getSecret($user)) {
            $this->flashMessenger()->setNamespace('error')
                ->addMessage('Invalid token');
            return false;
        }

        $success = $user->anonymizeAccount();

        if (!$success) {
            $this->flashMessenger()->setNamespace('error')
                ->addMessage('delete_account_failure');
        }
        return $success;
=======
     * Get the current patron profile.
     *
     * @return mixed
     */
    protected function getCatalogProfile()
    {
        $patron = $this->catalogLogin();
        if (is_array($patron)) {
            $catalog = $this->getILS();
            $profile = $catalog->getMyProfile($patron);
            return $profile;
        }
        return null;
>>>>>>> e59a6dae
    }

}<|MERGE_RESOLUTION|>--- conflicted
+++ resolved
@@ -367,7 +367,6 @@
     }
 
     /**
-<<<<<<< HEAD
      * Utility function for generating a token.
      *
      * @param object $user current user
@@ -458,7 +457,9 @@
                 ->addMessage('delete_account_failure');
         }
         return $success;
-=======
+    }
+
+    /**
      * Get the current patron profile.
      *
      * @return mixed
@@ -472,7 +473,6 @@
             return $profile;
         }
         return null;
->>>>>>> e59a6dae
     }
 
 }