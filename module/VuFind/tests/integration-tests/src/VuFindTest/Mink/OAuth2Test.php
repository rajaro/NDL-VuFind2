<?php

/**
 * OAuth2/OIDC test class.
 *
 * PHP version 8
 *
 * Copyright (C) The National Library of Finland 2022-2024.
 *
 * This program is free software; you can redistribute it and/or modify
 * it under the terms of the GNU General Public License version 2,
 * as published by the Free Software Foundation.
 *
 * This program is distributed in the hope that it will be useful,
 * but WITHOUT ANY WARRANTY; without even the implied warranty of
 * MERCHANTABILITY or FITNESS FOR A PARTICULAR PURPOSE.  See the
 * GNU General Public License for more details.
 *
 * You should have received a copy of the GNU General Public License
 * along with this program; if not, write to the Free Software
 * Foundation, Inc., 51 Franklin Street, Fifth Floor, Boston, MA  02110-1301  USA
 *
 * @category VuFind
 * @package  Tests
 * @author   Ere Maijala <ere.maijala@helsinki.fi>
 * @license  http://opensource.org/licenses/gpl-2.0.php GNU General Public License
 * @link     https://vufind.org Main Page
 */

declare(strict_types=1);

namespace VuFindTest\Mink;

/**
 * OAuth2/OIDC test class.
 *
 * Class must be final due to use of "new static()" by LiveDatabaseTrait.
 *
 * @category VuFind
 * @package  Tests
 * @author   Ere Maijala <ere.maijala@helsinki.fi>
 * @license  http://opensource.org/licenses/gpl-2.0.php GNU General Public License
 * @link     https://vufind.org Main Page
 */
final class OAuth2Test extends \VuFindTest\Integration\MinkTestCase
{
    use \VuFindTest\Feature\DemoDriverTestTrait;
    use \VuFindTest\Feature\HttpRequestTrait;
    use \VuFindTest\Feature\LiveDatabaseTrait;
    use \VuFindTest\Feature\UserCreationTrait;

    /**
     * Whether a key pair has been created
     *
     * @var bool
     */
    protected $opensslKeyPairCreated = false;

    /**
     * Standard setup method.
     *
     * @return void
     */
    public static function setUpBeforeClass(): void
    {
        static::failIfDataExists();
    }

    /**
     * Standard setup method.
     *
     * @return void
     */
    public function setUp(): void
    {
        parent::setUp();

        $this->createOpenSSLKeyPair();
    }

    /**
     * Get config.ini override settings for testing ILS functions.
     *
     * @return array
     */
    protected function getConfigIniOverrides(): array
    {
        return [
            'Catalog' => [
                'driver' => 'Demo',
            ],
        ];
    }

    /**
     * Get OAuth2Server.yaml overrides
     *
     * @param string $redirectUri Redirect URI
     *
     * @return array
     */
    protected function getOauth2ConfigOverrides(string $redirectUri): array
    {
        return [
            'Server' => [
                'encryptionKey' => 'encryption!',
                'hashSalt' => 'Need more salt!',
                'keyPermissionChecks' => false,
                'documentationUrl' => 'https://vufind.org/wiki/configuration:oauth2_oidc',
            ],
            'Clients' => [
                'test' => [
                    'name' => 'Integration Test',
                    'redirectUri' => $redirectUri,
                    'isConfidential' => true,
                    'secret' => password_hash('mysecret', PASSWORD_DEFAULT),
                ],
            ],
        ];
    }

    /**
     * Set up a test
     *
     * @param string $redirectUri Redirect URI
     *
     * @return void
     */
    protected function setUpTest(string $redirectUri): void
    {
        $this->changeConfigs(
            [
                'config' => $this->getConfigIniOverrides(),
                'Demo' => $this->getDemoIniOverrides(),
            ]
        );

        $this->changeYamlConfigs(
            ['OAuth2Server' => $this->getOauth2ConfigOverrides($redirectUri)]
        );
    }

    /**
     * Test OAuth2 authorization.
     *
     * @return void
     */
    public function testOAuth2Authorization(): void
    {
        // Bogus redirect URI, but it doesn't matter since the page won't handle the
        // authorization response:
        $redirectUri = $this->getVuFindUrl() . '/Content/faq';
        $this->setUpTest($redirectUri);

        $nonce = time();
        $state = md5((string)$nonce);

        // Go to OAuth2 authorization screen:
        $params = [
            'client_id' => 'test',
            'scope' => 'openid profile library_user_id age',
            'response_type' => 'code',
            'redirect_uri' => $redirectUri,
            'nonce' => $nonce,
            'state' => $state,
        ];
        $session = $this->getMinkSession();
        $session->visit(
            $this->getVuFindUrl() . '/OAuth2/Authorize?' . http_build_query($params)
        );
        $page = $session->getPage();

        // Set up user account:
        $this->clickCss($page, '.createAccountLink');
        $this->fillInAccountForm($page);
        $this->clickCss($page, 'input.btn.btn-primary');

        // Link ILS profile:
        $this->submitCatalogLoginForm($page, 'catuser', 'catpass');
        // Create a hash like UserEntity does:
        $oauth2ConfigOverrides = $this->getOauth2ConfigOverrides($redirectUri);
        $catIdHash = hash(
            'sha256',
            'catuser' . $oauth2ConfigOverrides['Server']['hashSalt']
        );

        $expectedPermissions = [
            'Read your user identifier',
            'Read your basic profile information (name, language, birthdate)',
            'Read a unique hash based on your library user identifier',
            'Read your age',
        ];
        foreach ($expectedPermissions as $index => $permission) {
            $this->assertEquals(
                $permission,
                $this->findCssAndGetText($page, 'div.oauth2-prompt li', null, $index)
            );
        }

        $this->clickCss($page, '.form-oauth2-authorize button.btn.btn-primary');

        $this->waitForPageLoad($page);
        [$host] = explode('?', $session->getCurrentUrl());
        $this->assertEquals($redirectUri, $host);

        parse_str(parse_url($session->getCurrentUrl(), PHP_URL_QUERY), $queryParams);
        $this->assertArrayHasKey('code', $queryParams);
        $this->assertArrayHasKey('state', $queryParams);
        $this->assertEquals($state, $queryParams['state']);

        // Fetch and check idToken with back-channel requests:
        $tokenParams = [
            'code' => $queryParams['code'],
            'grant_type' => 'authorization_code',
            'redirect_uri' => $redirectUri,
            'client_id' => 'test',
            'client_secret' => 'mysecret',
        ];
        $response = $this->httpPost(
            $this->getVuFindUrl() . '/OAuth2/token',
            http_build_query($tokenParams),
            'application/x-www-form-urlencoded'
        );

        $this->assertEquals(200, $response->getStatusCode());
        $tokenResult = json_decode($response->getBody(), true);
        $this->assertArrayHasKey('id_token', $tokenResult);
        $this->assertArrayHasKey('token_type', $tokenResult);

        // Fetch public key to verify idToken:
        $response = $this->httpGet($this->getVuFindUrl() . '/OAuth2/jwks');
        $this->assertEquals(
            200,
            $response->getStatusCode(),
            'Response: ' . $response->getContent()
        );
        $jwks = json_decode($response->getBody(), true);
        $this->assertArrayHasKey('n', $jwks['keys'][0] ?? []);

        $idToken = \Firebase\JWT\JWT::decode(
            $tokenResult['id_token'],
            \Firebase\JWT\JWK::parseKey($jwks['keys'][0], 'RS256')
        );

        $this->assertInstanceOf(\stdClass::class, $idToken);
        $this->assertEquals('test', $idToken->aud);
        $this->assertEquals($nonce, $idToken->nonce);
        $this->assertEquals('Tester McTestenson', $idToken->name);
        $this->assertEquals('Tester', $idToken->given_name);
        $this->assertEquals('McTestenson', $idToken->family_name);
        $this->assertEquals($catIdHash, $idToken->library_user_id);
        $this->assertMatchesRegularExpression(
            '/^\d{4}-\d{2}-\d{2}$/',
            $idToken->birthdate
        );
        $this->assertEquals(
            \DateTime::createFromFormat('Y-m-d', $idToken->birthdate)
                ->diff(new \DateTimeImmutable())->format('%y'),
            $idToken->age
        );

        // Test the userinfo endpoint:
        $response = $this->httpGet(
            $this->getVuFindUrl() . '/OAuth2/userinfo',
            [],
            '',
            [
                'Authorization' => $tokenResult['token_type'] . ' '
                . $tokenResult['access_token'],
            ]
        );
        $this->assertEquals(
            200,
            $response->getStatusCode(),
            'Response: ' . $response->getContent()
        );

        $userInfo = json_decode($response->getBody(), true);
        $this->assertEquals($nonce, $userInfo['nonce']);
        $this->assertEquals('Tester McTestenson', $userInfo['name']);
        $this->assertEquals('Tester', $userInfo['given_name']);
        $this->assertEquals('McTestenson', $userInfo['family_name']);
        $this->assertEquals($catIdHash, $userInfo['library_user_id']);
        $this->assertMatchesRegularExpression(
            '/^\d{4}-\d{2}-\d{2}$/',
            $userInfo['birthdate']
        );

        // Test token request with bad credentials:
        $tokenParams['client_secret'] = 'badsecret';
        $response = $this->httpPost(
            $this->getVuFindUrl() . '/OAuth2/token',
            http_build_query($tokenParams),
            'application/x-www-form-urlencoded'
        );
        $this->assertEquals(401, $response->getStatusCode());
        $this->assertEquals(
            401,
            $response->getStatusCode(),
            'Response: ' . $response->getContent()
        );
        $tokenResult = json_decode($response->getBody(), true);
        $this->assertArrayHasKey('error', $tokenResult);
        $this->assertEquals('invalid_client', $tokenResult['error']);
    }

    /**
     * Test OAuth2 denied authorization.
     *
     * @return void
     */
    public function testOAuth2Unauthorized(): void
    {
        // Bogus redirect URI, but it doesn't matter since the page won't handle the
        // authorization response:
        $redirectUri = $this->getVuFindUrl() . '/Content/faq';
        $this->setUpTest($redirectUri);

        $nonce = time();
        $state = md5((string)$nonce);

        // Go to OAuth2 authorization screen:
        $params = [
            'client_id' => 'test',
            'scope' => 'openid profile library_user_id',
            'response_type' => 'code',
            'redirect_uri' => $redirectUri,
            'nonce' => $nonce,
            'state' => $state,
        ];
        $session = $this->getMinkSession();
        $session->visit(
            $this->getVuFindUrl() . '/OAuth2/Authorize?' . http_build_query($params)
        );
        $page = $session->getPage();

        // Log in:
        $this->fillInLoginForm($page, 'username1', 'test', false);
        $this->submitLoginForm($page, false);

        // Deny authorization:
        $this->clickCss($page, '.form-oauth2-authorize button.btn.btn-default');

        [$host] = explode('?', $session->getCurrentUrl());
        $this->assertEquals($redirectUri, $host);

        parse_str(parse_url($session->getCurrentUrl(), PHP_URL_QUERY), $queryParams);
        $this->assertArrayHasKey('error', $queryParams);
        $this->assertArrayHasKey('state', $queryParams);
        $this->assertEquals($state, $queryParams['state']);
        $this->assertEquals('access_denied', $queryParams['error']);
    }

    /**
     * Test OAuth2 authorization with invalid scope.
     *
     * @return void
     */
    public function testOAuth2InvalidScope(): void
    {
        // Bogus redirect URI, but it doesn't matter since the page won't handle the
        // authorization response:
        $redirectUri = $this->getVuFindUrl() . '/Content/faq';
        $this->setUpTest($redirectUri);

        $nonce = time();
        $state = md5((string)$nonce);

        // Go to OAuth2 authorization screen:
        $params = [
            'client_id' => 'test',
            'scope' => 'openid foo',
            'response_type' => 'code',
            'redirect_uri' => $redirectUri,
            'nonce' => $nonce,
            'state' => $state,
        ];
        $session = $this->getMinkSession();
        $session->visit(
            $this->getVuFindUrl() . '/OAuth2/Authorize?' . http_build_query($params)
        );
        $page = $session->getPage();

        // Log in:
        $this->fillInLoginForm($page, 'username1', 'test', false);
        $this->submitLoginForm($page, false);

        [$host] = explode('?', $session->getCurrentUrl());
        $this->assertEquals($redirectUri, $host);

        parse_str(parse_url($session->getCurrentUrl(), PHP_URL_QUERY), $queryParams);
        $this->assertArrayHasKey('error', $queryParams);
        $this->assertEquals('invalid_scope', $queryParams['error']);
    }

    /**
     * Test OAuth2 authorization with invalid client.
     *
     * @return void
     */
    public function testOAuth2InvalidClient(): void
    {
        // Bogus redirect URI, but it doesn't matter since the page won't handle the
        // authorization response:
        $redirectUri = $this->getVuFindUrl() . '/Content/faq';
        $this->setUpTest($redirectUri);

        $nonce = time();
        $state = md5((string)$nonce);

        // Go to OAuth2 authorization screen:
        $params = [
            'client_id' => 'foo',
            'scope' => 'openid profile',
            'response_type' => 'code',
            'redirect_uri' => $redirectUri,
            'nonce' => $nonce,
            'state' => $state,
        ];
        $session = $this->getMinkSession();
        $session->visit(
            $this->getVuFindUrl() . '/OAuth2/Authorize?' . http_build_query($params)
        );
        $page = $session->getPage();

        $this->assertEquals(
            'An error has occurred',
            $this->findCssAndGetText($page, '.alert-danger p')
        );
    }

    /**
     * Test OpenID Connect Discovery.
     *
     * @return void
     */
    public function testOIDCDiscovery(): void
    {
        // Bogus redirect URI, but it doesn't matter since the page won't handle the
        // authorization response:
        $baseUrl = $this->getVuFindUrl();
        $this->setUpTest('');

        $urlData = parse_url($this->getVuFindUrl());
        // Issuer is always https:
        $issuer = 'https://' . $urlData['host'];
        if ($port = $urlData['port'] ?? null) {
            $issuer .= ":$port";
        }
        $expected = [
            'issuer' => $issuer,
            'authorization_endpoint' => "$baseUrl/OAuth2/Authorize",
            'token_endpoint' => "$baseUrl/OAuth2/Token",
            'userinfo_endpoint' => "$baseUrl/OAuth2/UserInfo",
            'jwks_uri' => "$baseUrl/OAuth2/jwks",
            'response_types_supported' => ['code'],
            'grant_types_supported' => ['authorization_code'],
            'subject_types_supported' => ['public'],
            'id_token_signing_alg_values_supported' => ['RS256'],
            'service_documentation' => 'https://vufind.org/wiki/configuration:oauth2_oidc',
        ];

<<<<<<< HEAD
        $http = new \VuFindHttp\HttpService();
        $response = $http->get($this->getVuFindUrl() . '/.well-known/openid-configuration');
=======
        $response = $this->httpGet($this->getVuFindUrl() . '/.well-known/openid-configuration');
>>>>>>> 4a808e3d
        $this->assertEquals(
            'application/json',
            $response->getHeaders()->get('Content-Type')->getFieldValue()
        );
        $json = $response->getBody();
        $this->assertJsonStringEqualsJsonString(json_encode($expected), $json);
    }

    /**
     * Create a public/private key pair
     *
     * @return void
     */
    protected function createOpenSSLKeyPair(): void
    {
        $privateKeyPath = $this->pathResolver->getLocalConfigPath(
            'oauth2_private.key',
            null,
            true
        );
        $publicKeyPath = $this->pathResolver->getLocalConfigPath(
            'oauth2_public.key',
            null,
            true
        );

        // Creates backups if the files exists:
        if (file_exists($privateKeyPath)) {
            if (!copy($privateKeyPath, "$privateKeyPath.bak")) {
                throw new \Exception(
                    "Could not copy $privateKeyPath to $privateKeyPath.bak"
                );
            }
        }
        if (file_exists($publicKeyPath)) {
            if (!copy($publicKeyPath, "$publicKeyPath.bak")) {
                throw new \Exception(
                    "Could not copy $publicKeyPath to $publicKeyPath.bak"
                );
            }
        }

        $privateKey = openssl_pkey_new(
            [
                'private_key_bits' => 2048,
                'private_key_type' => OPENSSL_KEYTYPE_RSA,
            ]
        );
        if (!$privateKey) {
            throw new \Exception(
                'Could not create private key: ' . openssl_error_string()
            );
        }

        if (!openssl_pkey_export_to_file($privateKey, $privateKeyPath)) {
            throw new \Exception(
                "Could not write private key $privateKeyPath: "
                . openssl_error_string()
            );
        }

        // Generate the public key:
        $details = openssl_pkey_get_details($privateKey);
        if (!$details) {
            throw new \Exception(
                'Could not get private key details: ' . openssl_error_string()
            );
        }
        if (!file_put_contents($publicKeyPath, $details['key'])) {
            throw new \Exception("Could not write public key $publicKeyPath");
        }

        $this->opensslKeyPairCreated = true;
    }

    /**
     * Restore any previous public/private key pair
     *
     * @return void
     */
    protected function restoreOpenSSLKeyPair(): void
    {
        $paths = [
            $this->pathResolver
                ->getLocalConfigPath('oauth2_private.key', null, true),
            $this->pathResolver
                ->getLocalConfigPath('oauth2_public.key', null, true),
        ];

        foreach ($paths as $path) {
            if (file_exists("$path.bak")) {
                copy("$path.bak", $path);
            } else {
                unlink($path);
            }
        }
        $this->opensslKeyPairCreated = false;
    }

    /**
     * Restore configurations to the state they were in prior to a call to
     * changeConfig().
     *
     * @return void
     */
    protected function restoreConfigs()
    {
        parent::restoreConfigs();
        if ($this->opensslKeyPairCreated) {
            $this->restoreOpenSSLKeyPair();
        }
    }

    /**
     * Standard teardown method.
     *
     * @return void
     */
    public static function tearDownAfterClass(): void
    {
        static::removeUsers(['username1']);
    }
}<|MERGE_RESOLUTION|>--- conflicted
+++ resolved
@@ -460,12 +460,7 @@
             'service_documentation' => 'https://vufind.org/wiki/configuration:oauth2_oidc',
         ];
 
-<<<<<<< HEAD
-        $http = new \VuFindHttp\HttpService();
-        $response = $http->get($this->getVuFindUrl() . '/.well-known/openid-configuration');
-=======
         $response = $this->httpGet($this->getVuFindUrl() . '/.well-known/openid-configuration');
->>>>>>> 4a808e3d
         $this->assertEquals(
             'application/json',
             $response->getHeaders()->get('Content-Type')->getFieldValue()
