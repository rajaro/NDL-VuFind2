<?php
/**
 * Mink cart test class.
 *
 * PHP version 5
 *
 * Copyright (C) Villanova University 2011.
 *
 * This program is free software; you can redistribute it and/or modify
 * it under the terms of the GNU General Public License version 2,
 * as published by the Free Software Foundation.
 *
 * This program is distributed in the hope that it will be useful,
 * but WITHOUT ANY WARRANTY; without even the implied warranty of
 * MERCHANTABILITY or FITNESS FOR A PARTICULAR PURPOSE.  See the
 * GNU General Public License for more details.
 *
 * You should have received a copy of the GNU General Public License
 * along with this program; if not, write to the Free Software
 * Foundation, Inc., 59 Temple Place, Suite 330, Boston, MA  02111-1307  USA
 *
 * @category VuFind2
 * @package  Tests
 * @author   Demian Katz <demian.katz@villanova.edu>
 * @license  http://opensource.org/licenses/gpl-2.0.php GNU General Public License
 * @link     http://www.vufind.org  Main Page
 */
namespace VuFindTest\Mink;
use Behat\Mink\Element\Element;

/**
 * Mink cart test class.
 *
 * @category VuFind2
 * @package  Tests
 * @author   Demian Katz <demian.katz@villanova.edu>
 * @license  http://opensource.org/licenses/gpl-2.0.php GNU General Public License
 * @link     http://www.vufind.org  Main Page
 */
class CartTest extends \VuFindTest\Unit\MinkTestCase
{
    use \VuFindTest\Unit\UserCreationTrait;

    /**
     * Standard setup method.
     *
     * @return mixed
     */
    public static function setUpBeforeClass()
    {
        return static::failIfUsersExist();
    }

    /**
     * Get a reference to a standard search results page.
     *
     * @return Element
     */
    protected function getSearchResultsPage()
    {
        $session = $this->getMinkSession();
        $path = '/Search/Results?lookfor=id%3A(testsample1+OR+testsample2)';
        $session->visit($this->getVuFindUrl() . $path);
        return $session->getPage();
    }

    /**
     * Click the "add to cart" button with nothing selected; fail if this does
     * not display an appropriate message.
     *
     * @param Element $page       Page element
     * @param Element $updateCart Add to cart button
     *
     * @return void
     */
    protected function tryAddingNothingToCart(Element $page, Element $updateCart)
    {
        // This test is a bit timing-sensitive, so introduce a retry loop before
        // completely failing.
        for ($clickRetry = 0; $clickRetry <= 4; $clickRetry++) {
            $updateCart->click();
            $content = $page->find('css', '.popover-content');
            if (is_object($content)) {
                $this->assertEquals(
                    'No items were selected. '
                    . 'Please click on a checkbox next to an item and try again.',
                    $content->getText()
                );
                return;
            }
        }
        $this->fail('Too many retries on check for error message.');
    }

    /**
     * Add the current page of results to the cart.
     *
     * @param Element $page       Page element
     * @param Element $updateCart Add to cart button
     *
     * @return void
     */
    protected function addCurrentPageToCart(Element $page, Element $updateCart)
    {
        $selectAll = $page->find('css', '#addFormCheckboxSelectAll');
        $selectAll->check();
        $updateCart->click();
    }

    /**
     * Open the cart lightbox.
     *
     * @param Element $page Page element
     *
     * @return void
     */
    protected function openCartLightbox(Element $page)
    {
        $viewCart = $page->find('css', '#cartItems');
        $this->assertTrue(is_object($viewCart));
        $viewCart->click();
    }

    /**
     * Set up a generic cart test by running a search and putting its results
     * into the cart, then opening the lightbox so that additional actions may
     * be attempted.
     *
     * @return Element
     */
    protected function setUpGenericCartTest()
    {
        // Activate the cart:
        $this->changeConfigs(
            ['config' =>
                ['Site' => ['showBookBag' => true, 'theme' => 'bootprint3']]
            ]
        );

        $page = $this->getSearchResultsPage();

        // Click "add" without selecting anything.
        $updateCart = $this->findCss($page, '#updateCart');
        $this->tryAddingNothingToCart($page, $updateCart);

        // Now actually select something:
        $this->addCurrentPageToCart($page, $updateCart);
        $this->assertEquals('2', $this->findCss($page, '#cartItems strong')->getText());

        // Open the cart and empty it:
        $this->openCartLightbox($page);

        return $page;
    }

    /**
     * Assert that the open cart lightbox is empty.
     *
     * @param Element $page Page element
     *
     * @return void
     */
    protected function checkEmptyCart(Element $page)
    {
        $info = $this->findCss($page, '.modal-body .form-inline .alert-info');
        $this->assertEquals('Your Book Bag is empty.', $info->getText());
    }

    /**
     * Assert that the "no items were selected" message is visible in the cart
     * lightbox.
     *
     * @param Element $page Page element
     *
     * @return void
     */
    protected function checkForNonSelectedMessage(Element $page)
    {
        $warning = $this->findCss($page, '.modal-body .alert .message');
        $this->assertEquals(
            'No items were selected. '
            . 'Please click on a checkbox next to an item and try again.',
            $warning->getText()
        );
    }

    /**
     * Assert that the "login required" message is visible in the cart lightbox.
     *
     * @param Element $page Page element
     *
     * @return void
     */
    protected function checkForLoginMessage(Element $page)
    {
        $warning = $page->find('css', '.modal-body .alert-danger');
        $this->assertTrue(is_object($warning));
        $this->assertEquals(
            'You must be logged in first',
            $warning->getText()
        );
    }

    /**
     * Select all of the items currently in the cart lightbox.
     *
     * @param Element $page Page element
     *
     * @return void
     */
    protected function selectAllItemsInCart(Element $page)
    {
        $cartSelectAll = $page->find('css', '.modal-dialog .checkbox-select-all');
        $cartSelectAll->check();
    }

    /**
     * Test that we can put items in the cart and then remove them with the
     * delete control.
     *
     * @return void
     */
    public function testFillAndDeleteFromCart()
    {
        $page = $this->setUpGenericCartTest();
        $delete = $this->findCss($page, '#cart-delete-label');

        // First try deleting without selecting anything:
        $delete->click();
        $this->checkForNonSelectedMessage($page);

        // Now actually select the records to delete:
        $this->selectAllItemsInCart($page);
        $delete->click();
        $deleteConfirm = $this->findCss($page, '#cart-confirm-delete');
        $deleteConfirm->click();
        $this->checkEmptyCart($page);

        // Close the lightbox:
        $close = $this->findCss($page, 'button.close');
        $close->click();

        // Confirm that the cart has truly been emptied:
        $this->snooze(); // wait for display to update
        $this->assertEquals('0', $this->findCss($page, '#cartItems strong')->getText());
    }

    /**
     * Test that we can put items in the cart and then remove them with the
     * empty button.
     *
     * @return void
     */
    public function testFillAndEmptyCart()
    {
        $page = $this->setUpGenericCartTest();

        // Activate the "empty" control:
        $empty = $this->findCss($page, '#cart-empty-label');
        $empty->click();
        $emptyConfirm = $this->findCss($page, '#cart-confirm-empty');
        $emptyConfirm->click();
        $this->checkEmptyCart($page);

        // Close the lightbox:
        $close = $this->findCss($page, 'button.close');
        $close->click();

        // Confirm that the cart has truly been emptied:
        $this->snooze(); // wait for display to update
        $this->assertEquals('0', $this->findCss($page, '#cartItems strong')->getText());
    }

    /**
     * Test that the email control works.
     *
     * @return void
     */
    public function testCartEmail()
    {
        $page = $this->setUpGenericCartTest();
        $button = $this->findCss($page, '.cart-controls button[name=email]');

        // First try clicking without selecting anything:
        $button->click();
        $this->checkForNonSelectedMessage($page);

        // Now do it for real -- we should get a login prompt.
        $this->selectAllItemsInCart($page);
        $button->click();
        $title = $this->findCss($page, '#modalTitle');
        $this->assertEquals('Email Selected Book Bag Items', $title->getText());
        $this->checkForLoginMessage($page);

        // Create an account.
        $this->findCss($page, '.modal-body .createAccountLink')->click();
        $this->fillInAccountForm($page);
        $this->findCss($page, '.modal-body .btn.btn-primary')->click();

        // Test that we now have an email form.
        $toField = $this->findCss($page, '#email_to');
        $this->assertNotNull($toField);
    }

    /**
     * Test that the save control works.
     *
     * @return void
     */
    public function testCartSave()
    {
        $page = $this->setUpGenericCartTest();
        $button = $this->findCss($page, '.cart-controls button[name=saveCart]');

        // First try clicking without selecting anything:
        $button->click();
        $this->checkForNonSelectedMessage($page);

        // Now do it for real -- we should get a login prompt.
        $this->selectAllItemsInCart($page);
        $button->click();
        $title = $this->findCss($page, '#modalTitle');
        $this->assertEquals('Save Selected Book Bag Items', $title->getText());
        $this->checkForLoginMessage($page);

        // Log in to account created in previous test.
        $this->fillInLoginForm($page, 'username1', 'test');
        $this->submitLoginForm($page);

        // Save the favorites.
<<<<<<< HEAD
        $submit = $page->find('css', '.modal-body input[name=submit]');
        $this->assertTrue(is_object($submit));
        $submit->click();
        $result = $page->find('css', '.modal-body .alert-success');
        $this->assertTrue(is_object($result));
=======
        $this->findCss($page, '.modal-body input[name=submit]')->click();
        $result = $this->findCss($page, '.modal-body .alert-info');
>>>>>>> 7b972102
        $this->assertEquals(
            'Your item(s) were saved successfully', $result->getText()
        );

        // Click the close button.
        $submit = $this->findCss($page, '.modal-body .btn');
        $this->assertEquals('close', $submit->getText());
        $submit->click();
    }

    /**
     * Test that the export control works.
     *
     * @return void
     */
    public function testCartExport()
    {
        $page = $this->setUpGenericCartTest();
        $button = $this->findCss($page, '.cart-controls button[name=export]');

        // First try clicking without selecting anything:
        $button->click();
        $this->checkForNonSelectedMessage($page);

        // Now do it for real -- we should get an export option list:
        $this->selectAllItemsInCart($page);
        $button->click();
        $title = $this->findCss($page, '#modalTitle');
        $this->assertEquals('Export Selected Book Bag Items', $title->getText());

        // Select EndNote option
        $select = $this->findCss($page, '#format');
        $select->selectOption('EndNote');

        // Do the export:
        $submit = $this->findCss($page, '.modal-body input[name=submit]');
        $submit->click();
        $result = $this->findCss($page, '.modal-body .alert .text-center .btn');
        $this->assertEquals('Download File', $result->getText());
    }

    /**
     * Test that the print control works.
     *
     * @return void
     */
    public function testCartPrint()
    {
        $session = $this->getMinkSession();
        $page = $this->setUpGenericCartTest();
        $button = $this->findCss($page, '.cart-controls button[name=print]');

        // First try clicking without selecting anything:
        $button->click();
        $this->checkForNonSelectedMessage($page);

        // Now do it for real -- we should get redirected.
        $this->selectAllItemsInCart($page);
        $button->click();
        list(, $params) = explode('?', $session->getCurrentUrl());
        $this->assertEquals(
            'print=true&id[]=VuFind|testsample1&id[]=VuFind|testsample2', $params
        );
    }

    /**
     * Standard teardown method.
     *
     * @return void
     */
    public static function tearDownAfterClass()
    {
        static::removeUsers('username1');
    }
}<|MERGE_RESOLUTION|>--- conflicted
+++ resolved
@@ -328,16 +328,8 @@
         $this->submitLoginForm($page);
 
         // Save the favorites.
-<<<<<<< HEAD
-        $submit = $page->find('css', '.modal-body input[name=submit]');
-        $this->assertTrue(is_object($submit));
-        $submit->click();
-        $result = $page->find('css', '.modal-body .alert-success');
-        $this->assertTrue(is_object($result));
-=======
         $this->findCss($page, '.modal-body input[name=submit]')->click();
-        $result = $this->findCss($page, '.modal-body .alert-info');
->>>>>>> 7b972102
+        $result = $this->findCss($page, '.modal-body .alert-success');
         $this->assertEquals(
             'Your item(s) were saved successfully', $result->getText()
         );
