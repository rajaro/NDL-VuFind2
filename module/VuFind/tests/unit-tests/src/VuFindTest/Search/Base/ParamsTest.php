--- conflicted
+++ resolved
@@ -33,7 +33,6 @@
 use VuFind\Config\PluginManager;
 use VuFind\Search\Base\Options;
 use VuFind\Search\Base\Params;
-use VuFindTest\Feature\ReflectionTrait;
 
 /**
  * Base Search Object Parameters Test
@@ -48,24 +47,8 @@
  */
 class ParamsTest extends \PHPUnit\Framework\TestCase
 {
-<<<<<<< HEAD
-    use ReflectionTrait;
-
-    /**
-     * Get mock configuration plugin manager
-     *
-     * @return PluginManager
-     */
-    protected function getMockConfigManager(): PluginManager
-    {
-        return $this->getMockBuilder(PluginManager::class)
-            ->disableOriginalConstructor()
-            ->getMock();
-    }
-=======
     use \VuFindTest\Feature\ConfigPluginManagerTrait;
     use \VuFindTest\Feature\ReflectionTrait;
->>>>>>> b0323117
 
     /**
      * Get mock Options object
