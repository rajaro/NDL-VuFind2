<?php
/**
 * Wrapper class for handling logged-in user in session.
 *
 * PHP version 7
 *
 * Copyright (C) Villanova University 2007.
 *
 * This program is free software; you can redistribute it and/or modify
 * it under the terms of the GNU General Public License version 2,
 * as published by the Free Software Foundation.
 *
 * This program is distributed in the hope that it will be useful,
 * but WITHOUT ANY WARRANTY; without even the implied warranty of
 * MERCHANTABILITY or FITNESS FOR A PARTICULAR PURPOSE.  See the
 * GNU General Public License for more details.
 *
 * You should have received a copy of the GNU General Public License
 * along with this program; if not, write to the Free Software
 * Foundation, Inc., 51 Franklin Street, Fifth Floor, Boston, MA  02110-1301  USA
 *
 * @category VuFind
 * @package  Authentication
 * @author   Demian Katz <demian.katz@villanova.edu>
 * @license  http://opensource.org/licenses/gpl-2.0.php GNU General Public License
 * @link     https://vufind.org Main Page
 */
namespace VuFind\Auth;

use Laminas\Config\Config;
use Laminas\Session\SessionManager;
use VuFind\Cookie\CookieManager;
use VuFind\Db\Row\User as UserRow;
use VuFind\Db\Table\User as UserTable;
use VuFind\Exception\Auth as AuthException;
use VuFind\Validator\CsrfInterface;

/**
 * Wrapper class for handling logged-in user in session.
 *
 * @category VuFind
 * @package  Authentication
 * @author   Demian Katz <demian.katz@villanova.edu>
 * @license  http://opensource.org/licenses/gpl-2.0.php GNU General Public License
 * @link     https://vufind.org Main Page
 */
class Manager implements \LmcRbacMvc\Identity\IdentityProviderInterface,
    \Laminas\Log\LoggerAwareInterface
{
    use \VuFind\Log\LoggerAwareTrait;

    /**
     * Authentication modules
     *
     * @var \VuFind\Auth\AbstractBase[]
     */
    protected $auth = [];

    /**
     * Currently selected authentication module
     *
     * @var string
     */
    protected $activeAuth;

    /**
     * List of values allowed to be set into $activeAuth
     *
     * @var array
     */
    protected $legalAuthOptions;

    /**
     * VuFind configuration
     *
     * @var Config
     */
    protected $config;

    /**
     * Session container
     *
     * @var \Laminas\Session\Container
     */
    protected $session;

    /**
     * Gateway to user table in database
     *
     * @var UserTable
     */
    protected $userTable;

    /**
     * Session manager
     *
     * @var SessionManager
     */
    protected $sessionManager;

    /**
     * Authentication plugin manager
     *
     * @var PluginManager
     */
    protected $pluginManager;

    /**
     * Cookie Manager
     *
     * @var CookieManager
     */
    protected $cookieManager;

    /**
     * Cache for current logged in user object
     *
     * @var UserRow
     */
    protected $currentUser = false;

    /**
     * CSRF validator
     *
     * @var CsrfInterface
     */
    protected $csrf;

    /**
     * Constructor
     *
     * @param Config         $config         VuFind configuration
     * @param UserTable      $userTable      User table gateway
     * @param SessionManager $sessionManager Session manager
     * @param PluginManager  $pm             Authentication plugin manager
     * @param CookieManager  $cookieManager  Cookie manager
     * @param CsrfInterface  $csrf           CSRF validator
     */
    public function __construct(
        Config $config,
        UserTable $userTable,
        SessionManager $sessionManager,
        PluginManager $pm,
        CookieManager $cookieManager,
        CsrfInterface $csrf
    ) {
        // Store dependencies:
        $this->config = $config;
        $this->userTable = $userTable;
        $this->sessionManager = $sessionManager;
        $this->pluginManager = $pm;
        $this->cookieManager = $cookieManager;
        $this->csrf = $csrf;

        // Set up session:
        $this->session = new \Laminas\Session\Container('Account', $sessionManager);

        // Initialize active authentication setting (defaulting to Database
        // if no setting passed in):
        $method = $config->Authentication->method ?? 'Database';
        $this->legalAuthOptions = [$method];   // mark it as legal
        $this->setAuthMethod($method);              // load it
    }

    /**
     * Get the authentication handler.
     *
     * @param string $name Auth module to load (null for currently active one)
     *
     * @return AbstractBase
     */
    protected function getAuth($name = null)
    {
        $name = empty($name) ? $this->activeAuth : $name;
        if (!isset($this->auth[$name])) {
            $this->auth[$name] = $this->makeAuth($name);
        }
        return $this->auth[$name];
    }

    /**
     * Helper
     *
     * @param string $method auth method to instantiate
     *
     * @return AbstractBase
     */
    protected function makeAuth($method)
    {
        // If an illegal option was passed in, don't allow the object to load:
        if (!in_array($method, $this->legalAuthOptions)) {
            throw new \Exception("Illegal authentication method: $method");
        }
        $auth = $this->pluginManager->get($method);
        $auth->setConfig($this->config);
        return $auth;
    }

    /**
     * Does the current configuration support account creation?
     *
     * @param string $authMethod optional; check this auth method rather than
     *  the one in config file
     *
     * @return bool
     */
    public function supportsCreation($authMethod = null)
    {
        return $this->getAuth($authMethod)->supportsCreation();
    }

    /**
     * Does the current configuration support password recovery?
     *
     * @param string $authMethod optional; check this auth method rather than
     *  the one in config file
     *
     * @return bool
     */
    public function supportsRecovery($authMethod = null)
    {
        return ($this->config->Authentication->recover_password ?? false)
            && $this->getAuth($authMethod)->supportsPasswordRecovery();
    }

    /**
     * Is email changing currently allowed?
     *
     * @param string $authMethod optional; check this auth method rather than
     * the one in config file
     *
     * @return bool
     */
    public function supportsEmailChange($authMethod = null)
    {
        return $this->config->Authentication->change_email ?? false;
    }

    /**
     * Is new passwords currently allowed?
     *
     * @param string $authMethod optional; check this auth method rather than
     * the one in config file
     *
     * @return bool
     */
    public function supportsPasswordChange($authMethod = null)
    {
        return ($this->config->Authentication->change_password ?? false)
            && $this->getAuth($authMethod)->supportsPasswordChange();
    }

    /**
     * Is connecting library card allowed and supported?
     *
     * @param string $authMethod optional; check this auth method rather than
     * the one in config file
     *
     * @return bool
     */
    public function supportsConnectingLibraryCard($authMethod = null)
    {
        return ($this->config->Catalog->auth_based_library_cards ?? false)
            && $this->getAuth($authMethod)->supportsConnectingLibraryCard();
    }

    /**
     * Username policy for a new account (e.g. minLength, maxLength)
     *
     * @param string $authMethod optional; check this auth method rather than
     * the one in config file
     *
     * @return array
     */
    public function getUsernamePolicy($authMethod = null)
    {
        return $this->processPolicyConfig(
            $this->getAuth($authMethod)->getUsernamePolicy()
        );
    }

    /**
     * Password policy for a new password (e.g. minLength, maxLength)
     *
     * @param string $authMethod optional; check this auth method rather than
     * the one in config file
     *
     * @return array
     */
    public function getPasswordPolicy($authMethod = null)
    {
        return $this->processPolicyConfig(
            $this->getAuth($authMethod)->getPasswordPolicy()
        );
    }

    /**
     * Get the URL to establish a session (needed when the internal VuFind login
     * form is inadequate).  Returns false when no session initiator is needed.
     *
     * @param string $target Full URL where external authentication method should
     * send user after login (some drivers may override this).
     *
     * @return bool|string
     */
    public function getSessionInitiator($target)
    {
        try {
            return $this->getAuth()->getSessionInitiator($target);
        } catch (InvalidArgumentException $e) {
            // If the authentication is in an illegal state but there is an
            // active user session, we should clear everything out so the user
            // can try again. This is useful, for example, if a user is logged
            // in at the same time that an administrator changes the [ChoiceAuth]
            // settings in config.ini. However, if the user is not logged in,
            // they are probably attempting something nasty and should be given
            // an error message.
            if (!$this->isLoggedIn()) {
                throw $e;
            }
            $this->logout('');
            return $this->getAuth()->getSessionInitiator($target);
        }
    }

    /**
     * In VuFind, views are tied to the name of the active authentication class.
     * This method returns that name so that an appropriate template can be
     * selected. It supports authentication methods that proxy other authentication
     * methods (see ChoiceAuth for an example).
     *
     * @return string
     */
    public function getAuthClassForTemplateRendering()
    {
        $auth = $this->getAuth();
        if (is_callable([$auth, 'getSelectedAuthOption'])) {
            $selected = $auth->getSelectedAuthOption();
            if ($selected) {
                $auth = $this->getAuth($selected);
            }
        }
        return get_class($auth);
    }

    /**
     * Return an array of all of the authentication options supported by the
     * current auth class. In most cases (except for ChoiceAuth), this will
     * just contain a single value.
     *
     * @return array
     */
    public function getSelectableAuthOptions()
    {
        $auth = $this->getAuth();
        if (is_callable([$auth, 'getSelectableAuthOptions'])) {
            if ($methods = $auth->getSelectableAuthOptions()) {
                return $methods;
            }
        }
        return [$this->getAuthMethod()];
    }

    /**
     * Does the current auth class allow for authentication from more than
     * one target? (e.g. MultiILS)
     * If so return an array that lists the targets.
     *
     * @return array
     */
    public function getLoginTargets()
    {
        $auth = $this->getAuth();
        return is_callable([$auth, 'getLoginTargets'])
            ? $auth->getLoginTargets() : [];
    }

    /**
     * Does the current auth class allow for authentication from more than
     * one target? (e.g. MultiILS)
     * If so return the default target.
     *
     * @return string
     */
    public function getDefaultLoginTarget()
    {
        $auth = $this->getAuth();
        return is_callable([$auth, 'getDefaultLoginTarget'])
            ? $auth->getDefaultLoginTarget() : null;
    }

    /**
     * Get the name of the current authentication method.
     *
     * @return string
     */
    public function getAuthMethod()
    {
        return $this->activeAuth;
    }

    /**
     * Is login currently allowed?
     *
     * @return bool
     */
    public function loginEnabled()
    {
        // Assume login is enabled unless explicitly turned off:
        return !($this->config->Authentication->hideLogin ?? false);
    }

    /**
     * Is login currently allowed?
     *
     * @return bool
     */
    public function ajaxEnabled()
    {
        // Assume ajax is enabled unless explicitly turned off:
        return $this->config->Authentication->enableAjax ?? true;
    }

    /**
     * Is login currently allowed?
     *
     * @return bool
     */
    public function dropdownEnabled()
    {
        // Assume dropdown is disabled unless explicitly turned on:
        return $this->config->Authentication->enableDropdown ?? false;
    }

    /**
     * Log out the current user.
     *
     * @param string $url     URL to redirect user to after logging out.
     * @param bool   $destroy Should we destroy the session (true) or just reset it
     * (false); destroy is for log out, reset is for expiration.
     *
     * @return string     Redirect URL (usually same as $url, but modified in
     * some authentication modules).
     */
    public function logout($url, $destroy = true)
    {
        // Perform authentication-specific cleanup and modify redirect URL if
        // necessary.
        $url = $this->getAuth()->logout($url);

        // Reset authentication state
        $this->getAuth()->resetState();

        // Clear out the cached user object and session entry.
        $this->currentUser = false;
        unset($this->session->userId);
        unset($this->session->userDetails);
        $this->cookieManager->set('loggedOut', 1);

        // Destroy the session for good measure, if requested.
        if ($destroy) {
            $this->sessionManager->destroy();
        } else {
            // If we don't want to destroy the session, we still need to empty it.
            // There should be a way to do this through Laminas\Session, but there
            // apparently isn't (TODO -- do this better):
            $_SESSION = [];
        }

        return $url;
    }

    /**
     * Checks whether the user has recently logged out.
     *
     * @return bool
     */
    public function userHasLoggedOut()
    {
        return (bool)$this->cookieManager->get('loggedOut');
    }

    /**
     * Checks whether the user is logged in.
     *
     * @return UserRow|false Object if user is logged in, false otherwise.
     */
    public function isLoggedIn()
    {
        // If user object is not in cache, but user ID is in session,
        // load the object from the database:
        if (!$this->currentUser) {
            if (isset($this->session->userId)) {
                // normal mode
                $results = $this->userTable
                    ->select(['id' => $this->session->userId]);
                $this->currentUser = count($results) < 1
                    ? false : $results->current();
                // End the session since the logged-in user cannot be found:
                if (false === $this->currentUser) {
                    $this->logout('');
                }
            } elseif (isset($this->session->userDetails)) {
                // privacy mode
                $results = $this->userTable->createRow();
                $results->exchangeArray($this->session->userDetails);
                $this->currentUser = $results;
            } else {
                // not logged in
                $this->currentUser = false;
            }
        }
        return $this->currentUser;
    }

    /**
     * Retrieve CSRF token
     *
     * If no CSRF token currently exists, or should be regenerated, generates one.
     *
     * @param bool $regenerate Should we regenerate token? (default false)
     * @param int  $maxTokens  The maximum number of tokens to store in the
     * session.
     *
     * @return string
     */
    public function getCsrfHash($regenerate = false, $maxTokens = 5)
    {
        // Reset token store if we've overflowed the limit:
        $this->csrf->trimTokenList($maxTokens);
        return $this->csrf->getHash($regenerate);
    }

    /**
     * Get the identity
     *
     * @return \LmcRbacMvc\Identity\IdentityInterface|null
     */
    public function getIdentity()
    {
        return $this->isLoggedIn() ?: null;
    }

    /**
     * Resets the session if the logged in user's credentials have expired.
     *
     * @return bool True if session has expired.
     */
    public function checkForExpiredCredentials()
    {
        if ($this->isLoggedIn() && $this->getAuth()->isExpired()) {
            $this->logout(null, false);
            return true;
        }
        return false;
    }

    /**
     * Are we in privacy mode?
     *
     * @return bool
     */
    public function inPrivacyMode()
    {
        return $this->config->Authentication->privacy ?? false;
    }

    /**
     * Updates the user information in the session.
     *
     * @param UserRow $user User object to store in the session
     *
     * @return void
     */
    public function updateSession($user)
    {
        $this->currentUser = $user;
        if ($this->inPrivacyMode()) {
            $this->session->userDetails = $user->toArray();
        } else {
            $this->session->userId = $user->id;
        }
        $this->cookieManager->clear('loggedOut');
    }

    /**
     * Create a new user account from the request.
     *
     * @param \Laminas\Http\PhpEnvironment\Request $request Request object containing
     * new account details.
     *
     * @throws AuthException
     * @return UserRow New user row.
     */
    public function create($request)
    {
        $user = $this->getAuth()->create($request);
        $this->updateUser($user);
        $this->updateSession($user);
        return $user;
    }

    /**
     * Update a user's password from the request.
     *
     * @param \Laminas\Http\PhpEnvironment\Request $request Request object containing
     * password change details.
     *
     * @throws AuthException
     * @return UserRow New user row.
     */
    public function updatePassword($request)
    {
        $user = $this->getAuth()->updatePassword($request);
        $this->updateSession($user);
        return $user;
    }

    /**
     * Update a user's email from the request.
     *
     * @param UserRow $user  Object representing user being updated.
     * @param string  $email New email address to set (must be pre-validated!).
     *
     * @throws AuthException
     * @return void
     *
     * @SuppressWarnings(PHPMD.UnusedFormalParameter)
     */
    public function updateEmail(UserRow $user, $email)
    {
        // Depending on verification setting, either do a direct update or else
        // put the new address into a pending state.
        if ($this->config->Authentication->verify_email ?? false) {
            // If new email address is the current address, just reset any pending
            // email address:
            $user->pending_email = ($email === $user->email) ? '' : $email;
        } else {
            $user->updateEmail($email, true);
            $user->pending_email = '';
        }
        $user->save();
        $this->updateSession($user);
    }

    /**
     * Try to log in the user using current query parameters; return User object
     * on success, throws exception on failure.
     *
     * @param \Laminas\Http\PhpEnvironment\Request $request Request object containing
     * account credentials.
     *
     * @throws AuthException
     * @throws \VuFind\Exception\PasswordSecurity
     * @throws \VuFind\Exception\AuthInProgress
     * @return UserRow Object representing logged-in user.
     */
    public function login($request)
    {
        // Allow the auth module to inspect the request (used by ChoiceAuth,
        // for example):
        $this->getAuth()->preLoginCheck($request);

        // Check if the current auth method wants to delegate the request to another
        // method:
        if ($delegate = $this->getAuth()->getDelegateAuthMethod($request)) {
            $this->setAuthMethod($delegate, true);
        }

        // Validate CSRF for form-based authentication methods:
        if (!$this->getAuth()->getSessionInitiator('')
            && $this->getAuth()->needsCsrfCheck($request)
        ) {
            if (!$this->csrf->isValid($request->getPost()->get('csrf'))) {
                $this->getAuth()->resetState();
                $this->logWarning("Invalid CSRF token passed to login");
                throw new AuthException('authentication_error_technical');
            } else {
                // After successful token verification, clear list to shrink session:
                $this->csrf->trimTokenList(0);
            }
        }

        // Perform authentication:
        try {
            $user = $this->getAuth()->authenticate($request);
        } catch (AuthException $e) {
            // Pass authentication exceptions through unmodified
            throw $e;
        } catch (\VuFind\Exception\PasswordSecurity $e) {
            // Pass password security exceptions through unmodified
            throw $e;
        } catch (\Exception $e) {
            // Catch other exceptions, log verbosely, and treat them as technical
            // difficulties
            $this->logError((string)$e);
            throw new AuthException('authentication_error_technical', 0, $e);
        }

        // Update user object
        $this->updateUser($user);

        // Store the user in the session and send it back to the caller:
        $this->updateSession($user);
        return $user;
    }

    /**
     * Setter
     *
     * @param string $method     The auth class to proxy
     * @param bool   $forceLegal Whether to force the new method legal
     *
     * @return void
     */
    public function setAuthMethod($method, $forceLegal = false)
    {
        // Change the setting:
        $this->activeAuth = $method;

        if ($forceLegal) {
            if (!in_array($method, $this->legalAuthOptions)) {
                $this->legalAuthOptions[] = $method;
            }
        }

        // If this method supports switching to a different method and we haven't
        // already initialized it, add those options to the legal list. If the object
        // is already initialized, that means we've already gone through this step
        // and can save ourselves the trouble.

        // This code also has the side effect of validating $method, since if an
        // invalid value was passed in, the call to getSelectableAuthOptions will
        // throw an exception.
        if (!isset($this->auth[$method])) {
            $this->legalAuthOptions = array_unique(
                array_merge(
                    $this->legalAuthOptions,
                    $this->getSelectableAuthOptions()
                )
            );
        }
    }

    /**
     * Validate the credentials in the provided request, but do not change the state
     * of the current logged-in user. Return true for valid credentials, false
     * otherwise.
     *
     * @param \Laminas\Http\PhpEnvironment\Request $request Request object containing
     * account credentials.
     *
     * @throws AuthException
     * @return bool
     */
    public function validateCredentials($request)
    {
        return $this->getAuth()->validateCredentials($request);
    }

    /**
     * What login method does the ILS use (password, email, vufind)
     *
     * @param string $target Login target (MultiILS only)
     *
     * @return array|false
     */
    public function getILSLoginMethod($target = '')
    {
        $auth = $this->getAuth();
        if (is_callable([$auth, 'getILSLoginMethod'])) {
            return $auth->getILSLoginMethod($target);
        }
        return false;
    }

    /**
     * Connect authenticated user as library card to his account.
     *
     * @param \Laminas\Http\PhpEnvironment\Request $request Request object
     * containing account credentials.
     * @param \VuFind\Db\Row\User                  $user    Connect newly created
     * library card to this user.
     *
     * @return void
     * @throws \Exception
     */
    public function connectLibraryCard($request, $user)
    {
        $auth = $this->getAuth();
        if (!$auth->supportsConnectingLibraryCard()) {
            throw new \Exception("Connecting of library cards is not supported");
        }
        $auth->connectLibraryCard($request, $user);
    }

    /**
     * Update common user attributes on login
     *
     * @param \VuFind\Db\Row\User $user User object
     *
     * @return void
     */
    protected function updateUser($user)
    {
        if ($this->getAuth() instanceof ChoiceAuth) {
            $method = $this->getAuth()->getSelectedAuthOption();
        } else {
            $method = $this->activeAuth;
        }
        $user->auth_method = strtolower($method);
        $user->last_login = date('Y-m-d H:i:s');
        $user->save();
    }

    /**
<<<<<<< HEAD
=======
     * Is the user allowed to log directly into the ILS?
     *
     * @return bool
     */
    public function allowsUserIlsLogin(): bool
    {
        return $this->config->Catalog->allowUserLogin ?? true;
    }

    /**
>>>>>>> a195e187
     * Process a raw policy configuration
     *
     * @param array $policy Policy configuration
     *
     * @return array
     */
    protected function processPolicyConfig(array $policy): array
    {
        // Convert 'numeric' or 'alphanumeric' pattern to a regular expression:
        switch ($policy['pattern'] ?? '') {
        case 'numeric':
            $policy['pattern'] = '\d+';
            break;
        case 'alphanumeric':
            $policy['pattern'] = '[\da-zA-Z]+';
        }

        // Map settings to attributes for a text input field:
        $inputMap = [
            'minLength' => 'data-minlength',
            'maxLength' => 'maxlength',
            'pattern' => 'pattern',
        ];
        $policy['inputAttrs'] = [];
        foreach ($inputMap as $from => $to) {
            if (isset($policy[$from])) {
                $policy['inputAttrs'][$to] = $policy[$from];
            }
        }
        return $policy;
    }
}<|MERGE_RESOLUTION|>--- conflicted
+++ resolved
@@ -814,8 +814,6 @@
     }
 
     /**
-<<<<<<< HEAD
-=======
      * Is the user allowed to log directly into the ILS?
      *
      * @return bool
@@ -826,7 +824,6 @@
     }
 
     /**
->>>>>>> a195e187
      * Process a raw policy configuration
      *
      * @param array $policy Policy configuration
