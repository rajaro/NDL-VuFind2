<?php

/**
 * Persistent login token manager
 *
 * PHP version 8
 *
 * Copyright (C) The National Library of Finland 2023-2024.
 *
 * This program is free software; you can redistribute it and/or modify
 * it under the terms of the GNU General Public License version 2,
 * as published by the Free Software Foundation.
 *
 * This program is distributed in the hope that it will be useful,
 * but WITHOUT ANY WARRANTY; without even the implied warranty of
 * MERCHANTABILITY or FITNESS FOR A PARTICULAR PURPOSE.  See the
 * GNU General Public License for more details.
 *
 * You should have received a copy of the GNU General Public License
 * along with this program; if not, write to the Free Software
 * Foundation, Inc., 51 Franklin Street, Fifth Floor, Boston, MA  02110-1301  USA
 *
 * @category VuFind
 * @package  VuFind\Auth
 * @author   Jaro Ravila <jaro.ravila@helsinki.fi>
 * @author   Ere Maijala <ere.maijala@helsinki.fi>
 * @license  https://opensource.org/licenses/gpl-2.0.php GNU General Public License
 * @link     https://vufind.org Main Page
 */

declare(strict_types=1);

namespace VuFind\Auth;

use BrowscapPHP\BrowscapInterface;
use Laminas\Config\Config;
use Laminas\Log\LoggerAwareInterface;
use Laminas\Session\SessionManager;
use Laminas\View\Renderer\RendererInterface;
use VuFind\Cookie\CookieManager;
use VuFind\Db\Entity\UserEntityInterface;
use VuFind\Db\Service\LoginTokenServiceInterface;
use VuFind\Db\Service\UserServiceInterface;
use VuFind\Exception\Auth as AuthException;
use VuFind\Exception\LoginToken as LoginTokenException;
use VuFind\I18n\Translator\TranslatorAwareInterface;
use VuFind\I18n\Translator\TranslatorAwareTrait;
use VuFind\Log\LoggerAwareTrait;
use VuFind\Mailer\Mailer;

/**
 * Class LoginTokenManager
 *
 * @category VuFind
 * @package  VuFind\Auth
 * @author   Jaro Ravila <jaro.ravila@helsinki.fi>
 * @author   Ere Maijala <ere.maijala@helsinki.fi>
 * @license  https://opensource.org/licenses/gpl-2.0.php GNU General Public License
 * @link     https://vufind.org Main Page
 */
class LoginTokenManager implements LoggerAwareInterface, TranslatorAwareInterface
{
    use LoggerAwareTrait;
    use TranslatorAwareTrait;
<<<<<<< HEAD

    /**
     * VuFind configuration
     *
     * @var Config
     */
    protected $config;

    /**
     * User table gateway
     *
     * @var UserTable
     */
    protected $userTable;

    /**
     * Login token table gateway
     *
     * @var LoginTokenTable
     */
    protected $loginTokenTable;

    /**
     * Cookie Manager
     *
     * @var CookieManager
     */
    protected $cookieManager;

    /**
     * Mailer
     *
     * @var Mailer
     */
    protected $mailer;

    /**
     * Session manager
     *
     * @var SessionManager
     */
    protected $sessionManager;

    /**
     * View Renderer
     *
     * @var RendererInterface
     */
    protected $viewRenderer = null;
=======
>>>>>>> 4a808e3d

    /**
     * Callback for creating Browscap so that we can defer the cache access to when
     * it's actually needed.
     *
     * @var callable
     */
    protected $browscapCallback;

    /**
     * Browscap
     *
     * @var BrowscapInterface
     */
    protected $browscap = null;

    /**
     * Has the theme been initialized yet?
     *
     * @var bool
     */
    protected $themeInitialized = false;

    /**
     * User that needs to receive a warning (or null for no warning needed)
     *
     * @var ?UserEntityInterface
     */
    protected $userToWarn = null;

    /**
     * Token data for deferred token update
     *
     * @var ?array
     */
    protected $tokenToUpdate = null;

    /**
     * LoginToken constructor.
     *
     * @param Config                     $config            Configuration
     * @param UserServiceInterface       $userService       User database service
     * @param LoginTokenServiceInterface $loginTokenService Login Token database service
     * @param CookieManager              $cookieManager     Cookie manager
     * @param SessionManager             $sessionManager    Session manager
     * @param Mailer                     $mailer            Mailer
     * @param RendererInterface          $viewRenderer      View Renderer
     * @param callable                   $browscapCB        Callback for creating Browscap
     */
    public function __construct(
        protected Config $config,
        protected UserServiceInterface $userService,
        protected LoginTokenServiceInterface $loginTokenService,
        protected CookieManager $cookieManager,
        protected SessionManager $sessionManager,
        protected Mailer $mailer,
        protected RendererInterface $viewRenderer,
        callable $browscapCB
    ) {
        $this->browscapCallback = $browscapCB;
    }

    /**
     * Authenticate user using a login token cookie
     *
     * @param string $sessionId Session identifier
     *
<<<<<<< HEAD
     * @return User Object representing logged-in user.
     */
    public function tokenLogin(string $sessionId): ?User
=======
     * @return ?UserEntityInterface Object representing logged-in user.
     */
    public function tokenLogin(string $sessionId): ?UserEntityInterface
>>>>>>> 4a808e3d
    {
        $user = null;
        $cookie = $this->getLoginTokenCookie();
        if ($cookie) {
            try {
                if (
                    ($token = $this->loginTokenService->matchToken($cookie))
                    && ($user = $token->getUser())
                ) {
                    // Queue token update to be done after everything else is
                    // successfully processed:
                    $this->tokenToUpdate = compact('user', 'token', 'sessionId');
                    $this->debug(
<<<<<<< HEAD
                        "Token login successful for user {$token->user_id}"
                        . ", token {$token->token} series {$token->series}"
=======
                        "Token login successful for user {$user->getId()}"
                        . ", token {$token->getToken()} series {$token->getSeries()}"
>>>>>>> 4a808e3d
                    );
                } else {
                    $this->cookieManager->clear($this->getCookieName());
                }
            } catch (LoginTokenException $e) {
                $this->logError(
                    'Token login failure for user ' . $e->getUserId()
                    . ", token {$cookie['token']} series {$cookie['series']}: " . (string)$e
                );
                // Delete all login tokens for the user and all sessions
                // associated with the tokens and send a warning email to user
<<<<<<< HEAD
                $user = $this->userTable->getById($e->getUserId());
                $this->deleteUserLoginTokens($user->id);
=======
                $user = $this->userService->getUserById($e->getUserId());
                if ($user) {
                    $this->deleteUserLoginTokens($user->getId());
                }
>>>>>>> 4a808e3d
                // We can't send an email until after the theme has initialized;
                // if it's not ready yet, save the user for later.
                if ($this->themeInitialized) {
                    $this->sendLoginTokenWarningEmail($user);
                } else {
                    $this->userToWarn = $user;
                }
                return null;
            }
        }
        return $user;
    }

    /**
     * Create a new login token series
     *
<<<<<<< HEAD
     * @param User   $user      User
     * @param string $sessionId Session identifier
=======
     * @param UserEntityInterface $user      User
     * @param string              $sessionId Session identifier
>>>>>>> 4a808e3d
     *
     * @throws AuthException
     * @return void
     */
<<<<<<< HEAD
    public function createToken(User $user, string $sessionId = ''): void
=======
    public function createToken(UserEntityInterface $user, string $sessionId = ''): void
>>>>>>> 4a808e3d
    {
        $this->createOrRotateToken($user, $sessionId);
    }

    /**
     * Event hook -- called after the theme has initialized.
     *
     * @return void
     */
    public function themeIsReady(): void
    {
        $this->themeInitialized = true;
        // If we have queued a user warning, we can send it now!
        if ($this->userToWarn) {
            $this->sendLoginTokenWarningEmail($this->userToWarn);
            $this->userToWarn = null;
        }
    }

    /**
     * Event hook -- called after the request has been processed.
     *
     * @return void
     */
    public function requestIsFinished(): void
    {
        // If we have queued a login token update, we can process it now!
        if ($this->tokenToUpdate) {
            $token = $this->tokenToUpdate['token'];
            $this->createOrRotateToken(
                $this->tokenToUpdate['user'],
                $this->tokenToUpdate['sessionId'],
<<<<<<< HEAD
                $token->series,
                $token->expires,
                $token->id
=======
                $token->getSeries(),
                $token->getExpires(),
                $token->getId()
>>>>>>> 4a808e3d
            );
            $this->tokenToUpdate = null;
        }
    }

    /**
     * Delete a login token by series. Also destroys
     * sessions associated with the login token.
     *
     * @param string $series Series to identify the token
<<<<<<< HEAD
     * @param int    $userId User identifier
=======
>>>>>>> 4a808e3d
     *
     * @return void
     */
    public function deleteTokenSeries(string $series)
    {
        $cookie = $this->getLoginTokenCookie();
        if (!empty($cookie) && $cookie['series'] === $series) {
            $this->cookieManager->clear($this->getCookieName());
        }
        $handler = $this->sessionManager->getSaveHandler();
<<<<<<< HEAD
        foreach ($this->loginTokenTable->getBySeries($series) as $token) {
            $handler->destroy($token->last_session_id);
        }
        $this->loginTokenTable->deleteBySeries($series);
=======
        foreach ($this->loginTokenService->getBySeries($series) as $token) {
            $handler->destroy($token->getLastSessionId());
        }
        $this->loginTokenService->deleteBySeries($series);
>>>>>>> 4a808e3d
    }

    /**
     * Delete all login tokens for a user. Also destroys
     * sessions associated with the tokens.
     *
     * @param int $userId User identifier
     *
     * @return void
     */
    public function deleteUserLoginTokens($userId)
    {
<<<<<<< HEAD
        $userTokens = $this->loginTokenTable->getByUserId($userId, false);
=======
        $userTokens = $this->loginTokenService->getByUser($userId, false);
>>>>>>> 4a808e3d
        $handler = $this->sessionManager->getSaveHandler();
        foreach ($userTokens as $t) {
            $handler->destroy($t->getLastSessionId());
        }
        $this->loginTokenService->deleteByUser($userId);
    }

    /**
     * Get login token cookie lifetime (days)
     *
     * @return int
     */
    public function getCookieLifetime(): int
    {
        return (int)($this->config->Authentication->persistent_login_lifetime ?? 14);
    }

    /**
     * Get login token cookie name
     *
     * @return string
     */
    public function getCookieName(): string
    {
        return 'loginToken';
    }

    /**
     * Get login token cookie lifetime (days)
     *
     * @return int
     */
    public function getCookieLifetime(): int
    {
        return (int)($this->config->Authentication->persistent_login_lifetime ?? 14);
    }

    /**
     * Get login token cookie name
     *
     * @return string
     */
    public function getCookieName(): string
    {
        return 'loginToken';
    }

    /**
     * Delete a login token from cookies and database
     *
     * @return void
     */
    public function deleteActiveToken()
    {
        $cookie = $this->getLoginTokenCookie();
        if (!empty($cookie) && $cookie['series']) {
<<<<<<< HEAD
            $this->loginTokenTable->deleteBySeries($cookie['series']);
=======
            $this->loginTokenService->deleteBySeries($cookie['series']);
>>>>>>> 4a808e3d
        }
        $this->cookieManager->clear($this->getCookieName());
    }

    /**
     * Create a new login token series or rotate login token in given series
     *
<<<<<<< HEAD
     * @param User   $user           User
     * @param string $sessionId      Session identifier
     * @param string $series         Login token series
     * @param ?int   $expires        Token expiration timestamp or null for default
     * @param ?int   $currentTokenId ID of current token to keep intact
=======
     * @param UserEntityInterface $user           User
     * @param string              $sessionId      Session identifier
     * @param string              $series         Login token series
     * @param ?int                $expires        Token expiration timestamp or null for default
     * @param ?int                $currentTokenId ID of current token to keep intact
>>>>>>> 4a808e3d
     *
     * @throws AuthException
     * @return void
     */
    protected function createOrRotateToken(
<<<<<<< HEAD
        User $user,
=======
        UserEntityInterface $user,
>>>>>>> 4a808e3d
        string $sessionId = '',
        string $series = '',
        ?int $expires = null,
        ?int $currentTokenId = null
    ): void {
        try {
            $browser = $this->getBrowscap()->getBrowser();
        } catch (\Exception $e) {
            throw new AuthException('Problem with browscap: ' . (string)$e);
        }
        if (null === $expires) {
            $lifetime = $this->getCookieLifetime();
            $expires = time() + $lifetime * 60 * 60 * 24;
        }
        $token = bin2hex(random_bytes(32));
<<<<<<< HEAD
        try {
            if ($series) {
                $lenient = ($this->config->Authentication->lenient_token_rotation ?? true);
                $this->loginTokenTable->deleteBySeries($series, $lenient ? $currentTokenId : null);
                $this->debug("Updating login token $token series $series for user {$user->id}");
            } else {
                $series = bin2hex(random_bytes(32));
                $this->debug("Creating login token $token series $series for user {$user->id}");
            }
            $this->loginTokenTable->saveToken(
                $user->id,
=======
        $userId = $user->getId();
        try {
            if ($series) {
                $lenient = ($this->config->Authentication->lenient_token_rotation ?? true);
                $this->loginTokenService->deleteBySeries($series, $lenient ? $currentTokenId : null);
                $this->debug("Updating login token $token series $series for user {$userId}");
            } else {
                $series = bin2hex(random_bytes(32));
                $this->debug("Creating login token $token series $series for user {$userId}");
            }
            $this->loginTokenService->createAndPersistToken(
                $user,
>>>>>>> 4a808e3d
                $token,
                $series,
                $browser->browser,
                $browser->platform,
                $expires,
                $sessionId
            );
            $this->setLoginTokenCookie($token, $series, $expires);
        } catch (\Exception $e) {
<<<<<<< HEAD
            $this->logError("Failed to save login token $token series $series for user {$user->id}: " . (string)$e);
=======
            $this->logError("Failed to save login token $token series $series for user {$userId}: " . (string)$e);
>>>>>>> 4a808e3d
            throw new AuthException('Failed to save token');
        }
    }

    /**
     * Send email warning to user
     *
     * @param UserEntityInterface $user User
     *
     * @return void
     */
<<<<<<< HEAD
    protected function sendLoginTokenWarningEmail(User $user)
=======
    protected function sendLoginTokenWarningEmail(UserEntityInterface $user)
>>>>>>> 4a808e3d
    {
        if (!($this->config->Authentication->send_login_warnings ?? true)) {
            return;
        }
        $title = $this->config->Site->title ?? '';
        if ($toAddr = $user->getEmail()) {
            $message = $this->viewRenderer->render(
                'Email/login-warning.phtml',
                compact('title')
            );
            $subject = $this->config->Authentication->persistent_login_warning_email_subject
                ?? 'persistent_login_warning_email_subject';

            try {
                $this->mailer->send(
<<<<<<< HEAD
                    $user->email,
=======
                    $toAddr,
>>>>>>> 4a808e3d
                    $this->config->Mail->default_from ?? $this->config->Site->email,
                    $this->translate($subject, ['%%title%%' => $title]),
                    $message
                );
            } catch (\Exception $e) {
                $this->logError('Failed to send login token warning email: ' . (string)$e);
            }
        }
    }

    /**
     * Set login token cookie
     *
     * @param string $token   Login token
     * @param string $series  Series the token belongs to
     * @param int    $expires Token expiration timestamp
     *
     * @return void
     */
    protected function setLoginTokenCookie(string $token, string $series, int $expires): void
    {
        $token = implode(';', [$series, $token]);
        $this->cookieManager->set(
            $this->getCookieName(),
            $token,
            $expires,
            true
        );
    }

    /**
     * Get login token cookie in array format
     *
     * @return array
     */
    protected function getLoginTokenCookie(): array
    {
        if ($cookie = $this->cookieManager->get($this->getCookieName())) {
            $parts = explode(';', $cookie);
            // Account for tokens that have extra content in the middle:
            if ($part2 = $parts[2] ?? null) {
                return [
                    'series' => $parts[0],
                    'token' => $part2,
                ];
            }
            return [
                'series' => $parts[0],
                'token' => $parts[1] ?? '',
            ];
        }
        return [];
    }

    /**
     * Get Browscap
     *
     * @return BrowscapInterface
     */
    protected function getBrowscap(): BrowscapInterface
    {
        if (null === $this->browscap) {
            $this->browscap = ($this->browscapCallback)();
        }
        return $this->browscap;
    }
}<|MERGE_RESOLUTION|>--- conflicted
+++ resolved
@@ -62,58 +62,6 @@
 {
     use LoggerAwareTrait;
     use TranslatorAwareTrait;
-<<<<<<< HEAD
-
-    /**
-     * VuFind configuration
-     *
-     * @var Config
-     */
-    protected $config;
-
-    /**
-     * User table gateway
-     *
-     * @var UserTable
-     */
-    protected $userTable;
-
-    /**
-     * Login token table gateway
-     *
-     * @var LoginTokenTable
-     */
-    protected $loginTokenTable;
-
-    /**
-     * Cookie Manager
-     *
-     * @var CookieManager
-     */
-    protected $cookieManager;
-
-    /**
-     * Mailer
-     *
-     * @var Mailer
-     */
-    protected $mailer;
-
-    /**
-     * Session manager
-     *
-     * @var SessionManager
-     */
-    protected $sessionManager;
-
-    /**
-     * View Renderer
-     *
-     * @var RendererInterface
-     */
-    protected $viewRenderer = null;
-=======
->>>>>>> 4a808e3d
 
     /**
      * Callback for creating Browscap so that we can defer the cache access to when
@@ -181,15 +129,9 @@
      *
      * @param string $sessionId Session identifier
      *
-<<<<<<< HEAD
-     * @return User Object representing logged-in user.
-     */
-    public function tokenLogin(string $sessionId): ?User
-=======
      * @return ?UserEntityInterface Object representing logged-in user.
      */
     public function tokenLogin(string $sessionId): ?UserEntityInterface
->>>>>>> 4a808e3d
     {
         $user = null;
         $cookie = $this->getLoginTokenCookie();
@@ -203,13 +145,8 @@
                     // successfully processed:
                     $this->tokenToUpdate = compact('user', 'token', 'sessionId');
                     $this->debug(
-<<<<<<< HEAD
-                        "Token login successful for user {$token->user_id}"
-                        . ", token {$token->token} series {$token->series}"
-=======
                         "Token login successful for user {$user->getId()}"
                         . ", token {$token->getToken()} series {$token->getSeries()}"
->>>>>>> 4a808e3d
                     );
                 } else {
                     $this->cookieManager->clear($this->getCookieName());
@@ -221,15 +158,10 @@
                 );
                 // Delete all login tokens for the user and all sessions
                 // associated with the tokens and send a warning email to user
-<<<<<<< HEAD
-                $user = $this->userTable->getById($e->getUserId());
-                $this->deleteUserLoginTokens($user->id);
-=======
                 $user = $this->userService->getUserById($e->getUserId());
                 if ($user) {
                     $this->deleteUserLoginTokens($user->getId());
                 }
->>>>>>> 4a808e3d
                 // We can't send an email until after the theme has initialized;
                 // if it's not ready yet, save the user for later.
                 if ($this->themeInitialized) {
@@ -246,22 +178,13 @@
     /**
      * Create a new login token series
      *
-<<<<<<< HEAD
-     * @param User   $user      User
-     * @param string $sessionId Session identifier
-=======
      * @param UserEntityInterface $user      User
      * @param string              $sessionId Session identifier
->>>>>>> 4a808e3d
      *
      * @throws AuthException
      * @return void
      */
-<<<<<<< HEAD
-    public function createToken(User $user, string $sessionId = ''): void
-=======
     public function createToken(UserEntityInterface $user, string $sessionId = ''): void
->>>>>>> 4a808e3d
     {
         $this->createOrRotateToken($user, $sessionId);
     }
@@ -294,15 +217,9 @@
             $this->createOrRotateToken(
                 $this->tokenToUpdate['user'],
                 $this->tokenToUpdate['sessionId'],
-<<<<<<< HEAD
-                $token->series,
-                $token->expires,
-                $token->id
-=======
                 $token->getSeries(),
                 $token->getExpires(),
                 $token->getId()
->>>>>>> 4a808e3d
             );
             $this->tokenToUpdate = null;
         }
@@ -313,10 +230,6 @@
      * sessions associated with the login token.
      *
      * @param string $series Series to identify the token
-<<<<<<< HEAD
-     * @param int    $userId User identifier
-=======
->>>>>>> 4a808e3d
      *
      * @return void
      */
@@ -327,17 +240,10 @@
             $this->cookieManager->clear($this->getCookieName());
         }
         $handler = $this->sessionManager->getSaveHandler();
-<<<<<<< HEAD
-        foreach ($this->loginTokenTable->getBySeries($series) as $token) {
-            $handler->destroy($token->last_session_id);
-        }
-        $this->loginTokenTable->deleteBySeries($series);
-=======
         foreach ($this->loginTokenService->getBySeries($series) as $token) {
             $handler->destroy($token->getLastSessionId());
         }
         $this->loginTokenService->deleteBySeries($series);
->>>>>>> 4a808e3d
     }
 
     /**
@@ -350,11 +256,7 @@
      */
     public function deleteUserLoginTokens($userId)
     {
-<<<<<<< HEAD
-        $userTokens = $this->loginTokenTable->getByUserId($userId, false);
-=======
         $userTokens = $this->loginTokenService->getByUser($userId, false);
->>>>>>> 4a808e3d
         $handler = $this->sessionManager->getSaveHandler();
         foreach ($userTokens as $t) {
             $handler->destroy($t->getLastSessionId());
@@ -383,26 +285,6 @@
     }
 
     /**
-     * Get login token cookie lifetime (days)
-     *
-     * @return int
-     */
-    public function getCookieLifetime(): int
-    {
-        return (int)($this->config->Authentication->persistent_login_lifetime ?? 14);
-    }
-
-    /**
-     * Get login token cookie name
-     *
-     * @return string
-     */
-    public function getCookieName(): string
-    {
-        return 'loginToken';
-    }
-
-    /**
      * Delete a login token from cookies and database
      *
      * @return void
@@ -411,11 +293,7 @@
     {
         $cookie = $this->getLoginTokenCookie();
         if (!empty($cookie) && $cookie['series']) {
-<<<<<<< HEAD
-            $this->loginTokenTable->deleteBySeries($cookie['series']);
-=======
             $this->loginTokenService->deleteBySeries($cookie['series']);
->>>>>>> 4a808e3d
         }
         $this->cookieManager->clear($this->getCookieName());
     }
@@ -423,29 +301,17 @@
     /**
      * Create a new login token series or rotate login token in given series
      *
-<<<<<<< HEAD
-     * @param User   $user           User
-     * @param string $sessionId      Session identifier
-     * @param string $series         Login token series
-     * @param ?int   $expires        Token expiration timestamp or null for default
-     * @param ?int   $currentTokenId ID of current token to keep intact
-=======
      * @param UserEntityInterface $user           User
      * @param string              $sessionId      Session identifier
      * @param string              $series         Login token series
      * @param ?int                $expires        Token expiration timestamp or null for default
      * @param ?int                $currentTokenId ID of current token to keep intact
->>>>>>> 4a808e3d
      *
      * @throws AuthException
      * @return void
      */
     protected function createOrRotateToken(
-<<<<<<< HEAD
-        User $user,
-=======
         UserEntityInterface $user,
->>>>>>> 4a808e3d
         string $sessionId = '',
         string $series = '',
         ?int $expires = null,
@@ -461,19 +327,6 @@
             $expires = time() + $lifetime * 60 * 60 * 24;
         }
         $token = bin2hex(random_bytes(32));
-<<<<<<< HEAD
-        try {
-            if ($series) {
-                $lenient = ($this->config->Authentication->lenient_token_rotation ?? true);
-                $this->loginTokenTable->deleteBySeries($series, $lenient ? $currentTokenId : null);
-                $this->debug("Updating login token $token series $series for user {$user->id}");
-            } else {
-                $series = bin2hex(random_bytes(32));
-                $this->debug("Creating login token $token series $series for user {$user->id}");
-            }
-            $this->loginTokenTable->saveToken(
-                $user->id,
-=======
         $userId = $user->getId();
         try {
             if ($series) {
@@ -486,7 +339,6 @@
             }
             $this->loginTokenService->createAndPersistToken(
                 $user,
->>>>>>> 4a808e3d
                 $token,
                 $series,
                 $browser->browser,
@@ -496,11 +348,7 @@
             );
             $this->setLoginTokenCookie($token, $series, $expires);
         } catch (\Exception $e) {
-<<<<<<< HEAD
-            $this->logError("Failed to save login token $token series $series for user {$user->id}: " . (string)$e);
-=======
             $this->logError("Failed to save login token $token series $series for user {$userId}: " . (string)$e);
->>>>>>> 4a808e3d
             throw new AuthException('Failed to save token');
         }
     }
@@ -512,11 +360,7 @@
      *
      * @return void
      */
-<<<<<<< HEAD
-    protected function sendLoginTokenWarningEmail(User $user)
-=======
     protected function sendLoginTokenWarningEmail(UserEntityInterface $user)
->>>>>>> 4a808e3d
     {
         if (!($this->config->Authentication->send_login_warnings ?? true)) {
             return;
@@ -532,11 +376,7 @@
 
             try {
                 $this->mailer->send(
-<<<<<<< HEAD
-                    $user->email,
-=======
                     $toAddr,
->>>>>>> 4a808e3d
                     $this->config->Mail->default_from ?? $this->config->Site->email,
                     $this->translate($subject, ['%%title%%' => $title]),
                     $message
