--- conflicted
+++ resolved
@@ -375,34 +375,16 @@
      * Translate a string if a translator is available.
      *
      * @param string $msg     Message to translate
-<<<<<<< HEAD
-=======
      * @param array  $tokens  Tokens to inject into the translated string
->>>>>>> 8faff182
      * @param string $default Default value to use if no translation is found (null
      * for no default).
      *
      * @return string
      */
-<<<<<<< HEAD
-    public function translate($msg, $default = null)
-    {
-        $translated = $this->getServiceLocator()->has('VuFind\Translator')
-            ? $this->getServiceLocator()->get('VuFind\Translator')->translate($msg)
-            : $msg;
-        
-        // Did the translation fail to change anything?  If so, use default:
-        if (!is_null($default) && $translated == $msg) {
-            $translated = $default;
-        }
-        
-        return $translated;
-=======
     public function translate($msg, $tokens = array(), $default = null)
     {
         return $this->getViewRenderer()->plugin('translate')
             ->__invoke($msg, $tokens, $default);
->>>>>>> 8faff182
     }
 
     /**
