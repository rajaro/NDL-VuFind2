<?php
/**
 * Ajax Controller Module
 *
 * PHP version 5
 *
 * Copyright (C) Villanova University 2010.
 *
 * This program is free software; you can redistribute it and/or modify
 * it under the terms of the GNU General Public License version 2,
 * as published by the Free Software Foundation.
 *
 * This program is distributed in the hope that it will be useful,
 * but WITHOUT ANY WARRANTY; without even the implied warranty of
 * MERCHANTABILITY or FITNESS FOR A PARTICULAR PURPOSE.  See the
 * GNU General Public License for more details.
 *
 * You should have received a copy of the GNU General Public License
 * along with this program; if not, write to the Free Software
 * Foundation, Inc., 59 Temple Place, Suite 330, Boston, MA  02111-1307  USA
 *
 * @category VuFind2
 * @package  Controller
 * @author   Chris Hallberg <challber@villanova.edu>
 * @license  http://opensource.org/licenses/gpl-2.0.php GNU General Public License
 * @link     http://vufind.org/wiki/vufind2:building_a_controller Wiki
 */
namespace VuFind\Controller;
use VuFind\Exception\Auth as AuthException;
use VuFind\Search\Solr\FacetHelper as FacetHelper;

/**
 * This controller handles global AJAX functionality
 *
 * @category VuFind2
 * @package  Controller
 * @author   Chris Hallberg <challber@villanova.edu>
 * @license  http://opensource.org/licenses/gpl-2.0.php GNU General Public License
 * @link     http://vufind.org/wiki/vufind2:building_a_controller Wiki
 */
class AjaxController extends AbstractBase
{
    // define some status constants
    const STATUS_OK = 'OK';                  // good
    const STATUS_ERROR = 'ERROR';            // bad
    const STATUS_NEED_AUTH = 'NEED_AUTH';    // must login first

    /**
     * Type of output to use
     *
     * @var string
     */
    protected $outputMode;

    /**
     * Array of PHP errors captured during execution
     *
     * @var array
     */
    protected static $php_errors = array();

    /**
     * Constructor
     */
    public function __construct()
    {
        // Add notices to a key in the output
        set_error_handler(array('VuFind\Controller\AjaxController', "storeError"));
    }

    /**
     * Handles passing data to the class
     *
     * @return mixed
     */
    public function jsonAction()
    {
        // Set the output mode to JSON:
        $this->outputMode = 'json';

        // Call the method specified by the 'method' parameter; append Ajax to
        // the end to avoid access to arbitrary inappropriate methods.
        $callback = array($this, $this->params()->fromQuery('method') . 'Ajax');
        if (is_callable($callback)) {
            try {
                return call_user_func($callback);
            } catch (\Exception $e) {
                $debugMsg = ('development' == APPLICATION_ENV)
                    ? ': ' . $e->getMessage() : '';
                return $this->output(
                    $this->translate('An error has occurred') . $debugMsg,
                    self::STATUS_ERROR
                );
            }
        } else {
            return $this->output(
                $this->translate('Invalid Method'), self::STATUS_ERROR
            );
        }
    }

    /**
     * Load a recommendation module via AJAX.
     *
     * @return \Zend\Http\Response
     */
    public function recommendAction()
    {
        $this->writeSession();  // avoid session write timing bug
        // Process recommendations -- for now, we assume Solr-based search objects,
        // since deferred recommendations work best for modules that don't care about
        // the details of the search objects anyway:
        $rm = $this->getServiceLocator()->get('VuFind\RecommendPluginManager');
        $module = $rm->get($this->params()->fromQuery('mod'));
        $module->setConfig($this->params()->fromQuery('params'));
        $results = $this->getResultsManager()->get('Solr');
        $params = $results->getParams();
        $module->init($params, $this->getRequest()->getQuery());
        $module->process($results);

        // Set headers:
        $response = $this->getResponse();
        $headers = $response->getHeaders();
        $headers->addHeaderLine('Content-type', 'text/html');
        $headers->addHeaderLine('Cache-Control', 'no-cache, must-revalidate');
        $headers->addHeaderLine('Expires', 'Mon, 26 Jul 1997 05:00:00 GMT');

        // Render recommendations:
        $recommend = $this->getViewRenderer()->plugin('recommend');
        $response->setContent($recommend($module));
        return $response;
    }

    /**
     * Get the contents of a lightbox; note that unlike most methods, this
     * one actually returns HTML rather than JSON.
     *
     * @return mixed
     */
    protected function getLightboxAjax()
    {
        // Turn layouts on for this action since we want to render the
        // page inside a lightbox:
        $this->layout()->setTemplate('layout/lightbox');

        // Call the requested action:
        return $this->forwardTo(
            $this->params()->fromQuery('submodule'),
            $this->params()->fromQuery('subaction')
        );
    }

    /**
     * Support method for getItemStatuses() -- filter suppressed locations from the
     * array of item information for a particular bib record.
     *
     * @param array $record Information on items linked to a single bib record
     *
     * @return array        Filtered version of $record
     */
    protected function filterSuppressedLocations($record)
    {
        static $hideHoldings = false;
        if ($hideHoldings === false) {
            $logic = $this->getServiceLocator()->get('VuFind\ILSHoldLogic');
            $hideHoldings = $logic->getSuppressedLocations();
        }

        $filtered = array();
        foreach ($record as $current) {
            if (!in_array($current['location'], $hideHoldings)) {
                $filtered[] = $current;
            }
        }
        return $filtered;
    }

    /**
     * Get Item Statuses
     *
     * This is responsible for printing the holdings information for a
     * collection of records in JSON format.
     *
     * @return \Zend\Http\Response
     * @author Chris Delis <cedelis@uillinois.edu>
     * @author Tuan Nguyen <tuan@yorku.ca>
     */
    protected function getItemStatusesAjax()
    {
        $this->writeSession();  // avoid session write timing bug
        $catalog = $this->getILS();
        $ids = $this->params()->fromQuery('id');
        $results = $catalog->getStatuses($ids);

        if (!is_array($results)) {
            // If getStatuses returned garbage, let's turn it into an empty array
            // to avoid triggering a notice in the foreach loop below.
            $results = array();
        }

        // In order to detect IDs missing from the status response, create an
        // array with a key for every requested ID.  We will clear keys as we
        // encounter IDs in the response -- anything left will be problems that
        // need special handling.
        $missingIds = array_flip($ids);

        // Get access to PHP template renderer for partials:
        $renderer = $this->getViewRenderer();

        // Load messages for response:
        $messages = array(
            'available' => $renderer->render('ajax/status-available.phtml'),
            'unavailable' => $renderer->render('ajax/status-unavailable.phtml'),
            'unknown' => $renderer->render('ajax/status-unknown.phtml')
        );

        // Load callnumber and location settings:
        $config = $this->getConfig();
        $callnumberSetting = isset($config->Item_Status->multiple_call_nos)
            ? $config->Item_Status->multiple_call_nos : 'msg';
        $locationSetting = isset($config->Item_Status->multiple_locations)
            ? $config->Item_Status->multiple_locations : 'msg';
        $showFullStatus = isset($config->Item_Status->show_full_status)
            ? $config->Item_Status->show_full_status : false;

        // Loop through all the status information that came back
        $statuses = array();
        foreach ($results as $recordNumber=>$record) {
            // Filter out suppressed locations:
            $record = $this->filterSuppressedLocations($record);

            // Skip empty records:
            if (count($record)) {
                if ($locationSetting == "group") {
                    $current = $this->getItemStatusGroup(
                        $record, $messages, $callnumberSetting
                    );
                } else {
                    $current = $this->getItemStatus(
                        $record, $messages, $locationSetting, $callnumberSetting
                    );
                }
                // If a full status display has been requested, append the HTML:
                if ($showFullStatus) {
                    $current['full_status'] = $renderer->render(
                        'ajax/status-full.phtml', array('statusItems' => $record)
                    );
                }
                $current['record_number'] = array_search($current['id'], $ids);
                $statuses[] = $current;

                // The current ID is not missing -- remove it from the missing list.
                unset($missingIds[$current['id']]);
            }
        }

        // If any IDs were missing, send back appropriate dummy data
        foreach ($missingIds as $missingId => $recordNumber) {
            $statuses[] = array(
                'id'                   => $missingId,
                'availability'         => 'false',
                'availability_message' => $messages['unavailable'],
                'location'             => $this->translate('Unknown'),
                'locationList'         => false,
                'reserve'              => 'false',
                'reserve_message'      => $this->translate('Not On Reserve'),
                'callnumber'           => '',
                'missing_data'         => true,
                'record_number'        => $recordNumber
            );
        }

        // Done
        return $this->output($statuses, self::STATUS_OK);
    }

    /**
     * Support method for getItemStatuses() -- when presented with multiple values,
     * pick which one(s) to send back via AJAX.
     *
     * @param array  $list        Array of values to choose from.
     * @param string $mode        config.ini setting -- first, all or msg
     * @param string $msg         Message to display if $mode == "msg"
     * @param string $transPrefix Translator prefix to apply to values (false to
     * omit translation of values)
     *
     * @return string
     */
    protected function pickValue($list, $mode, $msg, $transPrefix = false)
    {
        // Make sure array contains only unique values:
        $list = array_unique($list);

        // If there is only one value in the list, or if we're in "first" mode,
        // send back the first list value:
        if ($mode == 'first' || count($list) == 1) {
            if (!$transPrefix) {
                return $list[0];
            } else {
                return $this->translate($transPrefix . $list[0], array(), $list[0]);
            }
        } else if (count($list) == 0) {
            // Empty list?  Return a blank string:
            return '';
        } else if ($mode == 'all') {
            // Translate values if necessary:
            if ($transPrefix) {
                $transList = array();
                foreach ($list as $current) {
                    $transList[] = $this->translate(
                        $transPrefix . $current, array(), $current
                    );
                }
                $list = $transList;
            }
            // All values mode?  Return comma-separated values:
            return implode(', ', $list);
        } else {
            // Message mode?  Return the specified message, translated to the
            // appropriate language.
            return $this->translate($msg);
        }
    }

    /**
     * Support method for getItemStatuses() -- process a single bibliographic record
     * for location settings other than "group".
     *
     * @param array  $record            Information on items linked to a single bib
     *                                  record
     * @param array  $messages          Custom status HTML
     *                                  (keys = available/unavailable)
     * @param string $locationSetting   The location mode setting used for
     *                                  pickValue()
     * @param string $callnumberSetting The callnumber mode setting used for
     *                                  pickValue()
     *
     * @return array                    Summarized availability information
     */
    protected function getItemStatus($record, $messages, $locationSetting,
        $callnumberSetting
    ) {
        // Summarize call number, location and availability info across all items:
        $callNumbers = $locations = array();
        $use_unknown_status = $available = false;
        foreach ($record as $info) {
            // Find an available copy
            if ($info['availability']) {
                $available = true;
            }
            // Check for a use_unknown_message flag
            if (isset($info['use_unknown_message'])
                && $info['use_unknown_message'] == true
            ) {
                $use_unknown_status = true;
            }
            // Store call number/location info:
            $callNumbers[] = $info['callnumber'];
            $locations[] = $info['location'];
        }

        // Determine call number string based on findings:
        $callNumber = $this->pickValue(
            $callNumbers, $callnumberSetting, 'Multiple Call Numbers'
        );

        // Determine location string based on findings:
        $location = $this->pickValue(
            $locations, $locationSetting, 'Multiple Locations', 'location_'
        );

        $availability_message = $use_unknown_status
            ? $messages['unknown']
            : $messages[$available ? 'available' : 'unavailable'];

        // Send back the collected details:
        return array(
            'id' => $record[0]['id'],
            'availability' => ($available ? 'true' : 'false'),
            'availability_message' => $availability_message,
            'location' => htmlentities($location, ENT_COMPAT, 'UTF-8'),
            'locationList' => false,
            'reserve' =>
                ($record[0]['reserve'] == 'Y' ? 'true' : 'false'),
            'reserve_message' => $record[0]['reserve'] == 'Y'
                ? $this->translate('on_reserve')
                : $this->translate('Not On Reserve'),
            'callnumber' => htmlentities($callNumber, ENT_COMPAT, 'UTF-8')
        );
    }

    /**
     * Support method for getItemStatuses() -- process a single bibliographic record
     * for "group" location setting.
     *
     * @param array  $record            Information on items linked to a single
     *                                  bib record
     * @param array  $messages          Custom status HTML
     *                                  (keys = available/unavailable)
     * @param string $callnumberSetting The callnumber mode setting used for
     *                                  pickValue()
     *
     * @return array                    Summarized availability information
     */
    protected function getItemStatusGroup($record, $messages, $callnumberSetting)
    {
        // Summarize call number, location and availability info across all items:
        $locations =  array();
        $use_unknown_status = $available = false;
        foreach ($record as $info) {
            // Find an available copy
            if ($info['availability']) {
                $available = $locations[$info['location']]['available'] = true;
            }
            // Check for a use_unknown_message flag
            if (isset($info['use_unknown_message'])
                && $info['use_unknown_message'] == true
            ) {
                $use_unknown_status = true;
            }
            // Store call number/location info:
            $locations[$info['location']]['callnumbers'][] = $info['callnumber'];
        }

        // Build list split out by location:
        $locationList = false;
        foreach ($locations as $location => $details) {
            $locationCallnumbers = array_unique($details['callnumbers']);
            // Determine call number string based on findings:
            $locationCallnumbers = $this->pickValue(
                $locationCallnumbers, $callnumberSetting, 'Multiple Call Numbers'
            );
            $locationInfo = array(
                'availability' =>
                    isset($details['available']) ? $details['available'] : false,
                'location' => htmlentities(
                    $this->translate('location_' . $location, array(), $location),
                    ENT_COMPAT, 'UTF-8'
                ),
                'callnumbers' =>
                    htmlentities($locationCallnumbers, ENT_COMPAT, 'UTF-8')
            );
            $locationList[] = $locationInfo;
        }

        $availability_message = $use_unknown_status
            ? $messages['unknown']
            : $messages[$available ? 'available' : 'unavailable'];

        // Send back the collected details:
        return array(
            'id' => $record[0]['id'],
            'availability' => ($available ? 'true' : 'false'),
            'availability_message' => $availability_message,
            'location' => false,
            'locationList' => $locationList,
            'reserve' =>
                ($record[0]['reserve'] == 'Y' ? 'true' : 'false'),
            'reserve_message' => $record[0]['reserve'] == 'Y'
                ? $this->translate('on_reserve')
                : $this->translate('Not On Reserve'),
            'callnumber' => false
        );
    }

    /**
     * Check one or more records to see if they are saved in one of the user's list.
     *
     * @return \Zend\Http\Response
     */
    protected function getSaveStatusesAjax()
    {
        $this->writeSession();  // avoid session write timing bug
        // check if user is logged in
        $user = $this->getUser();
        if (!$user) {
            return $this->output(
                $this->translate('You must be logged in first'),
                self::STATUS_NEED_AUTH
            );
        }

        // loop through each ID check if it is saved to any of the user's lists
        $result = array();
        $ids = $this->params()->fromQuery('id', array());
        $sources = $this->params()->fromQuery('source', array());
        if (!is_array($ids) || !is_array($sources)) {
            return $this->output(
                $this->translate('Argument must be array.'),
                self::STATUS_ERROR
            );
        }
        foreach ($ids as $i => $id) {
            $source = isset($sources[$i]) ? $sources[$i] : 'VuFind';
            $data = $user->getSavedData($id, null, $source);
            if ($data) {
                // if this item was saved, add it to the list of saved items.
                foreach ($data as $list) {
                    $result[] = array(
                        'record_id' => $id,
                        'record_source' => $source,
                        'resource_id' => $list->id,
                        'list_id' => $list->list_id,
                        'list_title' => $list->list_title,
                        'record_number' => $i
                    );
                }
            }
        }
        return $this->output($result, self::STATUS_OK);
    }

    /**
     * Send output data and exit.
     *
     * @param mixed  $data   The response data
     * @param string $status Status of the request
     *
     * @return \Zend\Http\Response
     */
    protected function output($data, $status)
    {
        if ($this->outputMode == 'json') {
            $response = $this->getResponse();
            $headers = $response->getHeaders();
            $headers->addHeaderLine(
                'Content-type', 'application/javascript'
            );
            $headers->addHeaderLine(
                'Cache-Control', 'no-cache, must-revalidate'
            );
            $headers->addHeaderLine(
                'Expires', 'Mon, 26 Jul 1997 05:00:00 GMT'
            );
            $output = array('data'=>$data,'status'=>$status);
            if ('development' == APPLICATION_ENV && count(self::$php_errors) > 0) {
                $output['php_errors'] = self::$php_errors;
            }
            $response->setContent(json_encode($output));
            return $response;
        } else {
            throw new \Exception('Unsupported output mode: ' . $this->outputMode);
        }
    }

    /**
     * Store the errors for later, to be added to the output
     *
     * @param string $errno   Error code number
     * @param string $errstr  Error message
     * @param string $errfile File where error occured
     * @param string $errline Line number of error
     *
     * @return bool           Always true to cancel default error handling
     */
    public static function storeError($errno, $errstr, $errfile, $errline)
    {
        self::$php_errors[] = "ERROR [$errno] - ".$errstr."<br />\n"
            . " Occurred in ".$errfile." on line ".$errline.".";
        return true;
    }

    /**
     * Generate the "salt" used in the salt'ed login request.
     *
     * @return string
     */
    protected function generateSalt()
    {
        return str_replace(
            '.', '', $this->getRequest()->getServer()->get('REMOTE_ADDR')
        );
    }

    /**
     * Send the "salt" to be used in the salt'ed login request.
     *
     * @return \Zend\Http\Response
     */
    protected function getSaltAjax()
    {
        return $this->output($this->generateSalt(), self::STATUS_OK);
    }

    /**
     * Login with post'ed username and encrypted password.
     *
     * @return \Zend\Http\Response
     */
    protected function loginAjax()
    {
        // Fetch Salt
        $salt = $this->generateSalt();

        // HexDecode Password
        $password = pack('H*', $this->params()->fromPost('password'));

        // Decrypt Password
        $password = base64_decode(\VuFind\Crypt\RC4::encrypt($salt, $password));

        // Update the request with the decrypted password:
        $this->getRequest()->getPost()->set('password', $password);

        // Authenticate the user:
        try {
            $this->getAuthManager()->login($this->getRequest());
        } catch (AuthException $e) {
            return $this->output(
                $this->translate($e->getMessage()),
                self::STATUS_ERROR
            );
        }

        return $this->output(true, self::STATUS_OK);
    }

    /**
     * Tag a record.
     *
     * @return \Zend\Http\Response
     */
    protected function tagRecordAjax()
    {
        $user = $this->getUser();
        if ($user === false) {
            return $this->output(
                $this->translate('You must be logged in first'),
                self::STATUS_NEED_AUTH
            );
        }
        // empty tag
        try {
            $driver = $this->getRecordLoader()->load(
                $this->params()->fromPost('id'),
                $this->params()->fromPost('source', 'VuFind')
            );
            $tag = $this->params()->fromPost('tag', '');
            $tagParser = $this->getServiceLocator()->get('VuFind\Tags');
            if (strlen($tag) > 0) { // don't add empty tags
                $driver->addTags($user, $tagParser->parse($tag));
            }
        } catch (\Exception $e) {
            return $this->output(
                $this->translate('Failed'),
                self::STATUS_ERROR
            );
        }

        return $this->output($this->translate('Done'), self::STATUS_OK);
    }

    /**
     * Get all tags for a record.
     *
     * @return \Zend\Http\Response
     */
    protected function getRecordTagsAjax()
    {
        // Retrieve from database:
        $tagTable = $this->getTable('Tags');
        $tags = $tagTable->getForResource(
            $this->params()->fromQuery('id'),
            $this->params()->fromQuery('source', 'VuFind')
        );

        // Build data structure for return:
        $tagList = array();
        foreach ($tags as $tag) {
            $tagList[] = array('tag'=>$tag->tag, 'cnt'=>$tag->cnt);
        }

        // If we don't have any tags, provide a user-appropriate message:
        if (empty($tagList)) {
            $msg = $this->translate('No Tags') . ', ' .
                $this->translate('Be the first to tag this record') . '!';
            return $this->output($msg, self::STATUS_ERROR);
        }

        return $this->output($tagList, self::STATUS_OK);
    }

    /**
     * Get map data on search results and output in JSON
     *
     * @param array $fields Solr fields to retrieve data from
     *
     * @author   Chris Hallberg <crhallberg@gmail.com>
     * @author   Lutz Biedinger <lutz.biedinger@gmail.com>
     *
     * @return \Zend\Http\Response
     */
    protected function getMapDataAjax($fields = array('long_lat'))
    {
        $this->writeSession();  // avoid session write timing bug
        $results = $this->getResultsManager()->get('Solr');
        $params = $results->getParams();
        $params->initFromRequest($this->getRequest()->getQuery());

        $facets = $results->getFullFieldFacets($fields, false);

        $markers=array();
        $i = 0;
        $list = isset($facets['long_lat']['data']['list'])
            ? $facets['long_lat']['data']['list'] : array();
        foreach ($list as $location) {
            $longLat = explode(',', $location['value']);
            $markers[$i] = array(
                'title' => (string)$location['count'], //needs to be a string
                'location_facet' =>
                    $location['value'], //needed to load in the location
                'lon' => $longLat[0],
                'lat' => $longLat[1]
            );
            $i++;
        }
        return $this->output($markers, self::STATUS_OK);
    }

    /**
     * Get entry information on entries tied to a specific map location
     *
     * @author   Chris Hallberg <crhallberg@gmail.com>
     * @author   Lutz Biedinger <lutz.biedinger@gmail.com>
     *
     * @return mixed
     */
    public function resultgooglemapinfoAction()
    {
        $this->writeSession();  // avoid session write timing bug
        // Set layout to render the page inside a lightbox:
        $this->layout()->setTemplate('layout/lightbox');

        $results = $this->getResultsManager()->get('Solr');
        $params = $results->getParams();
        $params->initFromRequest($this->getRequest()->getQuery());

        return $this->createViewModel(
            array(
                'results' => $results,
                'recordSet' => $results->getResults(),
                'recordCount' => $results->getResultTotal(),
                'completeListUrl' => $results->getUrlQuery()->getParams()
            )
        );
    }

    /**
     * AJAX for timeline feature (PubDateVisAjax)
     *
     * @param array $fields Solr fields to retrieve data from
     *
     * @author   Chris Hallberg <crhallberg@gmail.com>
     * @author   Till Kinstler <kinstler@gbv.de>
     *
     * @return \Zend\Http\Response
     */
    protected function getVisDataAjax($fields = array('publishDate'))
    {
        $this->writeSession();  // avoid session write timing bug
        $results = $this->getResultsManager()->get('Solr');
        $params = $results->getParams();
        $params->initFromRequest($this->getRequest()->getQuery());
        foreach ($this->params()->fromQuery('hf', array()) as $hf) {
            $params->getOptions()->addHiddenFilter($hf);
        }
        $params->getOptions()->disableHighlighting();
        $params->getOptions()->spellcheckEnabled(false);
        $filters = $params->getFilters();
        $dateFacets = $this->params()->fromQuery('facetFields');
        $dateFacets = empty($dateFacets) ? array() : explode(':', $dateFacets);
        $fields = $this->processDateFacets($filters, $dateFacets, $results);
        $facets = $this->processFacetValues($fields, $results);
        foreach ($fields as $field => $val) {
            $facets[$field]['min'] = $val[0] > 0 ? $val[0] : 0;
            $facets[$field]['max'] = $val[1] > 0 ? $val[1] : 0;
            $facets[$field]['removalURL']
                = $results->getUrlQuery()->removeFacet(
                    $field,
                    isset($filters[$field][0]) ? $filters[$field][0] : null,
                    false
                );
        }
        return $this->output($facets, self::STATUS_OK);
    }

    /**
     * Support method for getVisData() -- extract details from applied filters.
     *
     * @param array                       $filters    Current filter list
     * @param array                       $dateFacets Objects containing the date
     * ranges
     * @param \VuFind\Search\Solr\Results $results    Search results object
     *
     * @return array
     */
    protected function processDateFacets($filters, $dateFacets, $results)
    {
        $result = array();
        foreach ($dateFacets as $current) {
            $from = $to = '';
            if (isset($filters[$current])) {
                foreach ($filters[$current] as $filter) {
                    if (preg_match('/\[\d+ TO \d+\]/', $filter)) {
                        $range = explode(' TO ', trim($filter, '[]'));
                        $from = $range[0] == '*' ? '' : $range[0];
                        $to = $range[1] == '*' ? '' : $range[1];
                        break;
                    }
                }
            }
            $result[$current] = array($from, $to);
            $result[$current]['label']
                = $results->getParams()->getFacetLabel($current);
        }
        return $result;
    }

    /**
     * Support method for getVisData() -- filter bad values from facet lists.
     *
     * @param array                       $fields  Processed date information from
     * processDateFacets
     * @param \VuFind\Search\Solr\Results $results Search results object
     *
     * @return array
     */
    protected function processFacetValues($fields, $results)
    {
        $facets = $results->getFullFieldFacets(array_keys($fields));
        $retVal = array();
        foreach ($facets as $field => $values) {
            $newValues = array('data' => array());
            foreach ($values['data']['list'] as $current) {
                // Only retain numeric values!
                if (preg_match("/^[0-9]+$/", $current['value'])) {
                    $newValues['data'][]
                        = array($current['value'], $current['count']);
                }
            }
            $retVal[$field] = $newValues;
        }
        return $retVal;
    }

    /**
     * Save a record to a list.
     *
     * @return \Zend\Http\Response
     */
    protected function saveRecordAjax()
    {
        $user = $this->getUser();
        if (!$user) {
            return $this->output(
                $this->translate('You must be logged in first'),
                self::STATUS_NEED_AUTH
            );
        }

        $driver = $this->getRecordLoader()->load(
            $this->params()->fromPost('id'),
            $this->params()->fromPost('source', 'VuFind')
        );
        $post = $this->getRequest()->getPost()->toArray();
        $tagParser = $this->getServiceLocator()->get('VuFind\Tags');
        $post['mytags'] = $tagParser->parse($post['mytags']);
        $driver->saveToFavorites($post, $user);
        return $this->output('Done', self::STATUS_OK);
    }

    /**
     * Saves records to a User's favorites
     *
     * @return \Zend\Http\Response
     */
    protected function bulkSaveAjax()
    {
        // Without IDs, we can't continue
        $ids = $this->params()->fromPost('ids', array());
        if (empty($ids)) {
            return $this->output(
                array('result'=>$this->translate('bulk_error_missing')),
                self::STATUS_ERROR
            );
        }

        $user = $this->getUser();
        if (!$user) {
            return $this->output(
                $this->translate('You must be logged in first'),
                self::STATUS_NEED_AUTH
            );
        }

        try {
            $this->favorites()->saveBulk(
                $this->getRequest()->getPost()->toArray(), $user
            );
            return $this->output(
                array(
                    'result' => array('list' => $this->params()->fromPost('list')),
                    'info' => $this->translate("bulk_save_success")
                ), self::STATUS_OK
            );
        } catch (\Exception $e) {
            return $this->output(
                array('info' => $this->translate('bulk_save_error')),
                self::STATUS_ERROR
            );
        }
    }

    /**
     * Add a list.
     *
     * @return \Zend\Http\Response
     */
    protected function addListAjax()
    {
        $user = $this->getUser();

        try {
            $table = $this->getTable('UserList');
            $list = $table->getNew($user);
            $id = $list->updateFromRequest($user, $this->getRequest()->getPost());
        } catch (\Exception $e) {
            switch(get_class($e)) {
            case 'VuFind\Exception\LoginRequired':
                return $this->output(
                    $this->translate('You must be logged in first'),
                    self::STATUS_NEED_AUTH
                );
                break;
            case 'VuFind\Exception\ListPermission':
            case 'VuFind\Exception\MissingField':
                return $this->output(
                    $this->translate($e->getMessage()), self::STATUS_ERROR
                );
            default:
                throw $e;
            }
        }

        return $this->output(array('id' => $id), self::STATUS_OK);
    }

    /**
     * Get Autocomplete suggestions.
     *
     * @return \Zend\Http\Response
     */
    protected function getACSuggestionsAjax()
    {
        $this->writeSession();  // avoid session write timing bug
        $query = $this->getRequest()->getQuery();
        $autocompleteManager = $this->getServiceLocator()
            ->get('VuFind\AutocompletePluginManager');
        return $this->output(
            $autocompleteManager->getSuggestions($query), self::STATUS_OK
        );
    }

    /**
     * Text a record.
     *
     * @return \Zend\Http\Response
     */
    protected function smsRecordAjax()
    {
        $this->writeSession();  // avoid session write timing bug
        // Attempt to send the email:
        try {
            // Check captcha
            $this->recaptcha()->setErrorMode('throw');
            $useRecaptcha = $this->recaptcha()->active('sms');
            // Process form submission:
            if (!$this->formWasSubmitted('id', $useRecaptcha)) {
                throw new \Exception('recaptcha_not_passed');
            }
            $record = $this->getRecordLoader()->load(
                $this->params()->fromPost('id'),
                $this->params()->fromPost('source', 'VuFind')
            );
            $to = $this->params()->fromPost('to');
            $body = $this->getViewRenderer()->partial(
                'Email/record-sms.phtml', array('driver' => $record, 'to' => $to)
            );
            $this->getServiceLocator()->get('VuFind\SMS')->text(
                $this->params()->fromPost('provider'), $to, null, $body
            );
            return $this->output(
                $this->translate('sms_success'), self::STATUS_OK
            );
        } catch (\Exception $e) {
            return $this->output(
                $this->translate($e->getMessage()), self::STATUS_ERROR
            );
        }
    }

    /**
     * Email a record.
     *
     * @return \Zend\Http\Response
     */
    protected function emailRecordAjax()
    {
        $this->writeSession();  // avoid session write timing bug

        // Force login if necessary:
        $config = $this->getConfig();
        if ((!isset($config->Mail->require_login) || $config->Mail->require_login)
            && !$this->getUser()
        ) {
            return $this->output(
                $this->translate('You must be logged in first'),
                self::STATUS_NEED_AUTH
            );
        }

        // Attempt to send the email:
        try {
            // Check captcha
            $this->recaptcha()->setErrorMode('throw');
            $useRecaptcha = $this->recaptcha()->active('sms');
            // Process form submission:
            if (!$this->formWasSubmitted('id', $useRecaptcha)) {
                throw new \Exception('recaptcha_not_passed');
            }

            $record = $this->getRecordLoader()->load(
                $this->params()->fromPost('id'),
                $this->params()->fromPost('source', 'VuFind')
            );
            $view = $this->createEmailViewModel();
            $this->getServiceLocator()->get('VuFind\Mailer')->sendRecord(
                $view->to, $view->from, $view->message, $record,
                $this->getViewRenderer()
            );
            if ($this->params()->fromPost('ccself')
                && $view->from != $view->to
            ) {
                $this->getServiceLocator()->get('VuFind\Mailer')->sendRecord(
                    $view->from, $view->from, $view->message, $record,
                    $this->getViewRenderer()
                );
            }
            return $this->output(
                $this->translate('email_success'), self::STATUS_OK
            );
        } catch (\Exception $e) {
            return $this->output(
                $this->translate($e->getMessage()), self::STATUS_ERROR
            );
        }
    }

    /**
     * Email a search.
     *
     * @return \Zend\Http\Response
     */
    protected function emailSearchAjax()
    {
        $this->writeSession();  // avoid session write timing bug

        // Force login if necessary:
        $config = $this->getConfig();
        if ((!isset($config->Mail->require_login) || $config->Mail->require_login)
            && !$this->getUser()
        ) {
            return $this->output(
                $this->translate('You must be logged in first'),
                self::STATUS_NEED_AUTH
            );
        }

        // Make sure URL is properly formatted -- if no protocol is specified, run it
        // through the serverurl helper:
        $url = $this->params()->fromPost('url');
        if (substr($url, 0, 4) != 'http') {
            $urlHelper = $this->getViewRenderer()->plugin('serverurl');
            $url = $urlHelper($url);
        }

        // Attempt to send the email:
        try {
            $view = $this->createEmailViewModel();
            $this->getServiceLocator()->get('VuFind\Mailer')->sendLink(
                $view->to, $view->from, $view->message, $url,
                $this->getViewRenderer(), $this->params()->fromPost('subject')
            );
            return $this->output(
                $this->translate('email_success'), self::STATUS_OK
            );
        } catch (\Exception $e) {
            return $this->output(
                $this->translate($e->getMessage()), self::STATUS_ERROR
            );
        }
    }

    /**
     * Check Request is Valid
     *
     * @return \Zend\Http\Response
     */
    protected function checkRequestIsValidAjax()
    {
        $this->writeSession();  // avoid session write timing bug
        $id = $this->params()->fromQuery('id');
        $data = $this->params()->fromQuery('data');
        $requestType = $this->params()->fromQuery('requestType');
        if (!empty($id) && !empty($data)) {
            // check if user is logged in
            $user = $this->getUser();
            if (!$user) {
                return $this->output(
                    array(
                        'status' => false,
                        'msg' => $this->translate('You must be logged in first')
                    ),
                    self::STATUS_NEED_AUTH
                );
            }

            try {
                $catalog = $this->getILS();
                $patron = $this->getILSAuthenticator()->storedCatalogLogin();
                if ($patron) {
                    switch ($requestType) {
                    case 'ILLRequest':
                        $results = $catalog->checkILLRequestIsValid(
                            $id, $data, $patron
                        );

                        $msg = $results
                            ? $this->translate(
                                'ill_request_place_text'
                            )
                            : $this->translate(
                                'ill_request_error_blocked'
                            );
                        break;
                    case 'StorageRetrievalRequest':
                        $results = $catalog->checkStorageRetrievalRequestIsValid(
                            $id, $data, $patron
                        );

                        $msg = $results
                            ? $this->translate(
                                'storage_retrieval_request_place_text'
                            )
                            : $this->translate(
                                'storage_retrieval_request_error_blocked'
                            );
                        break;
                    default:
                        $results = $catalog->checkRequestIsValid(
                            $id, $data, $patron
                        );

                        $msg = $results
                            ? $this->translate('request_place_text')
                            : $this->translate('hold_error_blocked');
                        break;
                    }
                    return $this->output(
                        array('status' => $results, 'msg' => $msg), self::STATUS_OK
                    );
                }
            } catch (\Exception $e) {
                // Do nothing -- just fail through to the error message below.
            }
        }

        return $this->output(
            $this->translate('An error has occurred'), self::STATUS_ERROR
        );
    }

    /**
     * Comment on a record.
     *
     * @return \Zend\Http\Response
     */
    protected function commentRecordAjax()
    {
        $user = $this->getUser();
        if ($user === false) {
            return $this->output(
                $this->translate('You must be logged in first'),
                self::STATUS_NEED_AUTH
            );
        }

        $id = $this->params()->fromPost('id');
        $comment = $this->params()->fromPost('comment');
        if (empty($id) || empty($comment)) {
            return $this->output(
                $this->translate('An error has occurred'), self::STATUS_ERROR
            );
        }

        $table = $this->getTable('Resource');
        $resource = $table->findResource(
            $id, $this->params()->fromPost('source', 'VuFind')
        );
        $id = $resource->addComment($comment, $user);

        return $this->output($id, self::STATUS_OK);
    }

    /**
     * Delete a comment on a record.
     *
     * @return \Zend\Http\Response
     */
    protected function deleteRecordCommentAjax()
    {
        $user = $this->getUser();
        if ($user === false) {
            return $this->output(
                $this->translate('You must be logged in first'),
                self::STATUS_NEED_AUTH
            );
        }

        $id = $this->params()->fromQuery('id');
        $table = $this->getTable('Comments');
        if (empty($id) || !$table->deleteIfOwnedByUser($id, $user)) {
            return $this->output(
                $this->translate('An error has occurred'), self::STATUS_ERROR
            );
        }

        return $this->output($this->translate('Done'), self::STATUS_OK);
    }

    /**
     * Get list of comments for a record as HTML.
     *
     * @return \Zend\Http\Response
     */
    protected function getRecordCommentsAsHTMLAjax()
    {
        $driver = $this->getRecordLoader()->load(
            $this->params()->fromQuery('id'),
            $this->params()->fromQuery('source', 'VuFind')
        );
        $html = $this->getViewRenderer()
            ->render('record/comments-list.phtml', array('driver' => $driver));
        return $this->output($html, self::STATUS_OK);
    }

    /**
     * Delete multiple items from favorites or a list.
     *
     * @return \Zend\Http\Response
     */
    protected function deleteFavoritesAjax()
    {
        $user = $this->getUser();
        if ($user === false) {
            return $this->output(
                $this->translate('You must be logged in first'),
                self::STATUS_NEED_AUTH
            );
        }

        $listID = $this->params()->fromPost('listID');
        $ids = $this->params()->fromPost('ids');

        if (!is_array($ids)) {
            return $this->output(
                $this->translate('delete_missing'),
                self::STATUS_ERROR
            );
        }

        $this->favorites()->delete($ids, $listID, $user);
        return $this->output(
            array('result' => $this->translate('fav_delete_success')),
            self::STATUS_OK
        );
    }

    /**
     * Delete records from a User's cart
     *
     * @return \Zend\Http\Response
     */
    protected function removeItemsCartAjax()
    {
        // Without IDs, we can't continue
        $ids = $this->params()->fromPost('ids');
        if (empty($ids)) {
            return $this->output(
                array('result'=>$this->translate('bulk_error_missing')),
                self::STATUS_ERROR
            );
        }
        $this->getServiceLocator()->get('VuFind\Cart')->removeItems($ids);
        return $this->output(array('delete' => true), self::STATUS_OK);
    }

    /**
     * Process an export request
     *
     * @return \Zend\Http\Response
     */
    protected function exportFavoritesAjax()
    {
        $format = $this->params()->fromPost('format');
        $export = $this->getServiceLocator()->get('VuFind\Export');
        $url = $export->getBulkUrl(
            $this->getViewRenderer(), $format,
            $this->params()->fromPost('ids', array())
        );
        $html = $this->getViewRenderer()->render(
            'ajax/export-favorites.phtml',
            array('url' => $url, 'format' => $format)
        );
        return $this->output(
            array(
                'result' => $this->translate('Done'),
                'result_additional' => $html,
                'needs_redirect' => $export->needsRedirect($format),
                'result_url' => $url
            ), self::STATUS_OK
        );
    }

    /**
     * Fetch Links from resolver given an OpenURL and format as HTML
     * and output the HTML content in JSON object.
     *
     * @return \Zend\Http\Response
     * @author Graham Seaman <Graham.Seaman@rhul.ac.uk>
     */
    protected function getResolverLinksAjax()
    {
        $this->writeSession();  // avoid session write timing bug
        $openUrl = $this->params()->fromQuery('openurl', '');

        $config = $this->getConfig();
        $resolverType = isset($config->OpenURL->resolver)
            ? $config->OpenURL->resolver : 'other';
        $pluginManager = $this->getServiceLocator()
            ->get('VuFind\ResolverDriverPluginManager');
        if (!$pluginManager->has($resolverType)) {
            return $this->output(
                $this->translate("Could not load driver for $resolverType"),
                self::STATUS_ERROR
            );
        }
        $resolver = new \VuFind\Resolver\Connection(
            $pluginManager->get($resolverType)
        );
        if (isset($config->OpenURL->resolver_cache)) {
            $resolver->enableCache($config->OpenURL->resolver_cache);
        }
        $result = $resolver->fetchLinks($openUrl);

        // Sort the returned links into categories based on service type:
        $electronic = $print = $services = array();
        foreach ($result as $link) {
            switch (isset($link['service_type']) ? $link['service_type'] : '') {
            case 'getHolding':
                $print[] = $link;
                break;
            case 'getWebService':
                $services[] = $link;
                break;
            case 'getDOI':
                // Special case -- modify DOI text for special display:
                $link['title'] = $this->translate('Get full text');
                $link['coverage'] = '';
            case 'getFullTxt':
            default:
                $electronic[] = $link;
                break;
            }
        }

        // Get the OpenURL base:
        if (isset($config->OpenURL) && isset($config->OpenURL->url)) {
            // Trim off any parameters (for legacy compatibility -- default config
            // used to include extraneous parameters):
            list($base) = explode('?', $config->OpenURL->url);
        } else {
            $base = false;
        }

        // Render the links using the view:
        $view = array(
            'openUrlBase' => $base, 'openUrl' => $openUrl, 'print' => $print,
            'electronic' => $electronic, 'services' => $services
        );
        $html = $this->getViewRenderer()->render('ajax/resolverLinks.phtml', $view);

        // output HTML encoded in JSON object
        return $this->output($html, self::STATUS_OK);
    }

    /**
     * Keep Alive
     *
     * This is responsible for keeping the session alive whenever called
     * (via JavaScript)
     *
     * @return \Zend\Http\Response
     */
    protected function keepAliveAjax()
    {
        return $this->output(true, self::STATUS_OK);
    }

    /**
     * Get pick up locations for a library
     *
     * @return \Zend\Http\Response
     */
    protected function getLibraryPickupLocationsAjax()
    {
        $this->writeSession();  // avoid session write timing bug
        $id = $this->params()->fromQuery('id');
        $pickupLib = $this->params()->fromQuery('pickupLib');
        if (!empty($id) && !empty($pickupLib)) {
            // check if user is logged in
            $user = $this->getUser();
            if (!$user) {
                return $this->output(
                    array(
                        'status' => false,
                        'msg' => $this->translate('You must be logged in first')
                    ),
                    self::STATUS_NEED_AUTH
                );
            }

            try {
                $catalog = $this->getILS();
                $patron = $this->getILSAuthenticator()->storedCatalogLogin();
                if ($patron) {
                    $results = $catalog->getILLPickupLocations(
                        $id, $pickupLib, $patron
                    );
                    foreach ($results as &$result) {
                        if (isset($result['name'])) {
                            $result['name'] = $this->translate(
                                'location_' . $result['name'],
                                array(),
                                $result['name']
                            );
                        }
                    }
                    return $this->output(
                        array('locations' => $results), self::STATUS_OK
                    );
                }
            } catch (\Exception $e) {
                // Do nothing -- just fail through to the error message below.
            }
        }

        return $this->output(
            $this->translate('An error has occurred'), self::STATUS_ERROR
        );
    }

    /**
     * Get pick up locations for a request group
     *
     * @return \Zend\Http\Response
     */
    protected function getRequestGroupPickupLocationsAjax()
    {
        $this->writeSession();  // avoid session write timing bug
        $id = $this->params()->fromQuery('id');
        $requestGroupId = $this->params()->fromQuery('requestGroupId');
        if (!empty($id) && !empty($requestGroupId)) {
            // check if user is logged in
            $user = $this->getUser();
            if (!$user) {
                return $this->output(
                    array(
                        'status' => false,
                        'msg' => $this->translate('You must be logged in first')
                    ),
                    self::STATUS_NEED_AUTH
                );
            }

            try {
                $catalog = $this->getILS();
                $patron = $this->getILSAuthenticator()->storedCatalogLogin();
                if ($patron) {
                    $details = array(
                        'id' => $id,
                        'requestGroupId' => $requestGroupId
                    );
                    $results = $catalog->getPickupLocations(
                        $patron, $details
                    );
                    foreach ($results as &$result) {
                        if (isset($result['locationDisplay'])) {
                            $result['locationDisplay'] = $this->translate(
                                'location_' . $result['locationDisplay'],
                                array(),
                                $result['locationDisplay']
                            );
                        }
                    }
                    return $this->output(
                        array('locations' => $results), self::STATUS_OK
                    );
                }
            } catch (\Exception $e) {
                // Do nothing -- just fail through to the error message below.
            }
        }

        return $this->output(
            $this->translate('An error has occurred'), self::STATUS_ERROR
        );
    }

    /**
     * Get hierarchical facet data for jsTree
     *
     * Parameters:
     * facetName  The facet to retrieve
     * facetSort  By default all facets are sorted by count. Two values are available
     * for alternative sorting:
     *   top = sort the top level alphabetically, rest by count
     *   all = sort all levels alphabetically
     *
     * @return \Zend\Http\Response
     */
    protected function getFacetDataAjax()
    {
        $this->writeSession();  // avoid session write timing bug

        $facet = $this->params()->fromQuery('facetName');
        $sort = $this->params()->fromQuery('facetSort');
        $operator = $this->params()->fromQuery('facetOperator');

        $results = $this->getResultsManager()->get('Solr');
        $params = $results->getParams();
        $params->addFacet($facet, null, $operator === 'OR');
        $params->initFromRequest($this->getRequest()->getQuery());

        $facets = $results->getFullFieldFacets(array($facet), false);
        if (empty($facets[$facet]['data']['list'])) {
            return $this->output(array(), self::STATUS_OK);
        }

        $facetList = $facets[$facet]['data']['list'];

        if (!empty($sort)) {
<<<<<<< HEAD
            $this->sortFacetList($facetList, $sort == 'top');
        }

        return $this->output(
            $this->buildFacetArray(
=======
            FacetHelper::sortFacetList($facetList, $sort == 'top');
        }

        return $this->output(
            FacetHelper::buildFacetArray(
>>>>>>> 3094d77b
                $facet, $facetList, $params->getFilterList(), $results->getUrlQuery()
            ),
            self::STATUS_OK
        );
    }

    /**
<<<<<<< HEAD
     * Helper method for building hierarchical facets:
     * Sort a facet list according to the given sort order
     *
     * @param array &$facetList Facet list returned from Solr
     * @param bool  $topLevel   Whether to sort only top level
     *
     * @return void
     */
    protected function sortFacetList(&$facetList, $topLevel)
    {
        // Parse level from each facet value so that the sort function
        // can run faster
        foreach ($facetList as &$facetItem) {
            list($facetItem['level']) = explode('/', $facetItem['value'], 2);
        }
        // Avoid problems having the reference set further below
        unset($facetItem);
        $sortFunc = null;
        if ($topLevel) {
            $sortFunc = function($a, $b) {
                if ($a['level'] == 0 && $b['level'] == 0) {
                    return strcasecmp($a['displayText'], $b['displayText']);
                }
                return $a['level'] == $b['level']
                    ? $b['count'] - $a['count']
                    : $b['level'] - $a['level'];
            };
        } else {
            $sortFunc = function($a, $b) {
                return $a['level'] == $b['level']
                    ? strcasecmp($a['displayText'], $b['displayText'])
                    : $b['level'] - $a['level'];
            };
        }
        uasort($facetList, $sortFunc);
    }

    /**
     * Helper method for building hierarchical facets:
     * Convert facet list to a hierarchical array
     *
     * @param string    $facet            Facet name
     * @param array     $facetList        Facet list
     * @param array     $activeFilterList Array of active filters
     * @param UrlHelper $urlHelper        Query URL helper for building facet URLs
     *
     * @return array Facet hierarchy
     */
    protected function buildFacetArray(
        $facet, $facetList, $activeFilterList, $urlHelper
    ) {
        // First build associative arrays of currently active filters and
        // their parents
        $filterKeys = array();
        $parentFilterKeys = array();
        $this->buildFilterKeyArrays(
            $facet, $activeFilterList, $filterKeys, $parentFilterKeys
        );

        // Create a keyed (for conversion to hierarchical) array of facet data
        $keyedList = array();
        $paramArray = $urlHelper->getParamArray();
        foreach ($facetList as $item) {
            $href = '';
            if (isset($filterKeys[$item['value']])) {
                $href = $urlHelper->removeFacet(
                    $facet, $item['value'], true, $item['operator'], $paramArray
                );
            } else {
                $href = $urlHelper->addFacet(
                    $facet, $item['value'], $item['operator'], $paramArray
                );
            }
            $exclude = $urlHelper->addFacet(
                $facet, $item['value'], 'NOT', $paramArray
            );

            $displayText = $item['displayText'];
            if ($displayText == $item['value']) {
                // Strip leading level indicator and any trailing slash
                $parts = explode('/', rtrim($displayText, '/'));
                $displayText = implode(
                    '/',
                    array_slice(
                        $parts,
                        1
                    )
                );
            }

            $facetItem = array(
                'text' => $displayText,
                'count' => $item['count'],
                'state' => array(
                    'opened' => isset($parentFilterKeys[$item['value']]),
                ),
                'applied' => isset($filterKeys[$item['value']]),
                'href' => $href,
                'exclude' => $exclude,
                'operator' => $item['operator'],
                'children' => array()
            );

            $keyedList[$item['value']] = $facetItem;
        }

        // Convert the keyed array to a hierarchical array
        $result = array();
        foreach ($keyedList as $key => &$item) {
            list($level, $value) = explode('/', $key, 2);
            if ($level > 0) {
                $parentId = ($level - 1) . '/' . implode(
                    '/',
                    array_slice(
                        explode('/', $value),
                        0,
                        $level
                    )
                ) . '/';
                $keyedList[$parentId]['children'][] = &$item;
            } else {
                $result[] = &$item;
            }
        }

        return $result;
    }

    /**
     * Helper method for building hierarchical facets:
     * Create two keyed arrays of currently active filter for quick lookup:
     * - filterKeys: currently active filters
     * - parentFilterKeys: all the parents of currently active filters
     *
     * @param string $facet             Facet name
     * @param array  $filterList        Active filters
     * @param array  &$filterKeys       Resulting array of active filters
     * @param array  &$parentFilterKeys Resulting array of active filter parents
     *
     * @return void
     */
    protected function buildFilterKeyArrays(
        $facet, $filterList, &$filterKeys, &$parentFilterKeys
    ) {
        foreach ($filterList as $filters) {
            foreach ($filters as $filterItem) {
                if ($filterItem['field'] == $facet) {
                    $filterKeys[$filterItem['value']] = true;
                    list($filterLevel, $filterValue)
                        = explode('/', $filterItem['value'], 2);
                    for (; $filterLevel > 0; $filterLevel--) {
                        $parentKey = ($filterLevel - 1) . '/' . implode(
                            '/',
                            array_slice(
                                explode('/', $filterValue),
                                0,
                                $filterLevel
                            )
                        ) . '/';
                        $parentFilterKeys[$parentKey] = true;
                    }
                }
            }
        }
    }

    /**
=======
>>>>>>> 3094d77b
     * Convenience method for accessing results
     *
     * @return \VuFind\Search\Results\PluginManager
     */
    protected function getResultsManager()
    {
        return $this->getServiceLocator()->get('VuFind\SearchResultsPluginManager');
    }
}<|MERGE_RESOLUTION|>--- conflicted
+++ resolved
@@ -1559,19 +1559,11 @@
         $facetList = $facets[$facet]['data']['list'];
 
         if (!empty($sort)) {
-<<<<<<< HEAD
-            $this->sortFacetList($facetList, $sort == 'top');
-        }
-
-        return $this->output(
-            $this->buildFacetArray(
-=======
             FacetHelper::sortFacetList($facetList, $sort == 'top');
         }
 
         return $this->output(
             FacetHelper::buildFacetArray(
->>>>>>> 3094d77b
                 $facet, $facetList, $params->getFilterList(), $results->getUrlQuery()
             ),
             self::STATUS_OK
@@ -1579,176 +1571,6 @@
     }
 
     /**
-<<<<<<< HEAD
-     * Helper method for building hierarchical facets:
-     * Sort a facet list according to the given sort order
-     *
-     * @param array &$facetList Facet list returned from Solr
-     * @param bool  $topLevel   Whether to sort only top level
-     *
-     * @return void
-     */
-    protected function sortFacetList(&$facetList, $topLevel)
-    {
-        // Parse level from each facet value so that the sort function
-        // can run faster
-        foreach ($facetList as &$facetItem) {
-            list($facetItem['level']) = explode('/', $facetItem['value'], 2);
-        }
-        // Avoid problems having the reference set further below
-        unset($facetItem);
-        $sortFunc = null;
-        if ($topLevel) {
-            $sortFunc = function($a, $b) {
-                if ($a['level'] == 0 && $b['level'] == 0) {
-                    return strcasecmp($a['displayText'], $b['displayText']);
-                }
-                return $a['level'] == $b['level']
-                    ? $b['count'] - $a['count']
-                    : $b['level'] - $a['level'];
-            };
-        } else {
-            $sortFunc = function($a, $b) {
-                return $a['level'] == $b['level']
-                    ? strcasecmp($a['displayText'], $b['displayText'])
-                    : $b['level'] - $a['level'];
-            };
-        }
-        uasort($facetList, $sortFunc);
-    }
-
-    /**
-     * Helper method for building hierarchical facets:
-     * Convert facet list to a hierarchical array
-     *
-     * @param string    $facet            Facet name
-     * @param array     $facetList        Facet list
-     * @param array     $activeFilterList Array of active filters
-     * @param UrlHelper $urlHelper        Query URL helper for building facet URLs
-     *
-     * @return array Facet hierarchy
-     */
-    protected function buildFacetArray(
-        $facet, $facetList, $activeFilterList, $urlHelper
-    ) {
-        // First build associative arrays of currently active filters and
-        // their parents
-        $filterKeys = array();
-        $parentFilterKeys = array();
-        $this->buildFilterKeyArrays(
-            $facet, $activeFilterList, $filterKeys, $parentFilterKeys
-        );
-
-        // Create a keyed (for conversion to hierarchical) array of facet data
-        $keyedList = array();
-        $paramArray = $urlHelper->getParamArray();
-        foreach ($facetList as $item) {
-            $href = '';
-            if (isset($filterKeys[$item['value']])) {
-                $href = $urlHelper->removeFacet(
-                    $facet, $item['value'], true, $item['operator'], $paramArray
-                );
-            } else {
-                $href = $urlHelper->addFacet(
-                    $facet, $item['value'], $item['operator'], $paramArray
-                );
-            }
-            $exclude = $urlHelper->addFacet(
-                $facet, $item['value'], 'NOT', $paramArray
-            );
-
-            $displayText = $item['displayText'];
-            if ($displayText == $item['value']) {
-                // Strip leading level indicator and any trailing slash
-                $parts = explode('/', rtrim($displayText, '/'));
-                $displayText = implode(
-                    '/',
-                    array_slice(
-                        $parts,
-                        1
-                    )
-                );
-            }
-
-            $facetItem = array(
-                'text' => $displayText,
-                'count' => $item['count'],
-                'state' => array(
-                    'opened' => isset($parentFilterKeys[$item['value']]),
-                ),
-                'applied' => isset($filterKeys[$item['value']]),
-                'href' => $href,
-                'exclude' => $exclude,
-                'operator' => $item['operator'],
-                'children' => array()
-            );
-
-            $keyedList[$item['value']] = $facetItem;
-        }
-
-        // Convert the keyed array to a hierarchical array
-        $result = array();
-        foreach ($keyedList as $key => &$item) {
-            list($level, $value) = explode('/', $key, 2);
-            if ($level > 0) {
-                $parentId = ($level - 1) . '/' . implode(
-                    '/',
-                    array_slice(
-                        explode('/', $value),
-                        0,
-                        $level
-                    )
-                ) . '/';
-                $keyedList[$parentId]['children'][] = &$item;
-            } else {
-                $result[] = &$item;
-            }
-        }
-
-        return $result;
-    }
-
-    /**
-     * Helper method for building hierarchical facets:
-     * Create two keyed arrays of currently active filter for quick lookup:
-     * - filterKeys: currently active filters
-     * - parentFilterKeys: all the parents of currently active filters
-     *
-     * @param string $facet             Facet name
-     * @param array  $filterList        Active filters
-     * @param array  &$filterKeys       Resulting array of active filters
-     * @param array  &$parentFilterKeys Resulting array of active filter parents
-     *
-     * @return void
-     */
-    protected function buildFilterKeyArrays(
-        $facet, $filterList, &$filterKeys, &$parentFilterKeys
-    ) {
-        foreach ($filterList as $filters) {
-            foreach ($filters as $filterItem) {
-                if ($filterItem['field'] == $facet) {
-                    $filterKeys[$filterItem['value']] = true;
-                    list($filterLevel, $filterValue)
-                        = explode('/', $filterItem['value'], 2);
-                    for (; $filterLevel > 0; $filterLevel--) {
-                        $parentKey = ($filterLevel - 1) . '/' . implode(
-                            '/',
-                            array_slice(
-                                explode('/', $filterValue),
-                                0,
-                                $filterLevel
-                            )
-                        ) . '/';
-                        $parentFilterKeys[$parentKey] = true;
-                    }
-                }
-            }
-        }
-    }
-
-    /**
-=======
->>>>>>> 3094d77b
      * Convenience method for accessing results
      *
      * @return \VuFind\Search\Results\PluginManager
