--- conflicted
+++ resolved
@@ -148,11 +148,7 @@
         $replyToName, $replyToEmail, $emailSubject, $emailMessage
     ) {
         try {
-<<<<<<< HEAD
-            $mailer = $this->serviceLocator->get('VuFind\Mailer\Mailer');
-=======
             $mailer = $this->serviceLocator->get(\VuFind\Mailer\Mailer::class);
->>>>>>> 36ca10ba
             if ($replyToEmail) {
                 $mailer->setFromAddressOverride('');
             }
