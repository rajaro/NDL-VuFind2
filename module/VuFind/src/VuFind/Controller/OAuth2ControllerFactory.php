--- conflicted
+++ resolved
@@ -121,12 +121,9 @@
         $yamlReader = $container->get(\VuFind\Config\YamlReader::class);
         $this->oauth2Config = $yamlReader->get('OAuth2Server.yaml');
 
-<<<<<<< HEAD
-=======
         // Check that user identifier field is valid
         $this->checkIfUserIdentifierFieldIsValid();
 
->>>>>>> 4a808e3d
         $session = new \Laminas\Session\Container(
             OAuth2Controller::SESSION_NAME,
             $container->get(\Laminas\Session\SessionManager::class)
