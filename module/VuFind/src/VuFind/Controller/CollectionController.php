<?php
/**
 * Collection Controller
 *
 * PHP version 5
 *
 * Copyright (C) Villanova University 2010.
 *
 * This program is free software; you can redistribute it and/or modify
 * it under the terms of the GNU General Public License version 2,
 * as published by the Free Software Foundation.
 *
 * This program is distributed in the hope that it will be useful,
 * but WITHOUT ANY WARRANTY; without even the implied warranty of
 * MERCHANTABILITY or FITNESS FOR A PARTICULAR PURPOSE.  See the
 * GNU General Public License for more details.
 *
 * You should have received a copy of the GNU General Public License
 * along with this program; if not, write to the Free Software
 * Foundation, Inc., 51 Franklin Street, Fifth Floor, Boston, MA  02110-1301  USA
 *
 * @category VuFind
 * @package  Controller
 * @author   Demian Katz <demian.katz@villanova.edu>
 * @license  http://opensource.org/licenses/gpl-2.0.php GNU General Public License
 * @link     https://vufind.org Main Site
 */
namespace VuFind\Controller;

use Zend\Config\Config;
use Zend\ServiceManager\ServiceLocatorInterface;

/**
 * Collection Controller
 *
 * @category VuFind
 * @package  Controller
 * @author   Demian Katz <demian.katz@villanova.edu>
 * @license  http://opensource.org/licenses/gpl-2.0.php GNU General Public License
 * @link     https://vufind.org Main Site
 */
class CollectionController extends AbstractRecord
{
    /**
     * Constructor
     *
     * @param ServiceLocatorInterface $sm     Service manager
     * @param Config                  $config VuFind configuration
     */
    public function __construct(ServiceLocatorInterface $sm, Config $config)
    {
        // Call standard record controller initialization:
        parent::__construct($sm);

        // Set default tab, if specified:
        if (isset($config->Collections->defaultTab)) {
            $this->fallbackDefaultTab = $config->Collections->defaultTab;
        }
    }

    /**
     * Get the tab configuration for this controller.
     *
     * @return array
     */
    protected function getRecordTabConfig()
    {
        $cfg = $this->serviceLocator->get('Config');
        return $cfg['vufind']['recorddriver_collection_tabs'];
    }

    /**
     * Display a particular tab.
     *
     * @param string $tab  Name of tab to display
     * @param bool   $ajax Are we in AJAX mode?
     *
     * @return mixed
     */
    protected function showTab($tab, $ajax = false)
    {
        $result = parent::showTab($tab, $ajax);
        if (!$ajax && $result instanceof \Zend\View\Model\ViewModel) {
            $result->setTemplate('collection/view');
        }
        return $result;
    }

    /**
     * Is the result scroller active?
     *
     * @return bool
     */
    protected function resultScrollerActive()
    {
<<<<<<< HEAD
        $config = $this->serviceLocator->get('VuFind\Config')->get('config');
=======
        $config = $this->serviceLocator->get('VuFind\Config\PluginManager')
            ->get('config');
>>>>>>> 305a4769
        return isset($config->Record->next_prev_navigation)
            && $config->Record->next_prev_navigation;
    }
}<|MERGE_RESOLUTION|>--- conflicted
+++ resolved
@@ -93,12 +93,8 @@
      */
     protected function resultScrollerActive()
     {
-<<<<<<< HEAD
-        $config = $this->serviceLocator->get('VuFind\Config')->get('config');
-=======
         $config = $this->serviceLocator->get('VuFind\Config\PluginManager')
             ->get('config');
->>>>>>> 305a4769
         return isset($config->Record->next_prev_navigation)
             && $config->Record->next_prev_navigation;
     }
