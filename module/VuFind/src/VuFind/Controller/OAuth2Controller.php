--- conflicted
+++ resolved
@@ -126,19 +126,11 @@
     protected $claimExtractor;
 
     /**
-<<<<<<< HEAD
-     * Callback for getting a configuration file path
-     *
-     * @var callable
-     */
-    protected $configPathCallback;
-=======
      * Config file path resolver
      *
      * @var PathResolver
      */
     protected $pathResolver;
->>>>>>> 5bd54119
 
     /**
      * Constructor
@@ -153,11 +145,7 @@
      * @param IdentityRepository      $ir      Identity repository
      * @param AccessToken             $at      Access token table
      * @param ClaimExtractor          $ce      Claim extractor
-<<<<<<< HEAD
-     * @param callable                $confCb  Callback for getting a config file
-=======
      * @param PathResolver            $pr      Config file path resolver
->>>>>>> 5bd54119
      * path
      */
     public function __construct(
@@ -171,11 +159,7 @@
         IdentityRepository $ir,
         AccessToken $at,
         ClaimExtractor $ce,
-<<<<<<< HEAD
-        callable $confCb
-=======
         PathResolver $pr
->>>>>>> 5bd54119
     ) {
         parent::__construct($sm);
         $this->oauth2Config = $config;
@@ -187,11 +171,7 @@
         $this->identityRepository = $ir;
         $this->accessTokenTable = $at;
         $this->claimExtractor = $ce;
-<<<<<<< HEAD
-        $this->configPathCallback = $confCb;
-=======
         $this->pathResolver = $pr;
->>>>>>> 5bd54119
     }
 
     /**
@@ -369,11 +349,7 @@
         $result = [];
         $keyPath = $this->oauth2Config['Server']['publicKeyPath'] ?? '';
         if (strncmp($keyPath, '/', 1) !== 0) {
-<<<<<<< HEAD
-            $keyPath = ($this->configPathCallback)($keyPath);
-=======
             $keyPath = $this->pathResolver->getConfigPath($keyPath);
->>>>>>> 5bd54119
         }
         if (file_exists($keyPath)) {
             $keyDetails = openssl_pkey_get_details(
