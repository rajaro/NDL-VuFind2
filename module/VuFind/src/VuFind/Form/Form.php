--- conflicted
+++ resolved
@@ -325,17 +325,7 @@
             );
         }
 
-<<<<<<< HEAD
-        return trim(
-            str_replace(
-                array_keys($mappings),
-                array_values($mappings),
-                $subject
-            )
-        );
-=======
-        return $this->translate($subject, $translated);
->>>>>>> 454f23a5
+        return trim($this->translate($subject, $translated));
     }
 
     /**
