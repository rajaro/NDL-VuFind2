<?php
/**
 * Default model for Solr records -- used when a more specific model based on
 * the recordtype field cannot be found.
 *
 * PHP version 5
 *
 * Copyright (C) Villanova University 2010.
 *
 * This program is free software; you can redistribute it and/or modify
 * it under the terms of the GNU General Public License version 2,
 * as published by the Free Software Foundation.
 *
 * This program is distributed in the hope that it will be useful,
 * but WITHOUT ANY WARRANTY; without even the implied warranty of
 * MERCHANTABILITY or FITNESS FOR A PARTICULAR PURPOSE.  See the
 * GNU General Public License for more details.
 *
 * You should have received a copy of the GNU General Public License
 * along with this program; if not, write to the Free Software
 * Foundation, Inc., 59 Temple Place, Suite 330, Boston, MA  02111-1307  USA
 *
 * @category VuFind2
 * @package  RecordDrivers
 * @author   Demian Katz <demian.katz@villanova.edu>
 * @license  http://opensource.org/licenses/gpl-2.0.php GNU General Public License
 * @link     http://vufind.org/wiki/vufind2:record_drivers Wiki
 */
namespace VuFind\RecordDriver;
use VuFind\Code\ISBN;

/**
 * Default model for Solr records -- used when a more specific model based on
 * the recordtype field cannot be found.
 *
 * This should be used as the base class for all Solr-based record models.
 *
 * @category VuFind2
 * @package  RecordDrivers
 * @author   Demian Katz <demian.katz@villanova.edu>
 * @license  http://opensource.org/licenses/gpl-2.0.php GNU General Public License
 * @link     http://vufind.org/wiki/vufind2:record_drivers Wiki
 * @SuppressWarnings(PHPMD.ExcessivePublicCount)
 */
class SolrDefault extends AbstractBase
{
    /**
     * These Solr fields should be used for snippets if available (listed in order
     * of preference).
     *
     * @var array
     */
    protected $preferredSnippetFields = array(
        'contents', 'topic'
    );

    /**
     * These Solr fields should NEVER be used for snippets.  (We exclude author
     * and title because they are already covered by displayed fields; we exclude
     * spelling because it contains lots of fields jammed together and may cause
     * glitchy output; we exclude ID because random numbers are not helpful).
     *
     * @var array
     */
    protected $forbiddenSnippetFields = array(
        'author', 'author-letter', 'title', 'title_short', 'title_full',
        'title_full_unstemmed', 'title_auth', 'title_sub', 'spelling', 'id',
        'ctrlnum'
    );

    /**
     * These are captions corresponding with Solr fields for use when displaying
     * snippets.
     *
     * @var array
     */
    protected $snippetCaptions = array();

    /**
     * Should we highlight fields in search results?
     *
     * @var bool
     */
    protected $highlight = false;

    /**
     * Should we include snippets in search results?
     *
     * @var bool
     */
    protected $snippet = false;

    /**
     * Hierarchy driver plugin manager
     *
     * @var \VuFind\Hierarchy\Driver\PluginManager
     */
    protected $hierarchyDriverManager = null;

    /**
     * Hierarchy driver for current object
     *
     * @var \VuFind\Hierarchy\Driver\AbstractBase
     */
    protected $hierarchyDriver = null;

    /**
     * Highlighting details
     *
     * @var array
     */
    protected $highlightDetails = array();

    /**
     * Constructor
     *
     * @param \Zend\Config\Config $mainConfig     VuFind main configuration (omit for
     * built-in defaults)
     * @param \Zend\Config\Config $recordConfig   Record-specific configuration file
     * (omit to use $mainConfig as $recordConfig)
     * @param \Zend\Config\Config $searchSettings Search-specific configuration file
     */
    public function __construct($mainConfig = null, $recordConfig = null,
        $searchSettings = null
    ) {
        // Turn on highlighting/snippets as needed:
        $this->highlight = !isset($searchSettings->General->highlighting)
            ? false : $searchSettings->General->highlighting;
        $this->snippet = !isset($searchSettings->General->snippets)
            ? false : $searchSettings->General->snippets;

        // Load snippet caption settings:
        if (isset($searchSettings->Snippet_Captions)
            && count($searchSettings->Snippet_Captions) > 0
        ) {
            foreach ($searchSettings->Snippet_Captions as $key => $value) {
                $this->snippetCaptions[$key] = $value;
            }
        }
        parent::__construct($mainConfig, $recordConfig);
    }

    /**
     * Add highlighting details to the object.
     *
     * @param array $details Details to add
     *
     * @return void
     */
    public function setHighlightDetails($details)
    {
        $this->highlightDetails = $details;
    }

    /**
     * Get access restriction notes for the record.
     *
     * @return array
     */
    public function getAccessRestrictions()
    {
        // Not currently stored in the Solr index
        return array();
    }

    /**
     * Get all subject headings associated with this record.  Each heading is
     * returned as an array of chunks, increasing from least specific to most
     * specific.
     *
     * @return array
     */
    public function getAllSubjectHeadings()
    {
        $topic = isset($this->fields['topic']) ? $this->fields['topic'] : array();
        $geo = isset($this->fields['geographic']) ?
            $this->fields['geographic'] : array();
        $genre = isset($this->fields['genre']) ? $this->fields['genre'] : array();

        // The Solr index doesn't currently store subject headings in a broken-down
        // format, so we'll just send each value as a single chunk.  Other record
        // drivers (i.e. MARC) can offer this data in a more granular format.
        $retval = array();
        foreach ($topic as $t) {
            $retval[] = array($t);
        }
        foreach ($geo as $g) {
            $retval[] = array($g);
        }
        foreach ($genre as $g) {
            $retval[] = array($g);
        }

        return $retval;
    }

    /**
     * Get all record links related to the current record. Each link is returned as
     * array.
     * NB: to use this method you must override it.
     * Format:
     * <code>
     * array(
     *        array(
     *               'title' => label_for_title
     *               'value' => link_name
     *               'link'  => link_URI
     *        ),
     *        ...
     * )
     * </code>
     *
     * @return null|array
     */
    public function getAllRecordLinks()
    {
        return null;
    }

    /**
     * Get award notes for the record.
     *
     * @return array
     */
    public function getAwards()
    {
        // Not currently stored in the Solr index
        return array();
    }

    /**
     * Get notes on bibliography content.
     *
     * @return array
     */
    public function getBibliographyNotes()
    {
        // Not currently stored in the Solr index
        return array();
    }

    /**
     * Get text that can be displayed to represent this record in
     * breadcrumbs.
     *
     * @return string Breadcrumb text to represent this record.
     */
    public function getBreadcrumb()
    {
        return $this->getShortTitle();
    }

    /**
     * Get the call number associated with the record (empty string if none).
     *
     * @return string
     */
    public function getCallNumber()
    {
        // Use the callnumber-a field from the Solr index; the plain callnumber
        // field is normalized to have no spaces, so it is unsuitable for display.
        return isset($this->fields['callnumber-a']) ?
            $this->fields['callnumber-a'] : '';
    }

    /**
     * Return the first valid ISBN found in the record (favoring ISBN-10 over
     * ISBN-13 when possible).
     *
     * @return mixed
     */
    public function getCleanISBN()
    {
        // Get all the ISBNs and initialize the return value:
        $isbns = $this->getISBNs();
        $isbn13 = false;

        // Loop through the ISBNs:
        foreach ($isbns as $isbn) {
            // Strip off any unwanted notes:
            if ($pos = strpos($isbn, ' ')) {
                $isbn = substr($isbn, 0, $pos);
            }

            // If we find an ISBN-10, return it immediately; otherwise, if we find
            // an ISBN-13, save it if it is the first one encountered.
            $isbnObj = new ISBN($isbn);
            if ($isbn10 = $isbnObj->get10()) {
                return $isbn10;
            }
            if (!$isbn13) {
                $isbn13 = $isbnObj->get13();
            }
        }
        return $isbn13;
    }

    /**
     * Get just the base portion of the first listed ISSN (or false if no ISSNs).
     *
     * @return mixed
     */
    public function getCleanISSN()
    {
        $issns = $this->getISSNs();
        if (empty($issns)) {
            return false;
        }
        $issn = $issns[0];
        if ($pos = strpos($issn, ' ')) {
            $issn = substr($issn, 0, $pos);
        }
        return $issn;
    }

    /**
     * Get just the first listed OCLC Number (or false if none available).
     *
     * @return mixed
     */
    public function getCleanOCLCNum()
    {
        $nums = $this->getOCLC();
        return empty($nums) ? false : $nums[0];
    }

    /**
     * Get the main corporate author (if any) for the record.
     *
     * @return string
     */
    public function getCorporateAuthor()
    {
        // Not currently stored in the Solr index
        return null;
    }

    /**
     * Get the date coverage for a record which spans a period of time (i.e. a
     * journal).  Use getPublicationDates for publication dates of particular
     * monographic items.
     *
     * @return array
     */
    public function getDateSpan()
    {
        return isset($this->fields['dateSpan']) ?
            $this->fields['dateSpan'] : array();
    }

    /**
     * Deduplicate author information into associative array with main/corporate/
     * secondary keys.
     *
     * @return array
     */
    public function getDeduplicatedAuthors()
    {
        $authors = array(
            'main' => $this->getPrimaryAuthor(),
            'corporate' => $this->getCorporateAuthor(),
            'secondary' => $this->getSecondaryAuthors()
        );

        // The secondary author array may contain a corporate or primary author;
        // let's be sure we filter out duplicate values.
        $duplicates = array();
        if (!empty($authors['main'])) {
            $duplicates[] = $authors['main'];
        }
        if (!empty($authors['corporate'])) {
            $duplicates[] = $authors['corporate'];
        }
        if (!empty($duplicates)) {
            $authors['secondary'] = array_diff($authors['secondary'], $duplicates);
        }

        return $authors;
    }

    /**
     * Get the edition of the current record.
     *
     * @return string
     */
    public function getEdition()
    {
        return isset($this->fields['edition']) ?
            $this->fields['edition'] : '';
    }

    /**
     * Get notes on finding aids related to the record.
     *
     * @return array
     */
    public function getFindingAids()
    {
        // Not currently stored in the Solr index
        return array();
    }

    /**
     * Get an array of all the formats associated with the record.
     *
     * @return array
     */
    public function getFormats()
    {
        return isset($this->fields['format']) ? $this->fields['format'] : array();
    }

    /**
     * Get general notes on the record.
     *
     * @return array
     */
    public function getGeneralNotes()
    {
        // Not currently stored in the Solr index
        return array();
    }

    /**
     * Get a highlighted author string, if available.
     *
     * @return string
     */
    public function getHighlightedAuthor()
    {
        // Don't check for highlighted values if highlighting is disabled:
        if (!$this->highlight) {
            return '';
        }
        return (isset($this->highlightDetails['author'][0]))
            ? $this->highlightDetails['author'][0] : '';
    }

    /**
     * Get a string representing the last date that the record was indexed.
     *
     * @return string
     */
    public function getLastIndexed()
    {
        return isset($this->fields['last_indexed'])
            ? $this->fields['last_indexed'] : '';
    }

    /**
     * Given a Solr field name, return an appropriate caption.
     *
     * @param string $field Solr field name
     *
     * @return mixed        Caption if found, false if none available.
     */
    public function getSnippetCaption($field)
    {
        return isset($this->snippetCaptions[$field])
            ? $this->snippetCaptions[$field] : false;
    }

    /**
     * Pick one line from the highlighted text (if any) to use as a snippet.
     *
     * @return mixed False if no snippet found, otherwise associative array
     * with 'snippet' and 'caption' keys.
     */
    public function getHighlightedSnippet()
    {
        // Only process snippets if the setting is enabled:
        if ($this->snippet) {
            // First check for preferred fields:
            foreach ($this->preferredSnippetFields as $current) {
                if (isset($this->highlightDetails[$current][0])) {
                    return array(
                        'snippet' => $this->highlightDetails[$current][0],
                        'caption' => $this->getSnippetCaption($current)
                    );
                }
            }

            // No preferred field found, so try for a non-forbidden field:
            if (isset($this->highlightDetails)
                && is_array($this->highlightDetails)
            ) {
                foreach ($this->highlightDetails as $key => $value) {
                    if (!in_array($key, $this->forbiddenSnippetFields)) {
                        return array(
                            'snippet' => $value[0],
                            'caption' => $this->getSnippetCaption($key)
                        );
                    }
                }
            }
        }

        // If we got this far, no snippet was found:
        return false;
    }

    /**
     * Get a highlighted title string, if available.
     *
     * @return string
     */
    public function getHighlightedTitle()
    {
        // Don't check for highlighted values if highlighting is disabled:
        if (!$this->highlight) {
            return '';
        }
        return (isset($this->highlightDetails['title'][0]))
            ? $this->highlightDetails['title'][0] : '';
    }

    /**
     * Get the institutions holding the record.
     *
     * @return array
     */
    public function getInstitutions()
    {
        return isset($this->fields['institution'])
            ? $this->fields['institution'] : array();
    }

    /**
     * Get an array of all ISBNs associated with the record (may be empty).
     *
     * @return array
     */
    public function getISBNs()
    {
        // If ISBN is in the index, it should automatically be an array... but if
        // it's not set at all, we should normalize the value to an empty array.
        return isset($this->fields['isbn']) && is_array($this->fields['isbn']) ?
            $this->fields['isbn'] : array();
    }

    /**
     * Get an array of all ISSNs associated with the record (may be empty).
     *
     * @return array
     */
    public function getISSNs()
    {
        // If ISSN is in the index, it should automatically be an array... but if
        // it's not set at all, we should normalize the value to an empty array.
        return isset($this->fields['issn']) && is_array($this->fields['issn']) ?
            $this->fields['issn'] : array();
    }

    /**
     * Get an array of all the languages associated with the record.
     *
     * @return array
     */
    public function getLanguages()
    {
        return isset($this->fields['language']) ?
            $this->fields['language'] : array();
    }

    /**
     * Get a LCCN, normalised according to info:lccn
     *
     * @return string
     */
    public function getLCCN()
    {
        // Get LCCN from Index
        $raw = isset($this->fields['lccn']) ? $this->fields['lccn'] : '';

        // Remove all blanks.
        $raw = preg_replace('{[ \t]+}', '', $raw);

        // If there is a forward slash (/) in the string, remove it, and remove all
        // characters to the right of the forward slash.
        if (strpos($raw, '/') > 0) {
            $tmpArray = explode("/", $raw);
            $raw = $tmpArray[0];
        }
        /* If there is a hyphen in the string:
            a. Remove it.
            b. Inspect the substring following (to the right of) the (removed)
               hyphen. Then (and assuming that steps 1 and 2 have been carried out):
                    i.  All these characters should be digits, and there should be
                    six or less.
                    ii. If the length of the substring is less than 6, left-fill the
                    substring with zeros until  the length is six.
        */
        if (strpos($raw, '-') > 0) {
            // haven't checked for i. above. If they aren't all digits, there is
            // nothing that can be done, so might as well leave it.
            $tmpArray = explode("-", $raw);
            $raw = $tmpArray[0] . str_pad($tmpArray[1], 6, "0", STR_PAD_LEFT);
        }
        return $raw;
    }

    /**
     * Get an array of newer titles for the record.
     *
     * @return array
     */
    public function getNewerTitles()
    {
        return isset($this->fields['title_new']) ?
            $this->fields['title_new'] : array();
    }

    /**
     * Get the OCLC number of the record.
     *
     * @return array
     */
    public function getOCLC()
    {
        return isset($this->fields['oclc_num']) ?
            $this->fields['oclc_num'] : array();
    }

    /**
     * Support method for getOpenURL() -- pick the OpenURL format.
     *
     * @return string
     */
    protected function getOpenURLFormat()
    {
        // If we have multiple formats, Book, Journal and Article are most
        // important...
        $formats = $this->getFormats();
        if (in_array('Book', $formats)) {
            return 'Book';
        } else if (in_array('Article', $formats)) {
            return 'Article';
        } else if (in_array('Journal', $formats)) {
            return 'Journal';
        } else if (isset($formats[0])) {
            return $formats[0];
        } else if (strlen($this->getCleanISSN()) > 0) {
            return 'Journal';
        }
        return 'Book';
    }

    /**
     * Get the COinS identifier.
     *
     * @return string
     */
    protected function getCoinsID()
    {
        // Get the COinS ID -- it should be in the OpenURL section of config.ini,
        // but we'll also check the COinS section for compatibility with legacy
        // configurations (this moved between the RC2 and 1.0 releases).
        if (isset($this->mainConfig->OpenURL->rfr_id)
            && !empty($this->mainConfig->OpenURL->rfr_id)
        ) {
            return $this->mainConfig->OpenURL->rfr_id;
        }
        if (isset($this->mainConfig->COinS->identifier)
            && !empty($this->mainConfig->COinS->identifier)
        ) {
            return $this->mainConfig->COinS->identifier;
        }
        return 'vufind.svn.sourceforge.net';
    }

    /**
     * Get default OpenURL parameters.
     *
     * @return array
     */
    protected function getDefaultOpenURLParams()
    {
        // Get a representative publication date:
        $pubDate = $this->getPublicationDates();
        $pubDate = empty($pubDate) ? '' : $pubDate[0];

        // Start an array of OpenURL parameters:
        return array(
            'ctx_ver' => 'Z39.88-2004',
            'ctx_enc' => 'info:ofi/enc:UTF-8',
            'rfr_id' => 'info:sid/' . $this->getCoinsID() . ':generator',
            'rft.title' => $this->getTitle(),
            'rft.date' => $pubDate
        );
    }

    /**
     * Get OpenURL parameters for a book.
     *
     * @return array
     */
    protected function getBookOpenURLParams()
    {
        $params = $this->getDefaultOpenURLParams();
        $params['rft_val_fmt'] = 'info:ofi/fmt:kev:mtx:book';
        $params['rft.genre'] = 'book';
        $params['rft.btitle'] = $params['rft.title'];
        $series = $this->getSeries();
        if (count($series) > 0) {
            // Handle both possible return formats of getSeries:
            $params['rft.series'] = is_array($series[0]) ?
                $series[0]['name'] : $series[0];
        }
        $params['rft.au'] = $this->getPrimaryAuthor();
        $publishers = $this->getPublishers();
        if (count($publishers) > 0) {
            $params['rft.pub'] = $publishers[0];
        }
        $params['rft.edition'] = $this->getEdition();
        $params['rft.isbn'] = (string)$this->getCleanISBN();
        return $params;
    }

    /**
     * Get OpenURL parameters for an article.
     *
     * @return array
     */
    protected function getArticleOpenURLParams()
    {
        $params = $this->getDefaultOpenURLParams();
        $params['rft_val_fmt'] = 'info:ofi/fmt:kev:mtx:journal';
        $params['rft.genre'] = 'article';
        $params['rft.issn'] = (string)$this->getCleanISSN();
        // an article may have also an ISBN:
        $params['rft.isbn'] = (string)$this->getCleanISBN();
        $params['rft.volume'] = $this->getContainerVolume();
        $params['rft.issue'] = $this->getContainerIssue();
        $params['rft.spage'] = $this->getContainerStartPage();
        // unset default title -- we only want jtitle/atitle here:
        unset($params['rft.title']);
        $params['rft.jtitle'] = $this->getContainerTitle();
        $params['rft.atitle'] = $this->getTitle();
        $params['rft.au'] = $this->getPrimaryAuthor();

        $params['rft.format'] = 'Article';
        $langs = $this->getLanguages();
        if (count($langs) > 0) {
            $params['rft.language'] = $langs[0];
        }
        return $params;
    }

    /**
     * Get OpenURL parameters for an unknown format.
     *
     * @param string $format Name of format
     *
     * @return array
     */
    protected function getUnknownFormatOpenURLParams($format)
    {
        $params = $this->getDefaultOpenURLParams();
        $params['rft_val_fmt'] = 'info:ofi/fmt:kev:mtx:dc';
        $params['rft.creator'] = $this->getPrimaryAuthor();
        $publishers = $this->getPublishers();
        if (count($publishers) > 0) {
            $params['rft.pub'] = $publishers[0];
        }
        $params['rft.format'] = $format;
        $langs = $this->getLanguages();
        if (count($langs) > 0) {
            $params['rft.language'] = $langs[0];
        }
        return $params;
    }

    /**
     * Get OpenURL parameters for a journal.
     *
     * @return array
     */
    protected function getJournalOpenURLParams()
    {
        $params = $this->getUnknownFormatOpenURLParams('Journal');
        /* This is probably the most technically correct way to represent
         * a journal run as an OpenURL; however, it doesn't work well with
         * Zotero, so it is currently commented out -- instead, we just add
         * some extra fields and to the "unknown format" case.
        $params['rft_val_fmt'] = 'info:ofi/fmt:kev:mtx:journal';
        $params['rft.genre'] = 'journal';
        $params['rft.jtitle'] = $params['rft.title'];
        $params['rft.issn'] = $this->getCleanISSN();
        $params['rft.au'] = $this->getPrimaryAuthor();
         */
        $params['rft.issn'] = (string)$this->getCleanISSN();

        // Including a date in a title-level Journal OpenURL may be too
        // limiting -- in some link resolvers, it may cause the exclusion
        // of databases if they do not cover the exact date provided!
        unset($params['rft.date']);

        // If we're working with the SFX resolver, we should add a
        // special parameter to ensure that electronic holdings links
        // are shown even though no specific date or issue is specified:
        if (isset($this->mainConfig->OpenURL->resolver)
            && strtolower($this->mainConfig->OpenURL->resolver) == 'sfx'
        ) {
            $params['sfx.ignore_date_threshold'] = 1;
        }
        return $params;
    }

    /**
     * Get the OpenURL parameters to represent this record (useful for the
     * title attribute of a COinS span tag).
     *
     * @return string OpenURL parameters.
     */
    public function getOpenURL()
    {
        // Set up parameters based on the format of the record:
        switch ($format = $this->getOpenURLFormat()) {
        case 'Book':
            $params = $this->getBookOpenURLParams();
            break;
        case 'Article':
            $params = $this->getArticleOpenURLParams();
            break;
        case 'Journal':
            $params = $this->getJournalOpenURLParams();
            break;
        default:
            $params = $this->getUnknownFormatOpenURLParams($format);
            break;
        }

        // Assemble the URL:
        return http_build_query($params);
    }

    /**
     * Get an array of physical descriptions of the item.
     *
     * @return array
     */
    public function getPhysicalDescriptions()
    {
        return isset($this->fields['physical']) ?
            $this->fields['physical'] : array();
    }

    /**
     * Get the item's place of publication.
     *
     * @return array
     */
    public function getPlacesOfPublication()
    {
        // Not currently stored in the Solr index
        return array();
    }

    /**
     * Get an array of playing times for the record (if applicable).
     *
     * @return array
     */
    public function getPlayingTimes()
    {
        // Not currently stored in the Solr index
        return array();
    }

    /**
     * Get an array of previous titles for the record.
     *
     * @return array
     */
    public function getPreviousTitles()
    {
        return isset($this->fields['title_old']) ?
            $this->fields['title_old'] : array();
    }

    /**
     * Get the main author of the record.
     *
     * @return string
     */
    public function getPrimaryAuthor()
    {
        return isset($this->fields['author']) ?
            $this->fields['author'] : '';
    }

    /**
     * Get credits of people involved in production of the item.
     *
     * @return array
     */
    public function getProductionCredits()
    {
        // Not currently stored in the Solr index
        return array();
    }

    /**
     * Get the publication dates of the record.  See also getDateSpan().
     *
     * @return array
     */
    public function getPublicationDates()
    {
        return isset($this->fields['publishDate']) ?
            $this->fields['publishDate'] : array();
    }

    /**
     * Get an array of publication detail lines combining information from
     * getPublicationDates(), getPublishers() and getPlacesOfPublication().
     *
     * @return array
     */
    public function getPublicationDetails()
    {
        $places = $this->getPlacesOfPublication();
        $names = $this->getPublishers();
        $dates = $this->getPublicationDates();

        $i = 0;
        $retval = array();
        while (isset($places[$i]) || isset($names[$i]) || isset($dates[$i])) {
            // Build objects to represent each set of data; these will
            // transform seamlessly into strings in the view layer.
            $retval[] = new Response\PublicationDetails(
                isset($places[$i]) ? $places[$i] : '',
                isset($names[$i]) ? $names[$i] : '',
                isset($dates[$i]) ? $dates[$i] : ''
            );
            $i++;
        }

        return $retval;
    }

    /**
     * Get an array of publication frequency information.
     *
     * @return array
     */
    public function getPublicationFrequency()
    {
        // Not currently stored in the Solr index
        return array();
    }

    /**
     * Get the publishers of the record.
     *
     * @return array
     */
    public function getPublishers()
    {
        return isset($this->fields['publisher']) ?
            $this->fields['publisher'] : array();
    }

    /**
     * Get an array of information about record history, obtained in real-time
     * from the ILS.
     *
     * @return array
     */
    public function getRealTimeHistory()
    {
        // Not supported by the Solr index -- implement in child classes.
        return array();
    }

    /**
     * Get an array of information about record holdings, obtained in real-time
     * from the ILS.
     *
     * @return array
     */
    public function getRealTimeHoldings()
    {
        // Not supported by the Solr index -- implement in child classes.
        return array();
    }

    /**
     * Get an array of strings describing relationships to other items.
     *
     * @return array
     */
    public function getRelationshipNotes()
    {
        // Not currently stored in the Solr index
        return array();
    }

    /**
     * Get an array of all secondary authors (complementing getPrimaryAuthor()).
     *
     * @return array
     */
    public function getSecondaryAuthors()
    {
        return isset($this->fields['author2']) ?
            $this->fields['author2'] : array();
    }

    /**
     * Get an array of all series names containing the record.  Array entries may
     * be either the name string, or an associative array with 'name' and 'number'
     * keys.
     *
     * @return array
     */
    public function getSeries()
    {
        // Only use the contents of the series2 field if the series field is empty
        if (isset($this->fields['series']) && !empty($this->fields['series'])) {
            return $this->fields['series'];
        }
        return isset($this->fields['series2']) ?
            $this->fields['series2'] : array();
    }

    /**
     * Get the short (pre-subtitle) title of the record.
     *
     * @return string
     */
    public function getShortTitle()
    {
        return isset($this->fields['title_short']) ?
            $this->fields['title_short'] : '';
    }

    /**
     * Get the subtitle of the record.
     *
     * @return string
     */
    public function getSubtitle()
    {
        return isset($this->fields['title_sub']) ?
            $this->fields['title_sub'] : '';
    }

    /**
     * Get an array of technical details on the item represented by the record.
     *
     * @return array
     */
    public function getSystemDetails()
    {
        // Not currently stored in the Solr index
        return array();
    }

    /**
     * Get an array of summary strings for the record.
     *
     * @return array
     */
    public function getSummary()
    {
        // We need to return an array, so if we have a description, turn it into an
        // array as needed (it should be a flat string according to the default
        // schema, but we might as well support the array case just to be on the safe
        // side:
        if (isset($this->fields['description'])
            && !empty($this->fields['description'])
        ) {
            return is_array($this->fields['description'])
                ? $this->fields['description'] : array($this->fields['description']);
        }

        // If we got this far, no description was found:
        return array();
    }

    /**
     * Get an array of note about the record's target audience.
     *
     * @return array
     */
    public function getTargetAudienceNotes()
    {
        // Not currently stored in the Solr index
        return array();
    }

    /**
     * Returns one of three things: a full URL to a thumbnail preview of the record
     * if an image is available in an external system; an array of parameters to
     * send to VuFind's internal cover generator if no fixed URL exists; or false
     * if no thumbnail can be generated.
     *
     * @param string $size Size of thumbnail (small, medium or large -- small is
     * default).
     *
     * @return string|array|bool
     */
    public function getThumbnail($size = 'small')
    {
        if ($isbn = $this->getCleanISBN()) {
            return array('isn' => $isbn, 'size' => $size);
        }
        return false;
    }

    /**
     * Get the full title of the record.
     *
     * @return string
     */
    public function getTitle()
    {
        return isset($this->fields['title']) ?
            $this->fields['title'] : '';
    }

    /**
     * Get the text of the part/section portion of the title.
     *
     * @return string
     */
    public function getTitleSection()
    {
        // Not currently stored in the Solr index
        return null;
    }

    /**
     * Get the statement of responsibility that goes with the title (i.e. "by John
     * Smith").
     *
     * @return string
     */
    public function getTitleStatement()
    {
        // Not currently stored in the Solr index
        return null;
    }

    /**
     * Get an array of lines from the table of contents.
     *
     * @return array
     */
    public function getTOC()
    {
        return isset($this->fields['contents'])
            ? $this->fields['contents'] : array();
    }

    /**
     * Return an array of associative URL arrays with one or more of the following
     * keys:
     *
     * <li>
     *   <ul>desc: URL description text to display (optional)</ul>
     *   <ul>url: fully-formed URL (required if 'route' is absent)</ul>
     *   <ul>route: VuFind route to build URL with (required if 'url' is absent)</ul>
     *   <ul>routeParams: Parameters for route (optional)</ul>
     *   <ul>queryString: Query params to append after building route (optional)</ul>
     * </li>
     *
     * @return array
     */
    public function getURLs()
    {
        // If non-empty, map internal URL array to expected return format;
        // otherwise, return empty array:
        if (isset($this->fields['url']) && is_array($this->fields['url'])) {
            $filter = function ($url) {
                return array('url' => $url);
            };
            return array_map($filter, $this->fields['url']);
        }
        return array();
    }

    /**
     * Get a hierarchy driver appropriate to the current object.  (May be false if
     * disabled/unavailable).
     *
     * @return \VuFind\Hierarchy\Driver\AbstractBase|bool
     */
    public function getHierarchyDriver()
    {
        if (null === $this->hierarchyDriver
            && null !== $this->hierarchyDriverManager
        ) {
            $type = $this->getHierarchyType();
            $this->hierarchyDriver = $type
                ? $this->hierarchyDriverManager->get($type) : false;
        }
        return $this->hierarchyDriver;
    }

    /**
     * Inject a hierarchy driver plugin manager.
     *
     * @param \VuFind\Hierarchy\Driver\PluginManager $pm Hierarchy driver manager
     *
     * @return SolrDefault
     */
    public function setHierarchyDriverManager(
        \VuFind\Hierarchy\Driver\PluginManager $pm
    ) {
        $this->hierarchyDriverManager = $pm;
        return $this;
    }

    /**
     * Get the hierarchy_top_id(s) associated with this item (empty if none).
     *
     * @return array
     */
    public function getHierarchyTopID()
    {
        return isset($this->fields['hierarchy_top_id'])
            ? $this->fields['hierarchy_top_id'] : array();
    }

    /**
     * Get the absolute parent title(s) associated with this item
     * (empty if none).
     *
     * @return array
     */
    public function getHierarchyTopTitle()
    {
        return isset($this->fields['hierarchy_top_title'])
            ? $this->fields['hierarchy_top_title'] : array();
    }

    /**
     * Get an associative array (id => title) of collections containing this record.
     *
     * @return array
     */
    public function getContainingCollections()
    {
        // If collections are disabled or this record is not part of a hierarchy, go
        // no further....
        if (!isset($this->mainConfig->Collections->collections)
            || !$this->mainConfig->Collections->collections
            || !($hierarchyDriver = $this->getHierarchyDriver())
        ) {
            return false;
        }

        // Initialize some variables needed within the switch below:
        $isCollection = $this->isCollection();
        $titles = $ids = array();

        // Check config setting for what constitutes a collection, act accordingly:
        switch ($hierarchyDriver->getCollectionLinkType()) {
        case 'All':
            if (isset($this->fields['hierarchy_parent_title'])
                && isset($this->fields['hierarchy_parent_id'])
            ) {
                $titles = $this->fields['hierarchy_parent_title'];
                $ids = $this->fields['hierarchy_parent_id'];
            }
            break;
        case 'Top':
            if (isset($this->fields['hierarchy_top_title'])
                && isset($this->fields['hierarchy_top_id'])
            ) {
                foreach ($this->fields['hierarchy_top_id'] as $i => $topId) {
                    // Don't mark an item as its own parent -- filter out parent
                    // collections whose IDs match that of the current collection.
                    if (!$isCollection
                        || $topId !== $this->fields['is_hierarchy_id']
                    ) {
                        $ids[] = $topId;
                        $titles[] = $this->fields['hierarchy_top_title'][$i];
                    }
                }
            }
            break;
        }

        // Map the titles and IDs to a useful format:
        $c = count($ids);
        $retVal = array();
        for ($i = 0; $i < $c; $i++) {
            $retVal[$ids[$i]] = $titles[$i];
        }
        return $retVal;
    }

    /**
     * Get the value of whether or not this is a collection level record
     *
     * @return bool
     */
    public function isCollection()
    {
        if (!($hierarchyDriver = $this->getHierarchyDriver())) {
            // Not a hierarchy type record
            return false;
        }

        // Check config setting for what constitutes a collection
        switch ($hierarchyDriver->getCollectionLinkType()) {
        case 'All':
            return (isset($this->fields['is_hierarchy_id']));
        case 'Top':
            return isset($this->fields['is_hierarchy_title'])
                && isset($this->fields['is_hierarchy_id'])
                && in_array(
                    $this->fields['is_hierarchy_id'],
                    $this->fields['hierarchy_top_id']
                );
        default:
            // Default to not be a collection level record
            return false;
        }
    }

    /**
     * Get the positions of this item within parent collections.  Returns an array
     * of parent ID => sequence number.
     *
     * @return array
     */
    public function getHierarchyPositionsInParents()
    {
        $retVal = array();
        if (isset($this->fields['hierarchy_parent_id'])
            && isset($this->fields['hierarchy_sequence'])
        ) {
            foreach ($this->fields['hierarchy_parent_id'] as $key => $val) {
                $retVal[$val] = $this->fields['hierarchy_sequence'][$key];
            }
        }
        return $retVal;
    }

    /**
     * Get a list of hierarchy trees containing this record.
     *
     * @param string $hierarchyID The hierarchy to get the tree for
     *
     * @return mixed An associative array of hierachy trees on success (id => title),
     * false if no hierarchies found
     */
    public function getHierarchyTrees($hierarchyID = false)
    {
        $hierarchyDriver = $this->getHierarchyDriver();
        if ($hierarchyDriver && $hierarchyDriver->showTree()) {
            return $hierarchyDriver->getTreeRenderer($this)
                ->getTreeList($hierarchyID);
        }
        return false;
    }

    /**
     * Get the Hierarchy Type (false if none)
     *
     * @return string|bool
     */
    public function getHierarchyType()
    {
        if (isset($this->fields['hierarchy_top_id'])) {
            $hierarchyType = isset($this->fields['hierarchytype'])
                ? $this->fields['hierarchytype'] : false;
            if (!$hierarchyType) {
                $hierarchyType = isset($this->mainConfig->Hierarchy->driver)
                    ? $this->mainConfig->Hierarchy->driver : false;
            }
            return $hierarchyType;
        }
        return false;
    }

    /**
     * Return the unique identifier of this record within the Solr index;
     * useful for retrieving additional information (like tags and user
     * comments) from the external MySQL database.
     *
     * @return string Unique identifier.
     */
    public function getUniqueID()
    {
        if (!isset($this->fields['id'])) {
            throw new \Exception('ID not set!');
        }
        return $this->fields['id'];
    }

    /**
     * Return an XML representation of the record using the specified format.
     * Return false if the format is unsupported.
     *
<<<<<<< HEAD
     * @param string $format Name of format to use (corresponds with OAI-PMH
     * metadataPrefix parameter).
=======
     * @param string     $format     Name of format to use (corresponds with OAI-PMH
     * metadataPrefix parameter).
     * @param string     $baseUrl    Base URL of host containing VuFind (optional;
     * may be used to inject record URLs into XML when appropriate).
     * @param RecordLink $recordLink Record link helper (optional; may be used to
     * inject record URLs into XML when appropriate).
>>>>>>> 559886a2
     *
     * @return mixed         XML, or false if format unsupported.
     */
    public function getXML($format)
    {
        // For OAI-PMH Dublin Core, produce the necessary XML:
        if ($format == 'oai_dc') {
            $dc = 'http://purl.org/dc/elements/1.1/';
            $xml = new \SimpleXMLElement(
                '<oai_dc:dc '
                . 'xmlns:oai_dc="http://www.openarchives.org/OAI/2.0/oai_dc/" '
                . 'xmlns:dc="' . $dc . '" '
                . 'xmlns:xsi="http://www.w3.org/2001/XMLSchema-instance" '
                . 'xsi:schemaLocation="http://www.openarchives.org/OAI/2.0/oai_dc/ '
                . 'http://www.openarchives.org/OAI/2.0/oai_dc.xsd" />'
            );
            $xml->addChild('title', htmlspecialchars($this->getTitle()), $dc);
            $primary = $this->getPrimaryAuthor();
            if (!empty($primary)) {
                $xml->addChild('creator', htmlspecialchars($primary), $dc);
            }
            $corporate = $this->getCorporateAuthor();
            if (!empty($corporate)) {
                $xml->addChild('creator', htmlspecialchars($corporate), $dc);
            }
            foreach ($this->getSecondaryAuthors() as $current) {
                $xml->addChild('creator', htmlspecialchars($current), $dc);
            }
            foreach ($this->getLanguages() as $lang) {
                $xml->addChild('language', htmlspecialchars($lang), $dc);
            }
            foreach ($this->getPublishers() as $pub) {
                $xml->addChild('publisher', htmlspecialchars($pub), $dc);
            }
            foreach ($this->getPublicationDates() as $date) {
                $xml->addChild('date', htmlspecialchars($date), $dc);
            }
            foreach ($this->getAllSubjectHeadings() as $subj) {
                $xml->addChild(
                    'subject', htmlspecialchars(implode(' -- ', $subj)), $dc
                );
            }

            return $xml->asXml();
        }

        // Unsupported format:
        return false;
    }

    /**
     * Does the OpenURL configuration indicate that we should display OpenURLs in
     * the specified context?
     *
     * @param string $area 'results', 'record' or 'holdings'
     *
     * @return bool
     */
    public function openURLActive($area)
    {
        // Only display OpenURL link if the option is turned on and we have
        // an ISSN.  We may eventually want to make this rule more flexible.
        if (!$this->getCleanISSN()) {
            return false;
        }
        return parent::openURLActive($area);
    }

    /**
     * Get an array of strings representing citation formats supported
     * by this record's data (empty if none).  For possible legal values,
     * see /application/themes/root/helpers/Citation.php, getCitation()
     * method.
     *
     * @return array Strings representing citation formats.
     */
    protected function getSupportedCitationFormats()
    {
        return array('APA', 'MLA');
    }

    /**
     * Get the title of the item that contains this record (i.e. MARC 773s of a
     * journal).
     *
     * @return string
     */
    public function getContainerTitle()
    {
        return isset($this->fields['container_title'])
            ? $this->fields['container_title'] : '';
    }

    /**
     * Get the volume of the item that contains this record (i.e. MARC 773v of a
     * journal).
     *
     * @return string
     */
    public function getContainerVolume()
    {
        return isset($this->fields['container_volume'])
            ? $this->fields['container_volume'] : '';
    }

    /**
     * Get the issue of the item that contains this record (i.e. MARC 773l of a
     * journal).
     *
     * @return string
     */
    public function getContainerIssue()
    {
        return isset($this->fields['container_issue'])
            ? $this->fields['container_issue'] : '';
    }

    /**
     * Get the start page of the item that contains this record (i.e. MARC 773q of a
     * journal).
     *
     * @return string
     */
    public function getContainerStartPage()
    {
        return isset($this->fields['container_start_page'])
            ? $this->fields['container_start_page'] : '';
    }

    /**
     * Get the end page of the item that contains this record.
     *
     * @return string
     */
    public function getContainerEndPage()
    {
        // not currently supported by Solr index:
        return '';
    }

    /**
     * Get a full, free-form reference to the context of the item that contains this
     * record (i.e. volume, year, issue, pages).
     *
     * @return string
     */
    public function getContainerReference()
    {
        return isset($this->fields['container_reference'])
            ? $this->fields['container_reference'] : '';
    }

    /**
     * Get a sortable title for the record (i.e. no leading articles).
     *
     * @return string
     */
    public function getSortTitle()
    {
        return isset($this->fields['title_sort'])
            ? $this->fields['title_sort'] : parent::getSortTitle();
    }

    /**
     * Get longitude/latitude text (or false if not available).
     *
     * @return string|bool
     */
    public function getLongLat()
    {
        return isset($this->fields['long_lat'])
            ? $this->fields['long_lat'] : false;
    }

    /**
     * Get schema.org type mapping, an array of sub-types of
     * http://schema.org/CreativeWork, defaulting to CreativeWork
     * itself if nothing else matches.
     *
     * @return array
     */
    public function getSchemaOrgFormatsArray()
    {
        $types = array();
        foreach ($this->getFormats() as $format) {
            switch ($format) {
            case 'Book':
            case 'eBook':
                $types['Book'] = 1;
                break;
            case 'Video':
            case 'VHS':
                $types['Movie'] = 1;
                break;
            case 'Photo':
                $types['Photograph'] = 1;
                break;
            case 'Map':
                $types['Map'] = 1;
                break;
            case 'Audio':
                $types['MusicAlbum'] = 1;
                break;
            default:
                $types['CreativeWork'] = 1;
            }
        }
        return array_keys($types);
    }

    /**
     * Get schema.org type mapping, expected to be a space-delimited string of
     * sub-types of http://schema.org/CreativeWork, defaulting to CreativeWork
     * itself if nothing else matches.
     *
     * @return string
     */
    public function getSchemaOrgFormats()
    {
        return implode(' ', $this->getSchemaOrgFormatsArray());
    }

    /**
     * Get information on records deduplicated with this one
     * 
     * @return array Array keyed by source id containing record id
     */
    public function getDedupData()
    {
        return isset($this->fields['dedup_data'])
            ? $this->fields['dedup_data']
            : array(); 
    }
}<|MERGE_RESOLUTION|>--- conflicted
+++ resolved
@@ -27,7 +27,7 @@
  * @link     http://vufind.org/wiki/vufind2:record_drivers Wiki
  */
 namespace VuFind\RecordDriver;
-use VuFind\Code\ISBN;
+use VuFind\Code\ISBN, VuFind\View\Helper\Root\RecordLink;
 
 /**
  * Default model for Solr records -- used when a more specific model based on
@@ -1397,21 +1397,16 @@
      * Return an XML representation of the record using the specified format.
      * Return false if the format is unsupported.
      *
-<<<<<<< HEAD
-     * @param string $format Name of format to use (corresponds with OAI-PMH
-     * metadataPrefix parameter).
-=======
      * @param string     $format     Name of format to use (corresponds with OAI-PMH
      * metadataPrefix parameter).
      * @param string     $baseUrl    Base URL of host containing VuFind (optional;
      * may be used to inject record URLs into XML when appropriate).
      * @param RecordLink $recordLink Record link helper (optional; may be used to
      * inject record URLs into XML when appropriate).
->>>>>>> 559886a2
      *
      * @return mixed         XML, or false if format unsupported.
      */
-    public function getXML($format)
+    public function getXML($format, $baseUrl = null, $recordLink = null)
     {
         // For OAI-PMH Dublin Core, produce the necessary XML:
         if ($format == 'oai_dc') {
@@ -1449,6 +1444,10 @@
                 $xml->addChild(
                     'subject', htmlspecialchars(implode(' -- ', $subj)), $dc
                 );
+            }
+            if (null !== $baseUrl && null !== $recordLink) {
+                $url = $baseUrl . $recordLink->getUrl($this);
+                $xml->addChild('identifier', $url, $dc);
             }
 
             return $xml->asXml();
