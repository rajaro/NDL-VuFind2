--- conflicted
+++ resolved
@@ -106,8 +106,6 @@
     protected $hierarchicalFacetSortOptions = array();
 
     /**
-<<<<<<< HEAD
-=======
      * Hierarchical facet helper
      *
      * @var HierarchicalFacetHelper
@@ -130,7 +128,6 @@
     }
 
     /**
->>>>>>> 6771431d
      * setConfig
      *
      * Store the configuration of the recommendation module.
