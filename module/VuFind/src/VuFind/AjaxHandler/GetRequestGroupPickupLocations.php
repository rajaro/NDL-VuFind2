--- conflicted
+++ resolved
@@ -55,7 +55,6 @@
     {
         $this->disableSessionWrites();  // avoid session write timing bug
         $id = $params->fromQuery('id');
-        $itemId = $params->fromQuery('itemId');
         $requestGroupId = $params->fromQuery('requestGroupId');
         if (null === $id || null === $requestGroupId) {
             return $this->formatResponse(
@@ -75,12 +74,7 @@
             if ($patron = $this->ilsAuthenticator->storedCatalogLogin()) {
                 $details = [
                     'id' => $id,
-<<<<<<< HEAD
-                    'item_id' => $itemId,
-                    'requestGroupId' => $requestGroupId
-=======
                     'requestGroupId' => $requestGroupId,
->>>>>>> 3181c1b6
                 ];
                 $results = $this->ils->getPickupLocations($patron, $details);
                 foreach ($results as &$result) {
