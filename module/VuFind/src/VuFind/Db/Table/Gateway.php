--- conflicted
+++ resolved
@@ -55,19 +55,11 @@
      * @param Adapter       $adapter Database adapter
      * @param PluginManager $tm      Table manager
      * @param array         $cfg     Zend Framework configuration
-<<<<<<< HEAD
-     * @param string        $rowObj  Row prototype object (null for default)
-     * @param string        $table   Name of database table to interface with
-     */
-    public function __construct(Adapter $adapter, PluginManager $tm, $cfg, $rowObj,
-        $table
-=======
      * @param RowGateway    $rowObj  Row prototype object (null for default)
      * @param string        $table   Name of database table to interface with
      */
     public function __construct(Adapter $adapter, PluginManager $tm, $cfg,
         RowGateway $rowObj, $table
->>>>>>> 068e62d5
     ) {
         $this->adapter = $adapter;
         $this->tableManager = $tm;
