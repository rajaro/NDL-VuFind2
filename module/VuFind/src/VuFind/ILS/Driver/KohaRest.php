<?php

/**
 * VuFind Driver for Koha, using REST API
 *
 * PHP version 8
 *
 * Copyright (C) The National Library of Finland 2016-2023.
 * Copyright (C) Moravian Library 2019.
 *
 * This program is free software; you can redistribute it and/or modify
 * it under the terms of the GNU General Public License version 2,
 * as published by the Free Software Foundation.
 *
 * This program is distributed in the hope that it will be useful,
 * but WITHOUT ANY WARRANTY; without even the implied warranty of
 * MERCHANTABILITY or FITNESS FOR A PARTICULAR PURPOSE.  See the
 * GNU General Public License for more details.
 *
 * You should have received a copy of the GNU General Public License
 * along with this program; if not, write to the Free Software
 * Foundation, Inc., 51 Franklin Street, Fifth Floor, Boston, MA  02110-1301  USA
 *
 * @category VuFind
 * @package  ILS_Drivers
 * @author   Bohdan Inhliziian <bohdan.inhliziian@gmail.com.cz>
 * @author   Ere Maijala <ere.maijala@helsinki.fi>
 * @author   Josef Moravec <josef.moravec@mzk.cz>
 * @license  http://opensource.org/licenses/gpl-2.0.php GNU General Public License
 * @link     https://vufind.org/wiki/development:plugins:ils_drivers Wiki
 */

namespace VuFind\ILS\Driver;

use VuFind\Date\DateException;
use VuFind\Exception\AuthToken as AuthTokenException;
use VuFind\Exception\ILS as ILSException;
use VuFind\ILS\Logic\AvailabilityStatus;
use VuFind\Service\CurrencyFormatter;

use function array_key_exists;
use function call_user_func;
use function count;
use function in_array;
use function is_array;
use function is_callable;
use function is_string;

/**
 * VuFind Driver for Koha, using REST API
 *
 * Minimum Koha Version: 20.05 + koha-plugin-rest-di REST API plugin from
 * https://github.com/natlibfi/koha-plugin-rest-di
 *
 * @category VuFind
 * @package  ILS_Drivers
 * @author   Bohdan Inhliziian <bohdan.inhliziian@gmail.com.cz>
 * @author   Ere Maijala <ere.maijala@helsinki.fi>
 * @author   Josef Moravec <josef.moravec@mzk.cz>
 * @license  http://opensource.org/licenses/gpl-2.0.php GNU General Public License
 * @link     https://vufind.org/wiki/development:plugins:ils_drivers Wiki
 */
class KohaRest extends \VuFind\ILS\Driver\AbstractBase implements
    \VuFindHttp\HttpServiceAwareInterface,
    \VuFind\I18n\Translator\TranslatorAwareInterface,
    \Laminas\Log\LoggerAwareInterface,
    \VuFind\I18n\HasSorterInterface
{
    use \VuFindHttp\HttpServiceAwareTrait;
    use \VuFind\I18n\Translator\TranslatorAwareTrait;
    use \VuFind\Cache\CacheTrait;
    use \VuFind\ILS\Driver\OAuth2TokenTrait;
    use \VuFind\I18n\HasSorterTrait;

    /**
     * Library prefix
     *
     * @var string
     */
    protected $source = '';

    /**
     * Date converter object
     *
     * @var \VuFind\Date\Converter
     */
    protected $dateConverter;

    /**
     * Factory function for constructing the SessionContainer.
     *
     * @var callable
     */
    protected $sessionFactory;

    /**
     * Currency formatter
     *
     * @var CurrencyFormatter
     */
    protected $currencyFormatter;

    /**
     * Session cache
     *
     * @var \Laminas\Session\Container
     */
    protected $sessionCache;

    /**
     * Validate passwords
     *
     * @var bool
     */
    protected $dontValidatePasswords = false;

    /**
     * Default pickup location
     *
     * @var string
     */
    protected $defaultPickUpLocation;

    /**
     * Whether to allow canceling holds in transit. Default is false.
     *
     * @var bool
     */
    protected $allowCancelInTransit = false;

    /**
     * Item status rankings. The lower the value, the more important the status.
     *
     * @var array
     */
    protected $statusRankings = [
        'Charged'                        => 1,
        'On Hold'                        => 2,
        'HoldingStatus::transit_to'      => 3,
        'HoldingStatus::transit_to_date' => 4,
    ];

    /**
     * Mappings from fee (account line) types
     *
     * @var array
     */
    protected $feeTypeMappings = [
        'A' => 'Account',
        'C' => 'Credit',
        'Copie' => 'Copier Fee',
        'F' => 'Overdue',
        'FU' => 'Accrued Fine',
        'L' => 'Lost Item Replacement',
        'M' => 'Sundry',
        'N' => 'New Card',
        'ODUE' => 'Overdue',
        'Res' => 'Hold Fee',
        'HE' => 'Hold Expired',
        'RENT' => 'Rental',
    ];

    /**
     * Mappings from renewal block reasons
     *
     * @var array
     */
    protected $renewalBlockMappings = [
        'too_soon' => 'ILSMessages::renewal_too_soon',
        'auto_too_soon' => 'ILSMessages::will_auto_renew',
        'onsite_checkout' => 'ILSMessages::special_circulation',
        'on_reserve' => 'renew_item_requested',
        'too_many' => 'renew_item_limit',
        'restriction' => 'ILSMessages::renewal_block',
        'overdue' => 'renew_item_overdue',
        'cardlost' => 'ILSMessages::lost_card',
        'gonenoaddress' => 'patron_status_address_missing',
        'debarred' => 'patron_status_card_blocked',
        'debt' => 'ILSMessages::too_much_debt',
        'recalled' => 'ILSMessages::renewal_recalled',
    ];

    /**
     * Permanent renewal blocks
     *
     * @var array
     */
    protected $permanentRenewalBlocks = [
        'onsite_checkout',
        'on_reserve',
        'too_many',
    ];

    /**
     * Patron status mappings
     *
     * @var array
     */
    protected $patronStatusMappings = [
        'Hold::MaximumHoldsReached' => 'patron_status_maximum_requests',
        'Patron::CardExpired' => 'patron_status_card_expired',
        'Patron::DebarredOverdue' => 'patron_status_debarred_overdue',
        'Patron::Debt' => 'patron_status_debt_limit_reached',
        'Patron::DebtGuarantees' => 'patron_status_guarantees_debt_limit_reached',
        'Patron::GoneNoAddress' => 'patron_status_address_missing',
    ];

    /**
     * Item status mappings
     *
     * @var array
     */
    protected $itemStatusMappings = [
        'Item::Held' => 'On Hold',
        'Item::Waiting' => 'On Holdshelf',
        'Item::Recalled' => 'Recalled',
    ];

    /**
     * Item status mapping methods used when the item status mappings above
     * (or in the configuration file) don't contain a direct mapping.
     *
     * @var array
     */
    protected $itemStatusMappingMethods = [
        'Item::CheckedOut' => 'getStatusCodeItemCheckedOut',
        'Item::Lost' => 'getStatusCodeItemNotForLoanOrLost',
        'Item::NotForLoan' => 'getStatusCodeItemNotForLoanOrLost',
        'Item::NotForLoanForcing' => 'getStatusCodeItemNotForLoanOrLost',
        'Item::Transfer' => 'getStatusCodeItemTransfer',
        'ItemType::NotForLoan' => 'getStatusCodeItemNotForLoanOrLost',
    ];

    /**
     * Whether to display home library instead of holding library
     *
     * @var bool
     */
    protected $useHomeLibrary = false;

    /**
     * Whether to sort items by serial issue. Default is true.
     *
     * @var bool
     */
    protected $sortItemsBySerialIssue = true;

    /**
     * Whether the location field in holdings/status results is populated from
     * - branch (Koha library branch/physical location)
     * or
     * - shelving (Koha permanent shelving location of an item)
     * Default is 'branch'.
     *
     * @var string
     */
    protected $locationField = 'branch';

    /**
     * Whether to include suspended holds in hold queue length calculation.
     *
     * @var bool
     */
    protected $includeSuspendedHoldsInQueueLength = false;

    /**
     * Constructor
     *
     * @param \VuFind\Date\Converter $dateConverter     Date converter object
     * @param callable               $sessionFactory    Factory function returning
     * SessionContainer object
     * @param CurrencyFormatter      $currencyFormatter Currency formatter
     */
    public function __construct(
        \VuFind\Date\Converter $dateConverter,
        $sessionFactory,
        currencyFormatter $currencyFormatter
    ) {
        $this->dateConverter = $dateConverter;
        $this->sessionFactory = $sessionFactory;
        $this->currencyFormatter = $currencyFormatter;
    }

    /**
     * Initialize the driver.
     *
     * Validate configuration and perform all resource-intensive tasks needed to
     * make the driver active.
     *
     * @throws ILSException
     * @return void
     */
    public function init()
    {
        // Validate config
        $required = ['host'];
        foreach ($required as $current) {
            if (!isset($this->config['Catalog'][$current])) {
                throw new ILSException("Missing Catalog/{$current} config setting.");
            }
        }

        $this->dontValidatePasswords
            = !empty($this->config['Catalog']['dontValidatePasswords']);

        $this->defaultPickUpLocation
            = $this->config['Holds']['defaultPickUpLocation'] ?? '';
        if ($this->defaultPickUpLocation === 'user-selected') {
            $this->defaultPickUpLocation = false;
        }

        $this->allowCancelInTransit
            = !empty($this->config['Holds']['allowCancelInTransit']);

        if (!empty($this->config['StatusRankings'])) {
            $this->statusRankings = array_merge(
                $this->statusRankings,
                $this->config['StatusRankings']
            );
        }

        if (!empty($this->config['FeeTypeMappings'])) {
            $this->feeTypeMappings = array_merge(
                $this->feeTypeMappings,
                $this->config['FeeTypeMappings']
            );
        }

        if (!empty($this->config['PatronStatusMappings'])) {
            $this->patronStatusMappings = array_merge(
                $this->patronStatusMappings,
                $this->config['PatronStatusMappings']
            );
        }

        if (!empty($this->config['ItemStatusMappings'])) {
            $this->itemStatusMappings = array_merge(
                $this->itemStatusMappings,
                $this->config['ItemStatusMappings']
            );
        }

        $this->useHomeLibrary = !empty($this->config['Holdings']['useHomeLibrary']);

        $this->sortItemsBySerialIssue
            = $this->config['Holdings']['sortBySerialIssue'] ?? true;

        $this->locationField
            = strtolower(trim($this->config['Holdings']['locationField'] ?? 'branch'));

        $this->includeSuspendedHoldsInQueueLength
            = $this->config['Holdings']['includeSuspendedHoldsInQueueLength'] ?? false;

        // Init session cache for session-specific data
        $namespace = md5($this->config['Catalog']['host']);
        $factory = $this->sessionFactory;
        $this->sessionCache = $factory($namespace);
    }

    /**
     * Method to ensure uniform cache keys for cached VuFind objects.
     *
     * @param string|null $suffix Optional suffix that will get appended to the
     * object class name calling getCacheKey()
     *
     * @return string
     */
    protected function getCacheKey($suffix = null)
    {
        return 'KohaRest' . '-' . md5($this->config['Catalog']['host'] . $suffix);
    }

    /**
     * Get Status
     *
     * This is responsible for retrieving the status information of a certain
     * record.
     *
     * @param string $id The record id to retrieve the holdings for
     *
     * @return array An associative array with the following keys:
     * id, availability (boolean), status, location, reserve, callnumber.
     */
    public function getStatus($id)
    {
        $holdings = $this->getItemStatusesForBiblio($id);
        return $holdings['holdings'];
    }

    /**
     * Get Statuses
     *
     * This is responsible for retrieving the status information for a
     * collection of records.
     *
     * @param array $ids The array of record ids to retrieve the status for
     *
     * @return mixed     An array of getStatus() return values on success.
     */
    public function getStatuses($ids)
    {
        $items = [];
        foreach ($ids as $id) {
            $holdings = $this->getItemStatusesForBiblio($id);
            $items[] = $holdings['holdings'];
        }
        return $items;
    }

    /**
     * Get Holding
     *
     * This is responsible for retrieving the holding information of a certain
     * record.
     *
     * @param string $id      The record id to retrieve the holdings for
     * @param array  $patron  Patron data
     * @param array  $options Extra options
     *
     * @throws ILSException
     * @return array         On success, an associative array with the following
     * keys: id, availability (boolean), status, location, reserve, callnumber,
     * duedate, number, barcode.
     *
     * @SuppressWarnings(PHPMD.UnusedFormalParameter)
     */
    public function getHolding($id, array $patron = null, array $options = [])
    {
        return $this->getItemStatusesForBiblio($id, $patron, $options);
    }

    /**
     * Get Purchase History
     *
     * This is responsible for retrieving the acquisitions history data for the
     * specific record (usually recently received issues of a serial).
     *
     * @param string $id The record id to retrieve the info for
     *
     * @return mixed     An array with the acquisitions data on success.
     *
     * @SuppressWarnings(PHPMD.UnusedFormalParameter)
     */
    public function getPurchaseHistory($id)
    {
        return [];
    }

    /**
     * Get New Items
     *
     * Retrieve the IDs of items recently added to the catalog.
     *
     * @param int $page    Page number of results to retrieve (counting starts at 1)
     * @param int $limit   The size of each page of results to retrieve
     * @param int $daysOld The maximum age of records to retrieve in days (max. 30)
     * @param int $fundId  optional fund ID to use for limiting results (use a value
     * returned by getFunds, or exclude for no limit); note that "fund" may be a
     * misnomer - if funds are not an appropriate way to limit your new item
     * results, you can return a different set of values from getFunds. The
     * important thing is that this parameter supports an ID returned by getFunds,
     * whatever that may mean.
     *
     * @return array       Associative array with 'count' and 'results' keys
     *
     * @SuppressWarnings(PHPMD.UnusedFormalParameter)
     */
    public function getNewItems($page, $limit, $daysOld, $fundId = null)
    {
        return ['count' => 0, 'results' => []];
    }

    /**
     * Get Departments
     *
     * @throws ILSException
     * @return array An associative array with key = ID, value = dept. name.
     */
    public function getDepartments()
    {
        $result = $this->makeRequest('v1/contrib/kohasuomi/departments');
        if (200 !== $result['code']) {
            throw new ILSException('Problem with Koha REST API.');
        }
        $departments = [];
        foreach ($result['data'] as $department) {
            // Before Koha 23.11, authorized values contained authorised_value and lib_opac.
            // From 23.11, they are 'value' and 'opac_description' (see Koha bug 32981):
            $code = $department['value'] ?? $department['authorised_value'];
            $description = $department['opac_description'] ?? $department['lib_opac'];
            $departments[$code] = $description;
        }
        return $departments;
    }

    /**
     * Get Instructors
     *
     * @throws ILSException
     * @return array An associative array with key = ID, value = name.
     */
    public function getInstructors()
    {
        $result = $this->makeRequest('v1/contrib/kohasuomi/instructors');
        if (200 !== $result['code']) {
            throw new ILSException('Problem with Koha REST API.');
        }
        $instructors = [];
        foreach ($result['data'] as $instructor) {
            $name = trim(
                ($instructor['firstname'] ?? '') . ' '
                . ($instructor['surname'] ?? '')
            );
            $instructors[$instructor['patron_id']] = $name;
        }
        return $instructors;
    }

    /**
     * Get Courses
     *
     * @throws ILSException
     * @return array An associative array with key = ID, value = name.
     */
    public function getCourses()
    {
        $result = $this->makeRequest('v1/contrib/kohasuomi/courses');
        if (200 !== $result['code']) {
            throw new ILSException('Problem with Koha REST API.');
        }
        $courses = [];
        foreach ($result['data'] as $course) {
            $courses[$course['course_id']] = $course['course_name'];
        }
        return $courses;
    }

    /**
     * Find Reserves
     *
     * Obtain information on course reserves.
     *
     * @param string $course ID from getCourses (empty string to match all)
     * @param string $inst   ID from getInstructors (empty string to match all)
     * @param string $dept   ID from getDepartments (empty string to match all)
     *
     * @throws ILSException
     * @return array An array of associative arrays representing reserve items.
     */
    public function findReserves($course, $inst, $dept)
    {
        $params = [];
        if ('' !== $course) {
            $params['course_id'] = $course;
        }
        if ('' !== $inst) {
            $params['patron_id'] = $inst;
        }
        if ('' !== $dept) {
            $params['department'] = $dept;
        }

        $result = $this->makeRequest(
            [
                'path' => 'v1/contrib/kohasuomi/coursereserves',
                'query' => $params,
            ]
        );
        if (200 !== $result['code']) {
            throw new ILSException('Problem with Koha REST API.');
        }

        $reserves = [];
        foreach ($result['data'] as $reserve) {
            $reserves[] = [
                'BIB_ID' => $reserve['biblio_id'],
                'COURSE_ID' => $reserve['course_id'],
                'DEPARTMENT_ID' => $reserve['course_department'],
                'INSTRUCTOR_ID' => $reserve['patron_id'],
            ];
        }
        return $reserves;
    }

    /**
     * Patron Login
     *
     * This is responsible for authenticating a patron against the catalog.
     *
     * @param string $username The patron username
     * @param string $password The patron password
     *
     * @return mixed           Associative array of patron info on successful login,
     * null on unsuccessful login.
     *
     * @SuppressWarnings(PHPMD.UnusedFormalParameter)
     */
    public function patronLogin($username, $password)
    {
        if (empty($username)) {
            return null;
        }

        if ($this->dontValidatePasswords) {
            $result = $this->makeRequest(
                [
                    'path' => 'v1/patrons',
                    'query' => [
                        'userid' => $username,
                        '_match' => 'exact',
                    ],
                    'method' => 'GET',
                    'errors' => true,
                ]
            );

            if (isset($result['data'][0])) {
                $data = $result['data'][0];
            } else {
                return null;
            }
        } else {
            if (empty($password)) {
                return null;
            }

            $result = $this->makeRequest(
                [
                    'path' => 'v1/contrib/kohasuomi/auth/patrons/validation',
                    'json' => ['userid' => $username, 'password' => $password],
                    'method' => 'POST',
                    'errors' => true,
                ]
            );

            if (isset($result['data'])) {
                $data = $result['data'];
            } else {
                return null;
            }
        }

        if (401 === $result['code'] || 403 === $result['code']) {
            return null;
        }
        if (200 !== $result['code']) {
            throw new ILSException('Problem with Koha REST API.');
        }

        return [
            'id' => $data['patron_id'],
            'firstname' => $data['firstname'],
            'lastname' => $data['surname'],
            'cat_username' => $username,
            'cat_password' => (string)$password,
            'email' => $data['email'],
            'major' => null,
            'college' => null,
            'home_library' => $data['library_id'],
        ];
    }

    /**
     * Check whether the patron is blocked from placing requests (holds/ILL/SRR).
     *
     * @param array $patron Patron data from patronLogin().
     *
     * @return mixed A boolean false if no blocks are in place and an array
     * of block reasons if blocks are in place
     */
    public function getRequestBlocks($patron)
    {
        return $this->getPatronBlocks($patron);
    }

    /**
     * Check whether the patron has any blocks on their account.
     *
     * @param array $patron Patron data from patronLogin().
     *
     * @return mixed A boolean false if no blocks are in place and an array
     * of block reasons if blocks are in place
     */
    public function getAccountBlocks($patron)
    {
        return $this->getPatronBlocks($patron);
    }

    /**
     * Get Patron Profile
     *
     * This is responsible for retrieving the profile for a specific patron.
     *
     * @param array $patron The patron array
     *
     * @throws ILSException
     * @return array        Array of the patron's profile data on success.
     */
    public function getMyProfile($patron)
    {
        $result = $this->makeRequest(['v1', 'patrons', $patron['id']]);

        if (200 !== $result['code']) {
            throw new ILSException('Problem with Koha REST API.');
        }

        $result = $result['data'];
        return [
            'firstname' => $result['firstname'],
            'lastname' => $result['surname'],
            'phone' => $result['phone'],
            'mobile_phone' => $result['mobile'],
            'email' => $result['email'],
            'address1' => $result['address'],
            'address2' => $result['address2'],
            'zip' => $result['postal_code'],
            'city' => $result['city'],
            'country' => $result['country'],
            'expiration_date' => $this->convertDate($result['expiry_date'] ?? null),
            'birthdate' => $result['date_of_birth'] ?? '',
        ];
    }

    /**
     * Get Patron Transactions
     *
     * This is responsible for retrieving all transactions (i.e. checked out items)
     * by a specific patron.
     *
     * @param array $patron The patron array from patronLogin
     * @param array $params Parameters
     *
     * @throws DateException
     * @throws ILSException
     * @return array        Array of the patron's transactions on success.
     */
    public function getMyTransactions($patron, $params = [])
    {
        return $this->getTransactions($patron, $params, false);
    }

    /**
     * Get Renew Details
     *
     * @param array $checkOutDetails An array of item data
     *
     * @return string Data for use in a form field
     */
    public function getRenewDetails($checkOutDetails)
    {
        return $checkOutDetails['checkout_id'] . '|' . $checkOutDetails['item_id'];
    }

    /**
     * Renew My Items
     *
     * Function for attempting to renew a patron's items. The data in
     * $renewDetails['details'] is determined by getRenewDetails().
     *
     * @param array $renewDetails An array of data required for renewing items
     * including the Patron ID and an array of renewal IDS
     *
     * @return array              An array of renewal information keyed by item ID
     */
    public function renewMyItems($renewDetails)
    {
        $finalResult = ['details' => []];

        foreach ($renewDetails['details'] as $details) {
            [$checkoutId, $itemId] = explode('|', $details);
            $result = $this->makeRequest(
                [
                    'path' => ['v1', 'checkouts', $checkoutId, 'renewal'],
                    'method' => 'POST',
                ]
            );
            if (201 === $result['code']) {
                $newDate
                    = $this->convertDate($result['data']['due_date'] ?? null, true);
                $finalResult['details'][$itemId] = [
                    'item_id' => $itemId,
                    'success' => true,
                    'new_date' => $newDate,
                ];
            } else {
                $finalResult['details'][$itemId] = [
                    'item_id' => $itemId,
                    'success' => false,
                ];
            }
        }
        return $finalResult;
    }

    /**
     * Get Patron Transaction History
     *
     * This is responsible for retrieving all historical transactions
     * (i.e. checked out items)
     * by a specific patron.
     *
     * @param array $patron The patron array from patronLogin
     * @param array $params Parameters
     *
     * @throws DateException
     * @throws ILSException
     * @return array        Array of the patron's transactions on success.
     */
    public function getMyTransactionHistory($patron, $params)
    {
        return $this->getTransactions($patron, $params, true);
    }

    /**
     * Purge Patron Transaction History
     *
     * @param array  $patron The patron array from patronLogin
     * @param ?array $ids    IDs to purge, or null for all
     *
     * @throws ILSException
     * @return array Associative array of the results
     */
    public function purgeTransactionHistory(array $patron, ?array $ids): array
    {
        if (null !== $ids) {
            throw new ILSException('Unsupported function');
        }
        $result = $this->makeRequest(
            [
                'path' => [
                    'v1', 'contrib', 'kohasuomi', 'patrons', $patron['id'],
                    'checkouts', 'history',
                ],
                'method' => 'DELETE',
                'errors' => true,
            ]
        );
        if (!in_array($result['code'], [200, 202, 204])) {
            return  [
                'success' => false,
                'status' => 'An error has occurred',
                'sys_message' => $result['data']['error'] ?? $result['code'],
            ];
        }

        return [
            'success' => true,
            'status' => 'loan_history_all_purged',
            'sys_message' => '',
        ];
    }

    /**
     * Get Patron Holds
     *
     * This is responsible for retrieving all holds by a specific patron.
     *
     * @param array $patron The patron array from patronLogin
     *
     * @throws DateException
     * @throws ILSException
     * @return array        Array of the patron's holds on success.
     */
    public function getMyHolds($patron)
    {
        $result = $this->makeRequest(
            [
                'path' => 'v1/holds',
                'query' => [
                    'patron_id' => $patron['id'],
                    '_match' => 'exact',
                    '_per_page' => -1,
                ],
            ]
        );

        $holds = [];
        foreach ($result['data'] as $entry) {
            $biblio = $this->getBiblio($entry['biblio_id']);
            $frozen = !empty($entry['suspended']);
            $volume = '';
            if ($entry['item_id'] ?? null) {
                $item = $this->getItem($entry['item_id']);
                $volume = $item['serial_issue_number'];
            }
            $available = !empty($entry['waiting_date']);
            $inTransit = !empty($entry['status']) && $entry['status'] == 'T';
            $requestId = $entry['hold_id'];
            $cancelDetails
                = ($available || ($inTransit && !$this->allowCancelInTransit))
                ? ''
                : $requestId;
            $updateDetails = ($available || $inTransit) ? '' : $requestId;
            // Note: Expiration date is the last interest date until the hold becomes
            // available for pickup. Then it becomes the last pickup date.
            $expirationDate = $this->convertDate($entry['expiration_date']);
            $holds[] = [
                'id' => $entry['biblio_id'],
                'item_id' => $entry['hold_id'],
                'reqnum' => $requestId,
                'location' => $this->getLibraryName(
                    $entry['pickup_library_id'] ?? null
                ),
                'create' => $this->convertDate($entry['hold_date'] ?? null),
                'expire' => $available ? null : $expirationDate,
                'position' => $entry['priority'],
                'available' => $available,
                'last_pickup_date' => $available ? $expirationDate : null,
                'frozen' => $frozen,
                'frozenThrough' => $frozen
                    ? $this->convertDate($entry['suspended_until'] ?? null) : null,
                'in_transit' => $inTransit,
                'title' => $this->getBiblioTitle($biblio),
                'isbn' => $biblio['isbn'] ?? '',
                'issn' => $biblio['issn'] ?? '',
                'publication_year' => $biblio['copyright_date']
                    ?? $biblio['publication_year'] ?? '',
                'volume' => $volume,
                'cancel_details' => $cancelDetails,
                'updateDetails' => $updateDetails,
            ];
        }

        return $holds;
    }

    /**
     * Cancel Holds
     *
     * Attempts to Cancel a hold. The data in $cancelDetails['details'] is taken from
     * holds' cancel_details field.
     *
     * @param array $cancelDetails An array of item and patron data
     *
     * @return array               An array of data on each request including
     * whether or not it was successful and a system message (if available)
     */
    public function cancelHolds($cancelDetails)
    {
        $details = $cancelDetails['details'];
        $count = 0;
        $response = [];

        foreach ($details as $holdId) {
            $result = $this->makeRequest(
                [
                    'path' => ['v1', 'holds', $holdId],
                    'method' => 'DELETE',
                    'errors' => true,
                ]
            );

            if (200 === $result['code'] || 204 === $result['code']) {
                $response[$holdId] = [
                    'success' => true,
                    'status' => 'hold_cancel_success',
                ];
                ++$count;
            } else {
                $response[$holdId] = [
                    'success' => false,
                    'status' => 'hold_cancel_fail',
                    'sysMessage' => false,
                ];
            }
        }
        return ['count' => $count, 'items' => $response];
    }

    /**
     * Get Pick Up Locations
     *
     * This is responsible for gettting a list of valid library locations for
     * holds / recall retrieval
     *
     * @param array $patron      Patron information returned by the patronLogin
     * method.
     * @param array $holdDetails Optional array, only passed in when getting a list
     * in the context of placing or editing a hold. When placing a hold, it contains
     * most of the same values passed to placeHold, minus the patron data. When
     * editing a hold it contains all the hold information returned by getMyHolds.
     * May be used to limit the pickup options or may be ignored. The driver must
     * not add new options to the return array based on this data or other areas of
     * VuFind may behave incorrectly.
     *
     * @throws ILSException
     * @return array        An array of associative arrays with locationID and
     * locationDisplay keys
     *
     * @SuppressWarnings(PHPMD.UnusedFormalParameter)
     */
    public function getPickUpLocations($patron = false, $holdDetails = null)
    {
        $bibId = $holdDetails['id'] ?? null;
        $itemId = $holdDetails['item_id'] ?? false;
        $requestId = $holdDetails['reqnum'] ?? false;
        $requestType
            = array_key_exists('StorageRetrievalRequest', $holdDetails ?? [])
                ? 'StorageRetrievalRequests' : 'Holds';
        $included = null;
        if ($bibId && 'Holds' === $requestType) {
            // Collect library codes that are to be included
            $level = !empty($holdDetails['level']) ? $holdDetails['level'] : 'title';
            if ('copy' === $level && false === $itemId) {
                return [];
            }
            if ('copy' === $level) {
                $result = $this->makeRequest(
                    [
                        'path' => [
                            'v1', 'contrib', 'kohasuomi', 'availability', 'items',
                            $itemId, 'hold',
                        ],
                        'query' => [
                            'patron_id' => (int)$patron['id'],
                            'query_pickup_locations' => 1,
                        ],
                    ]
                );
                if (empty($result['data'])) {
                    return [];
                }
                $notes = $result['data']['availability']['notes'] ?? [];
                $included = $notes['Item::PickupLocations']['to_libraries'] ?? [];
            } else {
                $result = $this->makeRequest(
                    [
                        'path' => [
                            'v1', 'contrib', 'kohasuomi', 'availability', 'biblios',
                            $bibId, 'hold',
                        ],
                        'query' => [
                            'patron_id' => (int)$patron['id'],
                            'query_pickup_locations' => 1,
                            'ignore_patron_holds' => $requestId ? 1 : 0,
                        ],
                    ]
                );
                if (empty($result['data'])) {
                    return [];
                }
                $notes = $result['data']['availability']['notes'] ?? [];
                $included = $notes['Biblio::PickupLocations']['to_libraries'] ?? [];
            }
        }

        $excluded = isset($this->config['Holds']['excludePickupLocations'])
            ? explode(':', $this->config['Holds']['excludePickupLocations']) : [];
        $locations = [];
        foreach ($this->getLibraries() as $library) {
            $code = $library['library_id'];
            if (
                (null === $included && !$library['pickup_location'])
                || in_array($code, $excluded)
                || (null !== $included && !in_array($code, $included))
            ) {
                continue;
            }
            $locations[] = [
                'locationID' => $code,
                'locationDisplay' => $library['name'],
            ];
        }

        // Do we need to sort pickup locations? If the setting is false, don't
        // bother doing any more work. If it's not set at all, default to
        // alphabetical order.
        $orderSetting = $this->config['Holds']['pickUpLocationOrder'] ?? 'default';
        if (count($locations) > 1 && !empty($orderSetting)) {
            $locationOrder = $orderSetting === 'default'
                ? [] : array_flip(explode(':', $orderSetting));
            $sortFunction = function ($a, $b) use ($locationOrder) {
                $aLoc = $a['locationID'];
                $bLoc = $b['locationID'];
                if (isset($locationOrder[$aLoc])) {
                    if (isset($locationOrder[$bLoc])) {
                        return $locationOrder[$aLoc] - $locationOrder[$bLoc];
                    }
                    return -1;
                }
                if (isset($locationOrder[$bLoc])) {
                    return 1;
                }
                return $this->getSorter()->compare(
                    $a['locationDisplay'],
                    $b['locationDisplay']
                );
            };
            usort($locations, $sortFunction);
        }

        return $locations;
    }

    /**
     * Get Default Pick Up Location
     *
     * Returns the default pick up location
     *
     * @param array $patron      Patron information returned by the patronLogin
     * method.
     * @param array $holdDetails Optional array, only passed in when getting a list
     * in the context of placing a hold; contains most of the same values passed to
     * placeHold, minus the patron data. May be used to limit the pickup options
     * or may be ignored.
     *
     * @return false|string      The default pickup location for the patron or false
     * if the user has to choose.
     *
     * @SuppressWarnings(PHPMD.UnusedFormalParameter)
     */
    public function getDefaultPickUpLocation($patron = false, $holdDetails = null)
    {
        return $this->defaultPickUpLocation;
    }

    /**
     * Check if request is valid
     *
     * This is responsible for determining if an item is requestable
     *
     * @param string $id     The Bib ID
     * @param array  $data   An Array of item data
     * @param array  $patron An array of patron data
     *
     * @return mixed An array of data on the request including
     * whether or not it is valid and a status message. Alternatively a boolean
     * true if request is valid, false if not.
     */
    public function checkRequestIsValid($id, $data, $patron)
    {
        if ($this->getPatronBlocks($patron)) {
            return false;
        }
        $level = $data['level'] ?? 'copy';
        if ('title' === $level) {
            $result = $this->makeRequest(
                [
                    'path' => [
                        'v1', 'contrib', 'kohasuomi', 'availability', 'biblios', $id,
                        'hold',
                    ],
                    'query' => ['patron_id' => $patron['id']],
                ]
            );
            if (!empty($result['data']['availability']['available'])) {
                return [
                    'valid' => true,
                    'status' => 'title_hold_place',
                ];
            }
            return [
                'valid' => false,
                'status' => $this->getHoldBlockReason($result['data']),
            ];
        }

        // Check if we have an item id:
        if (empty($data['item_id'])) {
            return false;
        }

        $result = $this->makeRequest(
            [
                'path' => [
                    'v1', 'contrib', 'kohasuomi', 'availability', 'items',
                    $data['item_id'], 'hold',
                ],
                'query' => ['patron_id' => $patron['id']],
            ]
        );
        if (!empty($result['data']['availability']['available'])) {
            return [
                'valid' => true,
                'status' => 'hold_place',
            ];
        }
        return [
            'valid' => false,
            'status' => $this->getHoldBlockReason($result['data']),
        ];
    }

    /**
     * Place Hold
     *
     * Attempts to place a hold or recall on a particular item and returns
     * an array with result details or throws an exception on failure of support
     * classes
     *
     * @param array $holdDetails An array of item and patron data
     *
     * @throws ILSException
     * @return mixed An array of data on the request including
     * whether or not it was successful and a system message (if available)
     */
    public function placeHold($holdDetails)
    {
        $patron = $holdDetails['patron'];
        $level = isset($holdDetails['level']) && !empty($holdDetails['level'])
            ? $holdDetails['level'] : 'copy';
        $pickUpLocation = !empty($holdDetails['pickUpLocation'])
            ? $holdDetails['pickUpLocation'] : $this->defaultPickUpLocation;
        $itemId = $holdDetails['item_id'] ?? false;
        $comment = $holdDetails['comment'] ?? '';
        $bibId = $holdDetails['id'];

        if ($level == 'copy' && empty($itemId)) {
            throw new ILSException("Hold level is 'copy', but item ID is empty");
        }

        // Make sure pickup location is valid
        if (!$this->pickUpLocationIsValid($pickUpLocation, $patron, $holdDetails)) {
            return $this->holdError('hold_invalid_pickup');
        }

        $request = [
            'biblio_id' => (int)$bibId,
            'patron_id' => (int)$patron['id'],
            'pickup_library_id' => $pickUpLocation,
            'notes' => $comment,
            'expiration_date' => !empty($holdDetails['requiredByTS'])
                        ? date('Y-m-d', $holdDetails['requiredByTS'])
                        : null,
        ];
        if ($level == 'copy') {
            $request['item_id'] = (int)$itemId;
        }

        $result = $this->makeRequest(
            [
                'path' => 'v1/holds',
                'json' => $request,
                'method' => 'POST',
                'errors' => true,
            ]
        );

        if ($result['code'] >= 300) {
            return $this->holdError($result['data']['error'] ?? 'hold_error_fail');
        }

        if ($holdDetails['startDateTS']) {
            $holdId = $result['data']['hold_id'];
            // Suspend until the previous day from start date:
            $request = [
                'suspended_until' => \DateTime::createFromFormat(
                    'U',
                    $holdDetails['startDateTS']
                )->modify('-1 DAY')->format('Y-m-d') . ' 23:59:59',
            ];
            $result = $this->makeRequest(
                [
                    'path' => ['v1', 'holds', $holdId],
                    'json' => $request,
                    'method' => 'PUT',
                    'errors' => true,
                ]
            );
            if ($result['code'] >= 300) {
                // Report a success since the hold was created, but include a message
                // about the modification failure:
                return [
                    'success' => true,
                    'warningMessage' => 'hold_error_update_failed',
                ];
            }
        }

        return ['success' => true];
    }

    /**
     * Update holds
     *
     * This is responsible for changing the status of hold requests
     *
     * @param array $holdsDetails The details identifying the holds
     * @param array $fields       An associative array of fields to be updated
     * @param array $patron       Patron array
     *
     * @return array Associative array of the results
     */
    public function updateHolds(
        array $holdsDetails,
        array $fields,
        array $patron
    ): array {
        $results = [];
        foreach ($holdsDetails as $requestId) {
            $updateFields = [];
            // Suspension (bool) has its own endpoint, so we need to distinguish
            // between the cases
            if (isset($fields['frozen'])) {
                if ($fields['frozen']) {
                    if (isset($fields['frozenThrough'])) {
                        // Convert the date to end of day in RFC3339 format. Note
                        // that as of May 2022 Koha only uses the date part and
                        // ignores time, but requires a valid RFC3339 date+time.
                        $date = $this->dateConverter->convertToDateTime(
                            'U',
                            $fields['frozenThroughTS']
                        );
                        $date->setTime(23, 59, 59, 999);
                        $updateFields['suspended_until']
                            = $date->format($date::RFC3339);
                        $result = false;
                    } else {
                        $result = $this->makeRequest(
                            [
                                'path' => ['v1', 'holds', $requestId, 'suspension'],
                                'method' => 'POST',
                                'json' => new \stdClass(), // For empty JSON object
                                'errors' => true,
                            ]
                        );
                    }
                } else {
                    $result = $this->makeRequest(
                        [
                            'path' => ['v1', 'holds', $requestId, 'suspension'],
                            'method' => 'DELETE',
                            'json' => new \stdClass(), // For empty JSON object
                            'errors' => true,
                        ]
                    );
                }
                if ($result && $result['code'] >= 300) {
                    $results[$requestId]['status']
                        = $result['data']['error'] ?? 'hold_error_update_failed';
                }
            }
            if (empty($results[$requestId]['errors'])) {
                if (isset($fields['pickUpLocation'])) {
                    $updateFields['pickup_library_id'] = $fields['pickUpLocation'];
                }
                if ($updateFields) {
                    $result = $this->makeRequest(
                        [
                            'path' => ['v1', 'holds', $requestId],
                            'method' => 'PUT',
                            'json' => $updateFields,
                            'errors' => true,
                        ]
                    );
                    if ($result['code'] >= 300) {
                        $results[$requestId]['status']
                            = $result['data']['error'] ?? 'hold_error_update_failed';
                    }
                }
            }

            $results[$requestId]['success'] = empty($results[$requestId]['status']);
        }

        return $results;
    }

    /**
     * Get Patron Storage Retrieval Requests
     *
     * This is responsible for retrieving all article requests by a specific patron.
     *
     * @param array $patron The patron array from patronLogin
     *
     * @return array        Array of the patron's storage retrieval requests.
     */
    public function getMyStorageRetrievalRequests($patron)
    {
        $result = $this->makeRequest(
            [
                'v1', 'contrib', 'kohasuomi', 'patrons', $patron['id'],
                'articlerequests',
            ]
        );
        if (empty($result)) {
            return [];
        }
        $requests = [];
        foreach ($result['data'] as $entry) {
            // Article requests don't yet have a unified API mapping in Koha.
            // Try to take into account existing and predicted field names.
            $bibId = $entry['biblio_id'] ?? $entry['biblionumber'] ?? null;
            $itemId = $entry['item_id'] ?? $entry['itemnumber'] ?? null;
            $location = $entry['library_id'] ?? $entry['branchcode'] ?? null;
            $title = '';
            $volume = '';
            if ($itemId) {
                $item = $this->getItem($itemId);
                $bibId = $item['biblio_id'];
                $volume = $item['serial_issue_number'];
            }
            if (!empty($bibId)) {
                $bib = $this->getBiblio($bibId);
                $title = $this->getBiblioTitle($bib);
            }
            $requests[] = [
                'id' => $bibId,
                'item_id' => $entry['id'],
                'location' => $location,
                'create' => $this->convertDate($entry['created_on']),
                'available' => $entry['status'] === 'COMPLETED',
                'title' => $title,
                'volume' => $volume,
            ];
        }
        return $requests;
    }

    /**
     * Get Cancel Storage Retrieval Request (article request) Details
     *
     * @param array $details An array of item data
     * @param array $patron  Patron information from patronLogin
     *
     * @return string Data for use in a form field
     *
     * @SuppressWarnings(PHPMD.UnusedFormalParameter)
     */
    public function getCancelStorageRetrievalRequestDetails($details, $patron)
    {
        return $details['item_id'];
    }

    /**
     * Cancel Storage Retrieval Requests (article requests)
     *
     * Attempts to Cancel an article request on a particular item. The
     * data in $cancelDetails['details'] is determined by
     * getCancelStorageRetrievalRequestDetails().
     *
     * @param array $cancelDetails An array of item and patron data
     *
     * @return array               An array of data on each request including
     * whether or not it was successful and a system message (if available)
     */
    public function cancelStorageRetrievalRequests($cancelDetails)
    {
        $details = $cancelDetails['details'];
        $patron = $cancelDetails['patron'];
        $count = 0;
        $response = [];

        foreach ($details as $id) {
            $result = $this->makeRequest(
                [
                    'path' => [
                        'v1', 'contrib', 'kohasuomi', 'patrons', $patron['id'],
                        'articlerequests', $id,
                    ],
                    'method' => 'DELETE',
                    'errors' => true,
                ]
            );

            if (200 !== $result['code']) {
                $response[$id] = [
                    'success' => false,
                    'status' => 'storage_retrieval_request_cancel_fail',
                    'sysMessage' => false,
                ];
            } else {
                $response[$id] = [
                    'success' => true,
                    'status' => 'storage_retrieval_request_cancel_success',
                ];
                ++$count;
            }
        }
        return ['count' => $count, 'items' => $response];
    }

    /**
     * Check if storage retrieval request is valid
     *
     * This is responsible for determining if an item is requestable
     *
     * @param string $id     The Bib ID
     * @param array  $data   An Array of item data
     * @param array  $patron An array of patron data
     *
     * @return bool True if request is valid, false if not
     */
    public function checkStorageRetrievalRequestIsValid($id, $data, $patron)
    {
        if (
            !isset($this->config['StorageRetrievalRequests'])
            || $this->getPatronBlocks($patron)
        ) {
            return false;
        }

        $level = $data['level'] ?? 'copy';

        if ('title' === $level) {
            $result = $this->makeRequest(
                [
                    'path' => [
                        'v1', 'contrib', 'kohasuomi', 'availability', 'biblios', $id,
                        'articlerequest',
                    ],
                    'query' => ['patron_id' => $patron['id']],
                ]
            );
        } else {
            $result = $this->makeRequest(
                [
                    'path' => [
                        'v1', 'contrib', 'kohasuomi', 'availability', 'items',
                        $data['item_id'], 'articlerequest',
                    ],
                    'query' => ['patron_id' => $patron['id']],
                ]
            );
        }
        return !empty($result['data']['availability']['available']);
    }

    /**
     * Place Storage Retrieval Request (Call Slip)
     *
     * Attempts to place a call slip request on a particular item and returns
     * an array with result details
     *
     * @param array $details An array of item and patron data
     *
     * @return mixed An array of data on the request including
     * whether or not it was successful and a system message (if available)
     */
    public function placeStorageRetrievalRequest($details)
    {
        $patron = $details['patron'];
        $level = $details['level'] ?? 'copy';
        $pickUpLocation = $details['pickUpLocation'] ?? null;
        $itemId = $details['item_id'] ?? false;
        $comment = $details['comment'] ?? '';
        $bibId = $details['id'];

        if ('copy' === $level && empty($itemId)) {
            throw new ILSException("Request level is 'copy', but item ID is empty");
        }

        // Make sure pickup location is valid
        if (
            null !== $pickUpLocation
            && !$this->pickUpLocationIsValid($pickUpLocation, $patron, $details)
        ) {
            return [
                'success' => false,
                'sysMessage' => 'storage_retrieval_request_invalid_pickup',
            ];
        }

        $request = [
            'biblio_id' => (int)$bibId,
            'pickup_library_id' => $pickUpLocation,
            'notes' => $comment,
            'volume' => $details['volume'] ?? '',
            'issue' => $details['issue'] ?? '',
            'date' => $details['year'] ?? '',
        ];
        if ($level == 'copy') {
            $request['item_id'] = (int)$itemId;
        }

        $result = $this->makeRequest(
            [
                'path' => [
                    'v1', 'contrib', 'kohasuomi', 'patrons', $patron['id'],
                    'articlerequests',
                ],
                'json' => $request,
                'method' => 'POST',
                'errors' => true,
            ]
        );

        if ($result['code'] >= 300) {
            $message = $result['data']['error']
                ?? 'storage_retrieval_request_error_fail';
            return [
                'success' => false,
                'sysMessage' => $message,
            ];
        }
        return [
            'success' => true,
            'status' => 'storage_retrieval_request_place_success',
        ];
    }

    /**
     * Get Patron Fines
     *
     * This is responsible for retrieving all fines by a specific patron.
     *
     * @param array $patron The patron array from patronLogin
     *
     * @throws DateException
     * @throws ILSException
     * @return array        Array of the patron's fines on success.
     */
    public function getMyFines($patron)
    {
        // TODO: Make this use X-Koha-Embed when the endpoint allows
        $result = $this->makeRequest(['v1', 'patrons', $patron['id'], 'account']);

        $fines = [];
        foreach ($result['data']['outstanding_debits']['lines'] ?? [] as $entry) {
            $bibId = null;
            if (!empty($entry['item_id'])) {
                $item = $this->getItem($entry['item_id']);
                if (!empty($item['biblio_id'])) {
                    $bibId = $item['biblio_id'];
                }
            }
            $type = trim($entry['debit_type']);
            $type = $this->translate($this->feeTypeMappings[$type] ?? $type);
            $description = trim($entry['description']);
            if ($description !== $type) {
                $type .= " - $description";
            }
            $fine = [
                'amount' => $entry['amount'] * 100,
                'balance' => $entry['amount_outstanding'] * 100,
                'fine' => $type,
                'createdate' => $this->convertDate($entry['date'] ?? null),
                'checkout' => '',
            ];
            if (null !== $bibId) {
                $fine['id'] = $bibId;
            }
            $fines[] = $fine;
        }
        return $fines;
    }

    /**
     * Change Password
     *
     * Attempts to change patron password (PIN code)
     *
     * @param array $details An array of patron id and old and new password:
     *
     * 'patron'      The patron array from patronLogin
     * 'oldPassword' Old password
     * 'newPassword' New password
     *
     * @return array An array of data on the request including
     * whether or not it was successful and a system message (if available)
     */
    public function changePassword($details)
    {
        $patron = $details['patron'];
        $request = [
            'password' => $details['newPassword'],
            'password_2' => $details['newPassword'],
        ];

        $result = $this->makeRequest(
            [
                'path' => ['v1', 'patrons', $patron['id'], 'password'],
                'json' => $request,
                'method' => 'POST',
                'errors' => true,
            ]
        );

        if (200 !== $result['code']) {
            if (400 === $result['code']) {
                $message = 'password_error_invalid';
            } else {
                $message = 'An error has occurred';
            }
            return [
                'success' => false, 'status' => $message,
            ];
        }
        return ['success' => true, 'status' => 'change_password_ok'];
    }

    /**
     * Provide an array of URL data (in the same format returned by the record
     * driver's getURLs method) for the specified bibliographic record.
     *
     * @param string $id Bibliographic record ID
     *
     * @return array
     */
    public function getUrlsForRecord(string $id): array
    {
        $links = [];
        $opacUrl = $this->config['Catalog']['opacURL'] ?? false;
        if ($opacUrl) {
            $url = strstr($opacUrl, '%%id%%') === false
                ? $opacUrl . urlencode($id)
                : str_replace('%%id%%', urlencode($id), $opacUrl);
            $desc = $this->translate('view_in_opac');
            $links[] = compact('url', 'desc');
        }
        return $links;
    }

    /**
     * Public Function which retrieves renew, hold and cancel settings from the
     * driver ini file.
     *
     * @param string $function The name of the feature to be checked
     * @param array  $params   Optional feature-specific parameters (array)
     *
     * @return array An array with key-value pairs.
     *
     * @SuppressWarnings(PHPMD.UnusedFormalParameter)
     */
    public function getConfig($function, $params = [])
    {
        if ('getMyTransactionHistory' === $function) {
            if (empty($this->config['TransactionHistory']['enabled'])) {
                return false;
            }
            $limit = $this->config['TransactionHistory']['max_page_size'] ?? 100;
            return [
                'max_results' => $limit,
                'sort' => [
                    '-checkout_date' => 'sort_checkout_date_desc',
                    '+checkout_date' => 'sort_checkout_date_asc',
                    '-checkin_date' => 'sort_return_date_desc',
                    '+checkin_date' => 'sort_return_date_asc',
                    '-due_date' => 'sort_due_date_desc',
                    '+due_date' => 'sort_due_date_asc',
                    '+title' => 'sort_title',
                ],
                'default_sort' => '-checkout_date',
                'purge_all' => $this->config['TransactionHistory']['purgeAll'] ?? true,
            ];
        } elseif ('getMyTransactions' === $function) {
            $limit = $this->config['Loans']['max_page_size'] ?? 100;
            return [
                'max_results' => $limit,
                'sort' => [
                    '-checkout_date' => 'sort_checkout_date_desc',
                    '+checkout_date' => 'sort_checkout_date_asc',
                    '-due_date' => 'sort_due_date_desc',
                    '+due_date' => 'sort_due_date_asc',
                    '+title' => 'sort_title',
                ],
                'default_sort' => '+due_date',
            ];
        } elseif ('Holdings' === $function) {
            $limitByType = $this->config['Holdings']['itemLimitByType'] ?? [];
            $type = '';
            if ($limitByType) {
                $biblio = $this->getBiblio($params['id']);
                $type   = $biblio['item_type'];
            }
            return [
                'itemLimit' => $limitByType[$type]
                    ?? $this->config['Holdings']['itemLimit']
                    ?? null,
            ];
        }

        return $this->config[$function] ?? false;
    }

    /**
     * Helper method to determine whether or not a certain method can be
     * called on this driver. Required method for any smart drivers.
     *
     * @param string $method The name of the called method.
     * @param array  $params Array of passed parameters
     *
     * @return bool True if the method can be called with the given parameters,
     * false otherwise.
     *
     * @SuppressWarnings(PHPMD.UnusedFormalParameter)
     */
    public function supportsMethod($method, $params)
    {
        // Special case: change password is only available if properly configured.
        if ($method == 'changePassword') {
            return isset($this->config['changePassword']);
        }
        return is_callable([$this, $method]);
    }

    /**
     * Create a HTTP client
     *
     * @param string $url Request URL
     *
     * @return \Laminas\Http\Client
     */
    protected function createHttpClient($url)
    {
        $client = $this->httpService->createClient($url);

        if (
            isset($this->config['Http']['ssl_verify_peer_name'])
            && !$this->config['Http']['ssl_verify_peer_name']
        ) {
            $adapter = $client->getAdapter();
            if ($adapter instanceof \Laminas\Http\Client\Adapter\Socket) {
                $context = $adapter->getStreamContext();
                $res = stream_context_set_option(
                    $context,
                    'ssl',
                    'verify_peer_name',
                    false
                );
                if (!$res) {
                    throw new \Exception('Unable to set sslverifypeername option');
                }
            } elseif ($adapter instanceof \Laminas\Http\Client\Adapter\Curl) {
                $adapter->setCurlOption(CURLOPT_SSL_VERIFYHOST, false);
            }
        }

        // Set timeout value
        $timeout = $this->config['Catalog']['http_timeout'] ?? 30;
        // Make sure keepalive is disabled as this is known to cause problems:
        $client->setOptions(
            ['timeout' => $timeout, 'useragent' => 'VuFind', 'keepalive' => false]
        );

        // Set Accept header
        $client->getRequest()->getHeaders()->addHeaderLine(
            'Accept',
            'application/json'
        );

        return $client;
    }

    /**
     * Make Request
     *
     * Makes a request to the Koha REST API
     *
     * @param array $request Either a path as string or non-keyed array of path
     *                       elements, or a keyed array of request parameters:
     *
     * path     String or array of values to embed in the URL path. String is taken
     *          as is, array elements are url-encoded.
     * query    URL parameters (optional)
     * method   HTTP method (default is GET)
     * form     Form request params (optional)
     * json     JSON request as a PHP array (optional, only when form is not
     *          specified)
     * headers  Headers
     * errors   If true, return errors instead of raising an exception
     *
     * @return array
     * @throws ILSException
     */
    protected function makeRequest($request)
    {
        // Set up the request
        $apiUrl = $this->config['Catalog']['host'] . '/';

        // Handle the simple case of just a path in $request
        if (is_string($request) || !isset($request['path'])) {
            $request = [
                'path' => $request,
            ];
        }

        if (is_array($request['path'])) {
            $apiUrl .= implode('/', array_map('urlencode', $request['path']));
        } else {
            $apiUrl .= $request['path'];
        }

        $client = $this->createHttpClient($apiUrl);
        $client->getRequest()->getHeaders()
            ->addHeaderLine('Authorization', $this->getOAuth2Token());

        // Add params
        if (!empty($request['query'])) {
            $client->setParameterGet($request['query']);
        }
        if (!empty($request['form'])) {
            $client->setParameterPost($request['form']);
        } elseif (!empty($request['json'])) {
            $client->getRequest()->setContent(json_encode($request['json']));
            $client->getRequest()->getHeaders()->addHeaderLine(
                'Content-Type',
                'application/json'
            );
        }

        if (!empty($request['headers'])) {
            $requestHeaders = $client->getRequest()->getHeaders();
            foreach ($request['headers'] as $name => $value) {
                $requestHeaders->addHeaderLine($name, [$value]);
            }
        }

        // Send request and retrieve response
        $method = $request['method'] ?? 'GET';
        $startTime = microtime(true);
        $client->setMethod($method);

        try {
            $response = $client->send();
        } catch (\Exception $e) {
            $this->logError(
                "$method request for '$apiUrl' failed: " . $e->getMessage()
            );
            throw new ILSException('Problem with Koha REST API.');
        }

        // If we get a 401, we need to renew the access token and try again
        if ($response->getStatusCode() == 401) {
            $client->getRequest()->getHeaders()
                ->addHeaderLine('Authorization', $this->getOAuth2Token(true));

            try {
                $response = $client->send();
            } catch (\Exception $e) {
                $this->logError(
                    "$method request for '$apiUrl' failed: " . $e->getMessage()
                );
                throw new ILSException('Problem with Koha REST API.');
            }
        }

        $result = $response->getBody();

        $fullUrl = $apiUrl;
        if ($method == 'GET') {
            $fullUrl .= '?' . $client->getRequest()->getQuery()->toString();
        }
        $this->debug(
            '[' . round(microtime(true) - $startTime, 4) . 's]'
            . " $method request $fullUrl" . PHP_EOL . 'response: ' . PHP_EOL
            . $result
        );

        // Handle errors as complete failures only if the API call didn't return
        // valid JSON that the caller can handle
        $decodedResult = json_decode($result, true);
        if (
            empty($request['errors']) && !$response->isSuccess()
            && (null === $decodedResult || !empty($decodedResult['error'])
            || !empty($decodedResult['errors']))
        ) {
            $params = $method == 'GET'
                ? $client->getRequest()->getQuery()->toString()
                : $client->getRequest()->getPost()->toString();
            $this->logError(
                "$method request for '$apiUrl' with params '$params' and contents '"
                . $client->getRequest()->getContent() . "' failed: "
                . $response->getStatusCode() . ': ' . $response->getReasonPhrase()
                . ', response content: ' . $response->getBody()
            );
            throw new ILSException('Problem with Koha REST API.');
        }

        return [
            'data' => $decodedResult,
            'code' => (int)$response->getStatusCode(),
            'headers' => $response->getHeaders()->toArray(),
        ];
    }

    /**
     * Get a new or cached OAuth2 token (type + token)
     *
     * @param bool $renew Force renewal of token
     *
     * @return string
     */
    protected function getOAuth2Token($renew = false)
    {
        $cacheKey = 'oauth';

        if (!$renew) {
            $token = $this->getCachedData($cacheKey);
            if ($token) {
                return $token;
            }
        }

        $url = $this->config['Catalog']['host'] . '/v1/oauth/token';

        try {
            $token = $this->getNewOAuth2Token(
                $url,
                $this->config['Catalog']['clientId'],
                $this->config['Catalog']['clientSecret'],
                $this->config['Catalog']['grantType'] ?? 'client_credentials'
            );
        } catch (AuthTokenException $exception) {
            throw new ILSException(
                'Problem with Koha REST API: ' . $exception->getMessage()
            );
        }

        $this->putCachedData(
            $cacheKey,
            $token->getHeaderValue(),
            $token->getExpiresIn()
        );

        return $token->getHeaderValue();
    }

    /**
     * Get Item Statuses
     *
     * This is responsible for retrieving the status information of a certain
     * record.
     *
     * @param string $id      The record id to retrieve the holdings for
     * @param array  $patron  Patron information, if available
     * @param array  $options Extra options
     *
     * @return array On success an array with the key "total" containing the total
     * number of items for the given bib id, and the key "holdings" containing an
     * array of holding information each one with these keys:
     * id, availability (boolean), status, location, reserve, callnumber.
     */
    protected function getItemStatusesForBiblio($id, $patron = null, array $options = [])
    {
<<<<<<< HEAD
=======
        // Prepare result array with default values. If no API result can be received
        // these will be returned.
        $results = ['total' => 0, 'holdings' => []];

>>>>>>> 4a808e3d
        $requestParams = [
            'path' => [
                'v1', 'contrib', 'kohasuomi', 'availability', 'biblios', $id,
                'search',
            ],
            'errors' => true,
            'query' => [],
        ];
<<<<<<< HEAD
=======
        if (($options['itemLimit'] ?? 0) > 0) {
            $requestParams['query'] = [
                'limit'  => $options['itemLimit'],
                'offset' => $options['offset'],
            ];
        }
>>>>>>> 4a808e3d
        if ($this->includeSuspendedHoldsInQueueLength) {
            $requestParams['query']['include_suspended_in_hold_queue'] = '1';
        }
        $result = $this->makeRequest($requestParams);
        if (404 == $result['code']) {
            return [];
        }
        if (200 != $result['code']) {
            throw new ILSException('Problem with Koha REST API.');
        }

        if (empty($result['data']['item_availabilities'])) {
            return [];
        }

        // Return total number of results for pagination (with fallback for older
        // Koha DI plugin versions that don't support paging).
        $results['total'] = (int)($result['data']['items_total'] ?? count($result['data']['item_availabilities']));

        foreach ($result['data']['item_availabilities'] as $i => $item) {
            $avail = $item['availability'];
            $available = $avail['available'];
            $statusCodes = $this->getItemStatusCodes($item);
            $status = $this->pickStatus($statusCodes);
            if (isset($avail['unavailabilities']['Item::CheckedOut']['due_date'])) {
                $duedate = $this->convertDate(
                    $avail['unavailabilities']['Item::CheckedOut']['due_date'],
                    true
                );
            } else {
                $duedate = null;
            }

            $extraStatusInformation = [];
            if ($transit = $avail['unavailabilities']['Item::Transfer'] ?? null) {
                if (null !== ($toLibrary = $transit['to_library'] ?? null)) {
                    $extraStatusInformation['location'] = $this->getLibraryName($transit['to_library']);
                    if ($status == 'HoldingStatus::transit_to_date') {
                        $extraStatusInformation['date'] = $this->convertDate(
                            $transit['datesent'],
                            true
                        );
                    }
                }
            }

            $entry = [
                'id' => $id,
                'item_id' => $item['item_id'],
                'location' => $this->getItemLocationName($item),
                'availability' => new AvailabilityStatus($available, $status, $extraStatusInformation),
                'status_array' => $statusCodes,
                'reserve' => 'N',
                'callnumber' => $this->getItemCallNumber($item),
                'duedate' => $duedate,
                'number' => $item['serial_issue_number'],
                'barcode' => $item['external_id'],
                'sort' => $i,
                'requests_placed' => max(
                    [$item['hold_queue_length'],
                    $result['data']['hold_queue_length']]
                ),
            ];
            if (!empty($item['public_notes'])) {
                $entry['item_notes'] = [$item['public_notes']];
            }

            if ($patron && $this->itemHoldAllowed($item)) {
                $entry['is_holdable'] = true;
                $entry['level'] = 'copy';
                $entry['addLink'] = 'check';
            } else {
                $entry['is_holdable'] = false;
            }

            if ($patron && $this->itemArticleRequestAllowed($item)) {
                $entry['storageRetrievalRequest'] = 'auto';
                $entry['addStorageRetrievalRequestLink'] = 'check';
            }

            $results['holdings'][] = $entry;
        }

        usort($results['holdings'], [$this, 'statusSortFunction']);
        return $results;
    }

    /**
     * Get statuses for an item
     *
     * @param array $item Item from Koha
     *
     * @return array Status array and possible due date
     */
    protected function getItemStatusCodes($item)
    {
        $statuses = [];
        if ($item['availability']['available']) {
            $statuses[] = 'On Shelf';
        } elseif (isset($item['availability']['unavailabilities'])) {
            foreach ($item['availability']['unavailabilities'] as $code => $data) {
                // If we have a direct mapping, use it:
                if (isset($this->itemStatusMappings[$code])) {
                    $statuses[] = $this->itemStatusMappings[$code];
                    continue;
                }

                // Check for a mapping method for the unavailability reason:
                if ($methodName = ($this->itemStatusMappingMethods[$code] ?? '')) {
                    $statuses[]
                        = call_user_func([$this, $methodName], $code, $data, $item);
                } else {
                    if (!empty($data['code'])) {
                        $statuses[] = $data['code'];
                    } else {
                        $parts = explode('::', $code, 2);
                        if (isset($parts[1])) {
                            $statuses[] = $parts[1];
                        }
                    }
                }
            }
            if (empty($statuses)) {
                $statuses[] = 'Not Available';
            }
        } else {
            $this->logError(
                'Unable to determine status for item: ' . $this->varDump($item)
            );
        }

        if (empty($statuses)) {
            $statuses[] = 'No information available';
        }
        return array_unique($statuses);
    }

    /**
     * Get item status code for CheckedOut status
     *
     * @param string $code Status code
     * @param array  $data Status data
     * @param array  $item Item
     *
     * @return string
     *
     * @SuppressWarnings(PHPMD.UnusedFormalParameter)
     */
    protected function getStatusCodeItemCheckedOut($code, $data, $item)
    {
        $overdue = false;
        if (!empty($data['due_date'])) {
            $duedate = $this->dateConverter->convert(
                'Y-m-d',
                'U',
                $data['due_date']
            );
            $overdue = $duedate < time();
        }
        return $overdue ? 'Overdue' : 'Charged';
    }

    /**
     * Get item status code for NotForLoan or Lost status
     *
     * @param string $code Status code
     * @param array  $data Status data
     * @param array  $item Item
     *
     * @return string
     *
     * @SuppressWarnings(PHPMD.UnusedFormalParameter)
     */
    protected function getStatusCodeItemNotForLoanOrLost($code, $data, $item)
    {
        // NotForLoan and Lost are special: status has a library-specific
        // status number. Allow mapping of different status numbers
        // separately (e.g. Item::NotForLoan with status number 4
        // is mapped with key Item::NotForLoan4):
        $statusKey = $code . ($data['status'] ?? '-');
        // Replace ':' in status key if used as status since ':' is
        // the namespace separator in translatable strings:
        return $this->itemStatusMappings[$statusKey]
            ?? $data['code'] ?? str_replace(':', '_', $statusKey);
    }

    /**
     * Get item status code for Transfer status
     *
     * @param string $code Status code
     * @param array  $data Status data
     * @param array  $item Item
     *
     * @return string
     *
     * @SuppressWarnings(PHPMD.UnusedFormalParameter)
     */
    protected function getStatusCodeItemTransfer($code, $data, $item)
    {
        if (isset($data['to_library'])) {
            return isset($data['datesent']) ? 'HoldingStatus::transit_to_date' : 'HoldingStatus::transit_to';
        }

        $onHold = array_key_exists(
            'Item::Held',
            $item['availability']['notes'] ?? []
        );
        return $onHold ? 'In Transit On Hold' : 'In Transit';
    }

    /**
     * Status item sort function
     *
     * @param array $a First status record to compare
     * @param array $b Second status record to compare
     *
     * @return int
     */
    protected function statusSortFunction($a, $b)
    {
        $result = $this->getSorter()->compare($a['location'], $b['location']);

        if (0 === $result && $this->sortItemsBySerialIssue) {
            $result = strnatcmp($a['number'] ?? '', $b['number'] ?? '');
        }

        if (0 === $result) {
            $result = $a['sort'] - $b['sort'];
        }
        return $result;
    }

    /**
     * Check if an item is holdable
     *
     * @param array $item Item from Koha
     *
     * @return bool
     */
    protected function itemHoldAllowed($item)
    {
        $unavail = $item['availability']['unavailabilities'] ?? [];
        if (!isset($unavail['Hold::NotHoldable'])) {
            return true;
        }
        return false;
    }

    /**
     * Check if an article request can be placed on the item
     *
     * @param array $item Item from Koha
     *
     * @return bool
     */
    protected function itemArticleRequestAllowed($item)
    {
        $unavail = $item['availability']['unavailabilities'] ?? [];
        if (isset($unavail['ArticleRequest::NotAllowed'])) {
            return false;
        }
        if (
            empty($this->config['StorageRetrievalRequests']['allow_checked_out'])
            && isset($unavail['Item::CheckedOut'])
        ) {
            return false;
        }
        return true;
    }

    /**
     * Protected support method to pick which status message to display when multiple
     * options are present.
     *
     * @param array $statusArray Array of status messages to choose from.
     *
     * @throws ILSException
     * @return string            The best status message to display.
     */
    protected function pickStatus($statusArray)
    {
        // Pick the first entry by default, then see if we can find a better match:
        $status = $statusArray[0];
        $rank = $this->getStatusRanking($status);
        for ($x = 1; $x < count($statusArray); $x++) {
            if ($this->getStatusRanking($statusArray[$x]) < $rank) {
                $status = $statusArray[$x];
            }
        }

        return $status;
    }

    /**
     * Support method for pickStatus() -- get the ranking value of the specified
     * status message.
     *
     * @param string $status Status message to look up
     *
     * @return int
     */
    protected function getStatusRanking($status)
    {
        return $this->statusRankings[$status] ?? 32000;
    }

    /**
     * Get libraries from cache or from the API
     *
     * @return array
     */
    protected function getLibraries()
    {
        $cacheKey = 'libraries';
        $libraries = $this->getCachedData($cacheKey);
        if (null === $libraries) {
            $result = $this->makeRequest('v1/libraries?_per_page=-1');
            $libraries = [];
            foreach ($result['data'] as $library) {
                $libraries[$library['library_id']] = $library;
            }
            $this->putCachedData($cacheKey, $libraries, 3600);
        }
        return $libraries;
    }

    /**
     * Get shelving locations from cache or from the API
     *
     * @return array
     */
    protected function getShelvingLocations()
    {
        $cacheKey = 'shelvingLocations';
        $shelvingLocations = $this->getCachedData($cacheKey);
        if (null === $shelvingLocations) {
            $result = $this->makeRequest('v1/authorised_value_categories/loc/authorised_values?_per_page=-1');

            $shelvingLocations = [];
            foreach ($result['data'] as $shelvingLocation) {
                $shelvingLocations[$shelvingLocation['value']] = $shelvingLocation;
            }
            $this->putCachedData($cacheKey, $shelvingLocations, 3600);
        }
        return $shelvingLocations;
    }

    /**
     * Get library name
     *
     * @param string $library Library ID
     *
     * @return string
     */
    protected function getLibraryName($library)
    {
        $libraries = $this->getLibraries();
        return $libraries[$library]['name'] ?? '';
    }

    /**
     * Get patron's blocks, if any
     *
     * @param array $patron Patron
     *
     * @return mixed        A boolean false if no blocks are in place and an array
     * of block reasons if blocks are in place
     */
    protected function getPatronBlocks($patron)
    {
        $patronId = $patron['id'];
        $cacheId = "blocks|$patronId";
        $blockReason = $this->getCachedData($cacheId);
        if (null === $blockReason) {
            $result = $this->makeRequest(
                [
                    'path' => [
                        'v1', 'contrib', 'kohasuomi', 'patrons', $patron['id'],
                    ],
                    'query' => ['query_blocks' => 1],
                ]
            );
            $blockReason = [];
            if (!empty($result['data']['blocks'])) {
                $nonHoldBlock = false;
                foreach ($result['data']['blocks'] as $reason => $details) {
                    if ($reason !== 'Hold::MaximumHoldsReached') {
                        $nonHoldBlock = true;
                    }
                    $description = $this->getPatronBlockReason($reason, $details);
                    if ($description) {
                        $blockReason[] = $description;
                    }
                }
                // Add the generic block message to the beginning if we have blocks
                // other than hold block
                if ($nonHoldBlock) {
                    array_unshift(
                        $blockReason,
                        $this->translate('patron_status_card_blocked')
                    );
                }
            }
            $this->putCachedData($cacheId, $blockReason);
        }
        return empty($blockReason) ? false : $blockReason;
    }

    /**
     * Fetch an item record from Koha
     *
     * @param int $id Item id
     *
     * @return array|null
     */
    protected function getItem($id)
    {
        $cacheId = "items|$id";
        $item = $this->getCachedData($cacheId);
        if (null === $item) {
            $result = $this->makeRequest(['v1', 'items', $id]);
            $item = $result['data'] ?? false;
            $this->putCachedData($cacheId, $item, 300);
        }
        return $item ?: null;
    }

    /**
     * Fetch a biblio record from Koha
     *
     * @param int $id Bib record id
     *
     * @return array|null
     */
    protected function getBiblio($id)
    {
        static $cachedRecords = [];
        if (!isset($cachedRecords[$id])) {
            $result = $this->makeRequest(['v1', 'biblios', $id]);
            $cachedRecords[$id] = $result['data'] ?? false;
        }
        return $cachedRecords[$id];
    }

    /**
     * Is the selected pickup location valid for the hold?
     *
     * @param string $pickUpLocation Selected pickup location
     * @param array  $patron         Patron information returned by the patronLogin
     * method.
     * @param array  $holdDetails    Details of hold being placed
     *
     * @return bool
     */
    protected function pickUpLocationIsValid($pickUpLocation, $patron, $holdDetails)
    {
        $pickUpLibs = $this->getPickUpLocations($patron, $holdDetails);
        foreach ($pickUpLibs as $location) {
            if ($location['locationID'] == $pickUpLocation) {
                return true;
            }
        }
        return false;
    }

    /**
     * Return a hold error message
     *
     * @param string $error Error message
     *
     * @return array
     */
    protected function holdError($error)
    {
        switch ($error) {
            case 'Hold cannot be placed. Reason: tooManyReserves':
            case 'Hold cannot be placed. Reason: tooManyHoldsForThisRecord':
                $error = 'hold_error_too_many_holds';
                break;
            case 'Hold cannot be placed. Reason: ageRestricted':
                $error = 'hold_error_age_restricted';
                break;
        }
        return [
            'success' => false,
            'sysMessage' => $error,
        ];
    }

    /**
     * Map a Koha renewal block reason code to a VuFind translation string
     *
     * @param string $reason Koha block code
     * @param string $itype  Koha item type
     *
     * @return string
     */
    protected function mapRenewalBlockReason($reason, $itype)
    {
<<<<<<< HEAD
        return $this->config['ItypeRenewalBlockMappings'][$itype][$reason]
=======
        return $this->config['ItemTypeRenewalBlockMappings'][$itype][$reason]
>>>>>>> 4a808e3d
            ?? $this->renewalBlockMappings[$reason]
            ?? 'renew_item_no';
    }

    /**
     * Return a location (branch or shelving) for a Koha item
     *
     * @param array $item Item
     *
     * @return string
     */
    protected function getItemLocationName($item)
    {
        switch ($this->locationField) {
            case 'shelving':
                $shelvingLocationId = $item['location'];
                $name = $this->translateLocation($shelvingLocationId);
                if ($name === $shelvingLocationId) {
                    $shelvingLocations = $this->getShelvingLocations();
                    $name = $shelvingLocations[$shelvingLocationId]['description'] ?? $shelvingLocationId;
                }
                break;
            default:
                $libraryId = (!$this->useHomeLibrary && null !== $item['holding_library_id'])
                    ? $item['holding_library_id'] : $item['home_library_id'];
                $name = $this->translateLocation($libraryId);
                if ($name === $libraryId) {
                    $libraries = $this->getLibraries();
                    $name = $libraries[$libraryId]['name'] ?? $libraryId;
                }
        }

        return $name;
    }

    /**
     * Translate location name
     *
     * @param string $location Location code
     * @param string $default  Default value if translation is not available
     *
     * @return string
     */
    protected function translateLocation($location, $default = null)
    {
        if (empty($location)) {
            return $default ?? '';
        }
        $prefix = 'location_';
        return $this->translate(
            "$prefix$location",
            null,
            $default ?? $location
        );
    }

    /**
     * Return a call number for a Koha item
     *
     * @param array $item Item
     *
     * @return string
     */
    protected function getItemCallNumber($item)
    {
        return $item['callnumber'];
    }

    /**
     * Get a reason for why a hold cannot be placed
     *
     * @param array $result Hold check result
     *
     * @return string
     */
    protected function getHoldBlockReason($result)
    {
        if (!empty($result['availability']['unavailabilities'])) {
            foreach (
                array_keys($result['availability']['unavailabilities']) as $key
            ) {
                switch ($key) {
                    case 'Biblio::NoAvailableItems':
                        return 'hold_error_not_holdable';
                    case 'Item::NotForLoan':
                    case 'Hold::NotAllowedInOPAC':
                    case 'Hold::ZeroHoldsAllowed':
                    case 'Hold::NotAllowedByLibrary':
                    case 'Hold::NotAllowedFromOtherLibraries':
                    case 'Item::Restricted':
                    case 'Hold::ItemLevelHoldNotAllowed':
                        return 'hold_error_item_not_holdable';
                    case 'Hold::MaximumHoldsForRecordReached':
                    case 'Hold::MaximumHoldsReached':
                        return 'hold_error_too_many_holds';
                    case 'Item::AlreadyHeldForThisPatron':
                        return 'hold_error_already_held';
                    case 'Hold::OnShelfNotAllowed':
                        return 'hold_error_on_shelf_blocked';
                }
            }
        }
        return 'hold_error_blocked';
    }

    /**
     * Converts given key to corresponding parameter
     *
     * @param string $key     to convert
     * @param string $default value to return
     *
     * @return string
     */
    protected function getSortParamValue($key, $default = '')
    {
        $params = [
            'checkout' => 'issuedate',
            'return' => 'returndate',
            'lastrenewed' => 'lastreneweddate',
            'title' => 'title',
        ];

        return $params[$key] ?? $default;
    }

    /**
     * Get a complete title from all the title-related fields
     *
     * @param array $biblio Biblio record (or something with the correct fields)
     *
     * @return string
     */
    protected function getBiblioTitle($biblio)
    {
        $title = [];
        foreach (['title', 'subtitle', 'part_number', 'part_name'] as $field) {
            $content = $biblio[$field] ?? '';
            if ($content) {
                $title[] = $content;
            }
        }
        return implode(' ', $title);
    }

    /**
     * Convert a date to display format
     *
     * @param string $date     Date
     * @param bool   $withTime Whether the date includes time
     *
     * @return string
     */
    protected function convertDate($date, $withTime = false)
    {
        if (!$date) {
            return '';
        }
        $createFormat = $withTime ? 'Y-m-d\TH:i:sP' : 'Y-m-d';
        return $this->dateConverter->convertToDisplayDate($createFormat, $date);
    }

    /**
     * Get Patron Transactions
     *
     * This is responsible for retrieving all transactions (i.e. checked-out items
     * or checked-in items) by a specific patron.
     *
     * @param array $patron    The patron array from patronLogin
     * @param array $params    Parameters
     * @param bool  $checkedIn Whether to list checked-in items
     *
     * @throws DateException
     * @throws ILSException
     * @return array        Array of the patron's transactions on success.
     */
    protected function getTransactions($patron, $params, $checkedIn)
    {
        $pageSize = $params['limit'] ?? 50;
        $sort = $params['sort'] ?? '+due_date';
        if ('+title' === $sort) {
            $sort = '+title,+subtitle';
        } elseif ('-title' === $sort) {
            $sort = '-title,-subtitle';
        }
        $queryParams = [
            '_order_by' => $sort,
            '_page' => $params['page'] ?? 1,
            '_per_page' => $pageSize,
        ];
        if ($checkedIn) {
            $queryParams['checked_in'] = '1';
            $arrayKey = 'transactions';
        } else {
            $arrayKey = 'records';
        }
        $result = $this->makeRequest(
            [
                'path' => [
                    'v1', 'contrib', 'kohasuomi', 'patrons', $patron['id'],
                    'checkouts',
                ],
                'query' => $queryParams,
            ]
        );

        if (200 !== $result['code']) {
            throw new ILSException('Problem with Koha REST API.');
        }

        if (empty($result['data'])) {
            return [
                'count' => 0,
                $arrayKey => [],
            ];
        }
        $transactions = [];
        foreach ($result['data'] as $entry) {
            $dueStatus = false;
            $now = time();
            $dueTimeStamp = strtotime($entry['due_date']);
            if (is_numeric($dueTimeStamp)) {
                if ($now > $dueTimeStamp) {
                    $dueStatus = 'overdue';
                } elseif ($now > $dueTimeStamp - (1 * 24 * 60 * 60)) {
                    $dueStatus = 'due';
                }
            }

            $renewable = $entry['renewable'];
            // Koha 22.11 introduced a backward compatibility break by renaming
            // renewals to renewals_count (bug 30275), so check both:
            $renewals = $entry['renewals_count'] ?? $entry['renewals'];
            $renewLimit = $entry['max_renewals'];
            $message = '';
            if (!$renewable && !$checkedIn) {
                $message = $this->mapRenewalBlockReason(
                    $entry['renewability_blocks'],
                    $entry['item_itype']
                );
                $permanent = in_array(
                    $entry['renewability_blocks'],
                    $this->permanentRenewalBlocks
                );
                if ($permanent) {
                    $renewals = null;
                    $renewLimit = null;
                }
            }

            $transaction = [
                'id' => $entry['biblio_id'],
                'checkout_id' => $entry['checkout_id'],
                'item_id' => $entry['item_id'],
                'barcode' => $entry['external_id'] ?? null,
                'title' => $this->getBiblioTitle($entry),
                // enumchron should have been mapped to serial_issue_number, but the
                // mapping is missing from all plugin versions up to v22.05.02:
                'volume' => $entry['serial_issue_number'] ?? $entry['enumchron']
                    ?? '',
                'publication_year' => $entry['copyright_date']
                    ?? $entry['publication_year'] ?? '',
                'borrowingLocation' => $this->getLibraryName($entry['library_id']),
                'checkoutDate' => $this->convertDate($entry['checkout_date']),
                'duedate' => $this->convertDate($entry['due_date'], true),
                'returnDate' => $this->convertDate($entry['checkin_date']),
                'dueStatus' => $dueStatus,
                'renew' => $renewals,
                'renewLimit' => $renewLimit,
                'renewable' => $renewable,
                'message' => $message,
            ];

            $transactions[] = $transaction;
        }

        return [
            'count' => $result['headers']['X-Total-Count'] ?? count($transactions),
            $arrayKey => $transactions,
        ];
    }

    /**
     * Get a description for a block
     *
     * @param string $reason  Koha block reason
     * @param array  $details Any details related to the reason
     *
     * @return string
     */
    protected function getPatronBlockReason($reason, $details)
    {
        $params = [];
        switch ($reason) {
            case 'Hold::MaximumHoldsReached':
                $params = [
                    '%%blockCount%%' => $details['current_hold_count'],
                    '%%blockLimit%%' => $details['max_holds_allowed'],
                ];
                break;
            case 'Patron::Debt':
            case 'Patron::DebtGuarantees':
                $count = isset($details['current_outstanding'])
                    ? $this->formatMoney($details['current_outstanding']) : '-';
                $limit = isset($details['max_outstanding'])
                    ? $this->formatMoney($details['max_outstanding']) : '-';
                $params = [
                    '%%blockCount%%' => $count,
                    '%%blockLimit%%' => $limit,
                ];
                break;
        }
        return $this->translate($this->patronStatusMappings[$reason] ?? '', $params);
    }

    /**
     * Helper function for formatting currency
     *
     * @param float $amount Number to format
     *
     * @return string
     */
    protected function formatMoney($amount)
    {
        return $this->currencyFormatter->convertToDisplayFormat($amount);
    }
}<|MERGE_RESOLUTION|>--- conflicted
+++ resolved
@@ -2023,13 +2023,10 @@
      */
     protected function getItemStatusesForBiblio($id, $patron = null, array $options = [])
     {
-<<<<<<< HEAD
-=======
         // Prepare result array with default values. If no API result can be received
         // these will be returned.
         $results = ['total' => 0, 'holdings' => []];
 
->>>>>>> 4a808e3d
         $requestParams = [
             'path' => [
                 'v1', 'contrib', 'kohasuomi', 'availability', 'biblios', $id,
@@ -2038,15 +2035,12 @@
             'errors' => true,
             'query' => [],
         ];
-<<<<<<< HEAD
-=======
         if (($options['itemLimit'] ?? 0) > 0) {
             $requestParams['query'] = [
                 'limit'  => $options['itemLimit'],
                 'offset' => $options['offset'],
             ];
         }
->>>>>>> 4a808e3d
         if ($this->includeSuspendedHoldsInQueueLength) {
             $requestParams['query']['include_suspended_in_hold_queue'] = '1';
         }
@@ -2546,11 +2540,7 @@
      */
     protected function mapRenewalBlockReason($reason, $itype)
     {
-<<<<<<< HEAD
-        return $this->config['ItypeRenewalBlockMappings'][$itype][$reason]
-=======
         return $this->config['ItemTypeRenewalBlockMappings'][$itype][$reason]
->>>>>>> 4a808e3d
             ?? $this->renewalBlockMappings[$reason]
             ?? 'renew_item_no';
     }
