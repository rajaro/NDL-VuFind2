<?php
/**
 * Advanced Dummy ILS Driver -- Returns sample values based on Solr index.
 *
 * Note that some sample values (holds, transactions, fines) are stored in
 * the session.  You can log out and log back in to get a different set of
 * values.
 *
 * PHP version 5
 *
 * Copyright (C) Villanova University 2007.
 * Copyright (C) The National Library of Finland 2014.
 *
 * This program is free software; you can redistribute it and/or modify
 * it under the terms of the GNU General Public License version 2,
 * as published by the Free Software Foundation.
 *
 * This program is distributed in the hope that it will be useful,
 * but WITHOUT ANY WARRANTY; without even the implied warranty of
 * MERCHANTABILITY or FITNESS FOR A PARTICULAR PURPOSE.  See the
 * GNU General Public License for more details.
 *
 * You should have received a copy of the GNU General Public License
 * along with this program; if not, write to the Free Software
 * Foundation, Inc., 59 Temple Place, Suite 330, Boston, MA  02111-1307  USA
 *
 * @category VuFind2
 * @package  ILS_Drivers
 * @author   Greg Pendlebury <vufind-tech@lists.sourceforge.net>
 * @author   Ere Maijala <ere.maijala@helsinki.fi>
 * @license  http://opensource.org/licenses/gpl-2.0.php GNU General Public License
 * @link     http://vufind.org/wiki/vufind2:building_an_ils_driver Wiki
 */
namespace VuFind\ILS\Driver;
use ArrayObject, VuFind\Exception\Date as DateException,
    VuFind\Exception\ILS as ILSException,
    VuFindSearch\Query\Query, VuFindSearch\Service as SearchService,
    Zend\Session\Container as SessionContainer;

/**
 * Advanced Dummy ILS Driver -- Returns sample values based on Solr index.
 *
 * @category VuFind2
 * @package  ILS_Drivers
 * @author   Greg Pendlebury <vufind-tech@lists.sourceforge.net>
 * @author   Ere Maijala <ere.maijala@helsinki.fi>
 * @license  http://opensource.org/licenses/gpl-2.0.php GNU General Public License
 * @link     http://vufind.org/wiki/vufind2:building_an_ils_driver Wiki
 */
class Demo extends AbstractBase
{
    /**
     * Connection used when getting random bib ids from Solr
     *
     * @var SearchService
     */
    protected $searchService;

    /**
     * Total count of records in the Solr index (used for random bib lookup)
     *
     * @var int
     */
    protected $totalRecords;

    /**
     * Container for storing persistent simulated ILS data.
     *
     * @var SessionContainer
     */
    protected $session;

    /**
     * Should we return bib IDs in MyResearch responses?
     *
     * @var bool
     */
    protected $idsInMyResearch = true;

    /**
     * Should we support Storage Retrieval Requests?
     *
     * @var bool
     */
    protected $storageRetrievalRequests = true;

    /**
     * Should we support ILLRequests?
     *
     * @var bool
     */
    protected $ILLRequests = true;
    
    /**
     * Date converter object
     *
     * @var \VuFind\Date\Converter
     */
    protected $dateConverter;

    /**
     * Constructor
     *
     * @param \VuFind\Date\Converter $dateConverter Date converter object
     * @param SearchService          $ss            Search service
     */
    public function __construct(\VuFind\Date\Converter $dateConverter,
        SearchService $ss
    ) {
        $this->dateConverter = $dateConverter;
        $this->searchService = $ss;
    }

    /**
     * Initialize the driver.
     *
     * Validate configuration and perform all resource-intensive tasks needed to
     * make the driver active.
     *
     * @throws ILSException
     * @return void
     */
    public function init()
    {
        if (isset($this->config['Catalog']['idsInMyResearch'])) {
            $this->idsInMyResearch = $this->config['Catalog']['idsInMyResearch'];
        }
        if (isset($this->config['Catalog']['storageRetrievalRequests'])) {
            $this->storageRetrievalRequests
                = $this->config['Catalog']['storageRetrievalRequests'];
        }
        if (isset($this->config['Catalog']['ILLRequests'])) {
            $this->ILLRequests = $this->config['Catalog']['ILLRequests'];
        }
        
        // Establish a namespace in the session for persisting fake data (to save
        // on Solr hits):
        $this->session = new SessionContainer('DemoDriver');
    }

    /**
     * Generate a fake location name.
     *
     * @param bool $returnText If true, return location text; if false, return ID
     *
     * @return string
     */
    protected function getFakeLoc($returnText = true)
    {
        $locations = $this->getPickUpLocations();
        $loc = rand()%count($locations);
        return $returnText
            ? $locations[$loc]['locationDisplay']
            :$locations[$loc]['locationID'];
    }

    /**
     * Generate a fake status message.
     *
     * @return string
     */
    protected function getFakeStatus()
    {
        $loc = rand()%10;
        switch ($loc) {
        case 10:
            return "Missing";
        case  9:
            return "On Order";
        case  8:
            return "Invoiced";
        default:
            return "Available";
        }
    }

    /**
     * Generate a fake call number.
     *
     * @return string
     */
    protected function getFakeCallNum()
    {
        $codes = "ABCDEFGHIJKLMNOPQRSTUVWXYZ";
        $a = $codes[rand()%strlen($codes)];
        $b = rand()%899 + 100;
        $c = rand()%9999;
        return $a.$b.".".$c;
    }

    /**
     * Set up the Solr index so we can retrieve some record data.
     *
     * @return void
     */
    protected function prepSolr()
    {
        // Get the total # of records in the system
        $result = $this->searchService->search('Solr', new Query('*:*'));
        $this->totalRecords = $result->getTotal();
    }

    /**
     * Get a random ID from the Solr index.
     *
     * @return string
     */
    protected function getRandomBibId()
    {
        // Let's keep away from both ends of the index, but only take any of the
        // first 500 000 records to avoid slow Solr queries.
        $position = rand()%(min(array(500000, $this->totalRecords-1)));
        $result = $this->searchService->search(
            'Solr', new Query('*:*'), $position, 1
        );
        if (count($result) === 0) {
            throw new \Exception('Solr index is empty!');
        }
        return current($result->getRecords())->getUniqueId();
    }

    /**
     * Generates a random, fake holding array
     *
     * @param string $id     set id
     * @param string $number set number for multiple items
     * @param array  $patron Patron data
     *
     * @return array
     */
    protected function getRandomHolding($id, $number, $patron)
    {
        $status = $this->getFakeStatus();
        return array(
            'id'           => $id,
            'number'       => $number,
            'barcode'      => sprintf("%08d", rand()%50000),
            'availability' => $status == 'Available',
            'status'       => $status,
            'location'     => $this->getFakeLoc(),
            'reserve'      => (rand()%100 > 49) ? 'Y' : 'N',
            'callnumber'   => $this->getFakeCallNum(),
            'duedate'      => '',
            'is_holdable'  => true,
            'addLink'      => $patron ? rand()%10 == 0 ? 'block' : true : false,
            'storageRetrievalRequest' => 'auto',
            'addStorageRetrievalRequestLink' => $patron
                ? rand()%10 == 0 ? 'block' : 'check'
                : false,
            'ILLRequest'   => 'auto',
            'addILLRequestLink' => $patron
                ? rand()%10 == 0 ? 'block' : 'check'
                : false
        );
    }

    /**
     * Generate a list of holds, storage retrieval requests or ILL requests.
     * 
     * @param string $requestType Request type (Holds, StorageRetrievalRequests or
     * ILLRequests)
     * 
     * @return ArrayObject List of requests
     */
    protected function createRequestList($requestType)
    {
        // How many items are there?  %10 - 1 = 10% chance of none,
        // 90% of 1-9 (give or take some odd maths)
        $items = rand()%10 - 1;

        // Do some initial work in solr so we aren't repeating it inside this
        // loop.
        $this->prepSolr();

        $list = new ArrayObject();
        for ($i = 0; $i < $items; $i++) {
            $location = $this->getFakeLoc(false);
            $currentItem = array(
                "location" => $location,
                "create"   => date("j-M-y", strtotime("now - ".(rand()%10)." days")),
                "expire"   => date("j-M-y", strtotime("now + 30 days")),
                "reqnum"   => sprintf("%06d", $i),
                "item_id" => $i,
                "reqnum" => $i
            );
            
            if ($i == 2 || rand()%5 == 1) {
                // Mimic an ILL request
                $currentItem["id"] = "ill_request_$i";
                $currentItem["title"] = "ILL Hold Title $i";
                $currentItem['institution_id'] = 'ill_institution';
                $currentItem['institution_name'] = 'ILL Library';
                $currentItem['institution_dbkey'] = 'ill_institution';
            } else {    
                if ($this->idsInMyResearch) {
                    $currentItem['id'] = $this->getRandomBibId();
                } else {
                    $currentItem['title'] = 'Demo Title ' . $i;
                }
            }

            if ($requestType == 'Holds') {
                $pos = rand()%5;
                if ($pos > 1) {
                    $currentItem['position'] = $pos;
                } else {
                    $currentItem['available'] = true;
                }
            } else {
                $status = rand()%5;
                $currentItem['available'] = $status == 1;
                $currentItem['canceled'] = $status == 2;
                $currentItem['processed'] = ($status == 1 || rand(1, 3) == 3)
                    ? date("j-M-y") 
                    : '';
                if ($requestType == 'ILLRequests') {
                    $transit = rand()%2;
                    if (!$currentItem['available'] 
                        && !$currentItem['canceled']
                        && $transit == 1
                    ) {
                        $currentItem['in_transit'] = $location;  
                    } else {
                        $currentItem['in_transit'] = false;
                    }
                }
            }
            
            $list->append($currentItem);
        }
        return $list;        
    }
    
    /**
     * Get Status
     *
     * This is responsible for retrieving the status information of a certain
     * record.
     *
     * @param string $id     The record id to retrieve the holdings for
     * @param array  $patron Patron data
     *
     * @return mixed     On success, an associative array with the following keys:
     * id, availability (boolean), status, location, reserve, callnumber.
     */
    public function getStatus($id, $patron = false)
    {
        $id = $id.""; // make it a string for consistency
        // How many items are there?
        $records = rand()%15;
        $holding = array();

        // NOTE: Ran into an interesting bug when using:

        // 'availability' => rand()%2 ? true : false

        // It seems rand() returns alternating even/odd
        // patterns on some versions running under windows.
        // So this method gives better 50/50 results:

        // 'availability' => (rand()%100 > 49) ? true : false
        if ($this->session->statuses
            && array_key_exists($id, $this->session->statuses)
        ) {
            return $this->session->statuses[$id];
        }

        // Create a fake entry for each one
        for ($i = 0; $i < $records; $i++) {
            $holding[] = $this->getRandomHolding($id, $i+1, $patron);
        }
        return $holding;
    }

    /**
     * Set Status
     *
     * @param array $id      id for record
     * @param array $holding associative array with options to specify
     *      number, barcode, availability, status, location,
     *      reserve, callnumber, duedate, is_holdable, and addLink
     * @param bool  $append  add another record or replace current record
     *
     * @return array
     */
    public function setStatus($id, $holding = array(), $append = true)
    {
        $id = (string)$id;
        $i = ($this->session->statuses) ? count($this->session->statuses)+1 : 1;
        $holding = array_merge($this->getRandomHolding($id, $i), $holding);

        // if statuses is already stored
        if ($this->session->statuses) {
            // and this id is part of it
            if ($append && array_key_exists($id, $this->session->statuses)) {
                // add to the array
                $this->session->statuses[$id][] = $holding;
            } else {
                // if we're over-writing or if there's nothing stored for this id
                $this->session->statuses[$id] = array($holding);
            }
        } else {
            // brand new status storage!
            $this->session->statuses = array($id => array($holding));
        }
        return $holding;
    }

    /**
     * Set Status to return an invalid entry
     *
     * @param array $id id for condemned record
     *
     * @return void;
     */
    public function setInvalidId($id)
    {
        $id = (string)$id;
        // if statuses is already stored
        if ($this->session->statuses) {
            $this->session->statuses[$id] = array();
        } else {
            // brand new status storage!
            $this->session->statuses = array($id => array());
        }
    }

    /**
     * Clear status
     *
     * @param array $id id for clearing the status
     *
     * @return void;
     */
    public function clearStatus($id)
    {
        $id = (string)$id;

        // if statuses is already stored
        if ($this->session->statuses) {
            unset($this->session->statuses[$id]);
        }
    }

    /**
     * Get Statuses
     *
     * This is responsible for retrieving the status information for a
     * collection of records.
     *
     * @param array $ids The array of record ids to retrieve the status for
     *
     * @return array An array of getStatus() return values on success.
     */
    public function getStatuses($ids)
    {
        // Random Seed
        srand(time());

        $status = array();
        foreach ($ids as $id) {
            $status[] = $this->getStatus($id);
        }
        return $status;
    }

    /**
     * Get Holding
     *
     * This is responsible for retrieving the holding information of a certain
     * record.
     *
     * @param string $id     The record id to retrieve the holdings for
     * @param array  $patron Patron data
     *
     * @return array         On success, an associative array with the following
     * keys: id, availability (boolean), status, location, reserve, callnumber,
     * duedate, number, barcode.
     */
    public function getHolding($id, $patron = false)
    {
        // Get basic status info:
        $status = $this->getStatus($id, $patron);

        // Add notes and summary:
        foreach (array_keys($status) as $i) {
            $itemNum = $i + 1;
            $noteCount = rand(1, 3);
            $status[$i]['notes'] = array();
            for ($j = 1; $j <= $noteCount; $j++) {
                $status[$i]['notes'][] = "Item $itemNum note $j";
            }
            $summCount = rand(1, 3);
            $status[$i]['summary'] = array();
            for ($j = 1; $j <= $summCount; $j++) {
                $status[$i]['summary'][] = "Item $itemNum summary $j";
            }
        }

        // Send back final value:
        return $status;
    }

    /**
     * Get Purchase History
     *
     * This is responsible for retrieving the acquisitions history data for the
     * specific record (usually recently received issues of a serial).
     *
     * @param string $id The record id to retrieve the info for
     *
     * @return array     An array with the acquisitions data on success.
     */
    public function getPurchaseHistory($id)
    {
        $issues = rand(0, 3);
        $retval = array();
        for ($i = 0; $i < $issues; $i++) {
            $retval[] = array('issue' => 'issue ' . ($i + 1));
        }
        return $retval;
    }

    /**
     * Patron Login
     *
     * This is responsible for authenticating a patron against the catalog.
     *
     * @param string $barcode  The patron barcode
     * @param string $password The patron password
     *
     * @throws ILSException
     * @return mixed           Associative array of patron info on successful login,
     * null on unsuccessful login.
     */
    public function patronLogin($barcode, $password)
    {
        $user = array();

        $user['id']           = trim($barcode);
        $user['firstname']    = trim("Lib");
        $user['lastname']     = trim("Rarian");
        $user['cat_username'] = trim($barcode);
        $user['cat_password'] = trim($password);
        $user['email']        = trim("Lib.Rarian@library.not");
        $user['major']        = null;
        $user['college']      = null;

        return $user;
    }

    /**
     * Get Patron Profile
     *
     * This is responsible for retrieving the profile for a specific patron.
     *
     * @param array $patron The patron array
     *
     * @return array        Array of the patron's profile data on success.
     */
    public function getMyProfile($patron)
    {
        $patron = array(
            'firstname' => 'Lib',
            'lastname'  => 'Rarian',
            'address1'  => 'Somewhere...',
            'address2'  => 'Over the Rainbow',
            'zip'       => '12345',
            'city'      => 'City',
            'country'   => 'Country',
            'phone'     => '1900 CALL ME',
            'group'     => 'Library Staff'
        );
        return $patron;
    }

    /**
     * Get Patron Fines
     *
     * This is responsible for retrieving all fines by a specific patron.
     *
     * @param array $patron The patron array from patronLogin
     *
     * @return mixed        Array of the patron's fines on success.
     * @SuppressWarnings(PHPMD.UnusedFormalParameter)
     */
    public function getMyFines($patron)
    {
        if (!isset($this->session->fines)) {
            // How many items are there? %20 - 2 = 10% chance of none,
            // 90% of 1-18 (give or take some odd maths)
            $fines = rand()%20 - 2;

            // Do some initial work in solr so we aren't repeating it inside this
            // loop.
            $this->prepSolr();

            $fineList = array();
            for ($i = 0; $i < $fines; $i++) {
                // How many days overdue is the item?
                $day_overdue = rand()%30 + 5;
                // Calculate checkout date:
                $checkout = strtotime("now - ".($day_overdue+14)." days");
                // 50c a day fine?
                $fine = $day_overdue * 0.50;

                $fineList[] = array(
                    "amount"   => $fine * 100,
                    "checkout" => date("j-M-y", $checkout),
                    // After 20 days it becomes 'Long Overdue'
                    "fine"     => $day_overdue > 20 ? "Long Overdue" : "Overdue",
                    // 50% chance they've paid half of it
                    "balance"  => (rand()%100 > 49 ? $fine/2 : $fine) * 100,
                    "duedate"  =>
                        date("j-M-y", strtotime("now - $day_overdue days"))
                );
                // Some fines will have no id or title:
                if (rand() % 3 != 1) {
                    if ($this->idsInMyResearch) {
                        $fineList[$i]['id'] = $this->getRandomBibId();
                    } else {
                        $fineList[$i]['title'] = 'Demo Title ' . $i;
                    }
                }
            }
            $this->session->fines = $fineList;
        }
        return $this->session->fines;
    }

    /**
     * Get Patron Holds
     *
     * This is responsible for retrieving all holds by a specific patron.
     *
     * @param array $patron The patron array from patronLogin
     *
     * @return mixed        Array of the patron's holds on success.
     * @SuppressWarnings(PHPMD.UnusedFormalParameter)
     */
    public function getMyHolds($patron)
    {
        if (!isset($this->session->holds)) {
            $this->session->holds = $this->createRequestList('Holds');
        }
        return $this->session->holds;
    }

    /**
     * Get Patron Storage Retrieval Requests
     *
     * This is responsible for retrieving all call slips by a specific patron.
     *
     * @param array $patron The patron array from patronLogin
     *
     * @return mixed        Array of the patron's holds
     * @SuppressWarnings(PHPMD.UnusedFormalParameter)
     */
    public function getMyStorageRetrievalRequests($patron)
    {
        if (!isset($this->session->storageRetrievalRequests)) {
            $this->session->storageRetrievalRequests
                = $this->createRequestList('StorageRetrievalRequests');
        }
        return $this->session->storageRetrievalRequests;
    }
    
    /**
     * Get Patron ILL Requests
     *
     * This is responsible for retrieving all ILL requests by a specific patron.
     *
     * @param array $patron The patron array from patronLogin
     *
     * @return mixed        Array of the patron's ILL requests
     */
    public function getMyILLRequests($patron)
    {
        if (!isset($this->session->ILLRequests)) {
            $this->session->ILLRequests
                = $this->createRequestList('ILLRequests');
        }
        return $this->session->ILLRequests;
    }
    
    /**
     * Get Patron Transactions
     *
     * This is responsible for retrieving all transactions (i.e. checked out items)
     * by a specific patron.
     *
     * @param array $patron The patron array from patronLogin
     *
     * @return mixed        Array of the patron's transactions on success.
     * @SuppressWarnings(PHPMD.UnusedFormalParameter)
     */
    public function getMyTransactions($patron)
    {
        if (!isset($this->session->transactions)) {
            // How many items are there?  %10 - 1 = 10% chance of none,
            // 90% of 1-9 (give or take some odd maths)
            $trans = rand()%10 - 1;

            // Do some initial work in solr so we aren't repeating it inside this
            // loop.
            $this->prepSolr();

            $transList = array();
            for ($i = 0; $i < $trans; $i++) {
                // When is it due? +/- up to 15 days
                $due_relative = rand()%30 - 15;
                // Due date
                $dueStatus = false;
                if ($due_relative >= 0) {
                    $due_date = date("j-M-y", strtotime("now +$due_relative days"));
                    if ($due_relative == 0) {
                        $dueStatus = 'due';
                    }
                } else {
                    $due_date = date("j-M-y", strtotime("now $due_relative days"));
                    $dueStatus = 'overdue';
                }

                // Times renewed    : 0,0,0,0,0,1,2,3,4,5
                $renew = rand()%10 - 5;
                if ($renew < 0) {
                    $renew = 0;
                }

                // Renewal limit
                $renewLimit = $renew + rand()%3;
                
                // Pending requests : 0,0,0,0,0,1,2,3,4,5
                $req = rand()%10 - 5;
                if ($req < 0) {
                    $req = 0;
                }

                if ($i == 2 || rand()%5 == 1) {
                    // Mimic an ILL loan    
                    $transList[] = array(
                        'duedate' => $due_date,
                        'dueStatus' => $dueStatus,
                        'barcode' => sprintf("%08d", rand()%50000),
                        'renew'   => $renew,
<<<<<<< HEAD
                        'renewLimit' => $renewLimit,
                        'request' => $req,
                        'id'      => "ill_institution_$i",
                        'item_id' => $i,
                        'renewable' => $renew < $renewLimit,
=======
                        'request' => $req,
                        'id'      => "ill_institution_$i",
                        'item_id' => $i,
                        'renewable' => $renew,
>>>>>>> 8faff182
                        'title'   => "ILL Loan Title $i",
                        'institution_id' => 'ill_institution',
                        'institution_name' => 'ILL Library',
                        'institution_dbkey' => 'ill_institution'
                    );
                } else {
                    $transList[] = array(
                        'duedate' => $due_date,
                        'dueStatus' => $dueStatus,
                        'barcode' => sprintf("%08d", rand()%50000),
                        'renew'   => $renew,
<<<<<<< HEAD
                        'renewLimit' => $renewLimit,
                        'request' => $req,
                        'item_id' => $i,
                        'renewable' => $renew < $renewLimit
=======
                        'request' => $req,
                        'item_id' => $i,
                        'renewable' => true
>>>>>>> 8faff182
                    );
                    if ($this->idsInMyResearch) {
                        $transList[$i]['id'] = $this->getRandomBibId();
                    } else {
                        $transList[$i]['title'] = 'Demo Title ' . $i;
                    }
                }
            }
            $this->session->transactions = $transList;
        }
        return $this->session->transactions;
    }

    /**
     * Get Pick Up Locations
     *
     * This is responsible get a list of valid library locations for holds / recall
     * retrieval
     *
     * @param array $patron      Patron information returned by the patronLogin
     * method.
     * @param array $holdDetails Optional array, only passed in when getting a list
     * in the context of placing a hold; contains most of the same values passed to
     * placeHold, minus the patron data.  May be used to limit the pickup options
     * or may be ignored.  The driver must not add new options to the return array
     * based on this data or other areas of VuFind may behave incorrectly.
     *
     * @return array        An array of associative arrays with locationID and
     * locationDisplay keys
     * @SuppressWarnings(PHPMD.UnusedFormalParameter)
     */
    public function getPickUpLocations($patron = false, $holdDetails = null)
    {
        return array(
            array(
                'locationID' => 'A',
                'locationDisplay' => 'Campus A'
            ),
            array(
                'locationID' => 'B',
                'locationDisplay' => 'Campus B'
            ),
            array(
                'locationID' => 'C',
                'locationDisplay' => 'Campus C'
            )
        );
    }

    /**
     * Get Default "Hold Required By" Date (as Unix timestamp) or null if unsupported
     *
     * @param array $patron   Patron information returned by the patronLogin method.
     * @param array $holdInfo Contains most of the same values passed to
     * placeHold, minus the patron data.
     *
     * @return int
     */
    public function getHoldDefaultRequiredDate($patron, $holdInfo)
    {
        // 5 years in the future (but similate intermittent failure):
        return rand(0, 1) == 1
            ? mktime(0, 0, 0, date('m'), date('d'), date('Y')+5) : null;
    }

    /**
     * Get Default Pick Up Location
     *
     * Returns the default pick up location set in HorizonXMLAPI.ini
     *
     * @param array $patron      Patron information returned by the patronLogin
     * method.
     * @param array $holdDetails Optional array, only passed in when getting a list
     * in the context of placing a hold; contains most of the same values passed to
     * placeHold, minus the patron data.  May be used to limit the pickup options
     * or may be ignored.
     *
     * @return string A location ID
     * @SuppressWarnings(PHPMD.UnusedFormalParameter)
     */
    public function getDefaultPickUpLocation($patron = false, $holdDetails = null)
    {
        $locations = $this->getPickUpLocations($patron);
        return $locations[0]['locationID'];
    }

    /**
     * Get Funds
     *
     * Return a list of funds which may be used to limit the getNewItems list.
     *
     * @return array An associative array with key = fund ID, value = fund name.
     */
    public function getFunds()
    {
        return array("Fund A", "Fund B", "Fund C");
    }

    /**
     * Get Departments
     *
     * Obtain a list of departments for use in limiting the reserves list.
     *
     * @return array An associative array with key = dept. ID, value = dept. name.
     */
    public function getDepartments()
    {
        return array("Dept. A", "Dept. B", "Dept. C");
    }

    /**
     * Get Instructors
     *
     * Obtain a list of instructors for use in limiting the reserves list.
     *
     * @return array An associative array with key = ID, value = name.
     */
    public function getInstructors()
    {
        return array("Instructor A", "Instructor B", "Instructor C");
    }

    /**
     * Get Courses
     *
     * Obtain a list of courses for use in limiting the reserves list.
     *
     * @return array An associative array with key = ID, value = name.
     */
    public function getCourses()
    {
        return array("Course A", "Course B", "Course C");
    }

    /**
     * Get New Items
     *
     * Retrieve the IDs of items recently added to the catalog.
     *
     * @param int $page    Page number of results to retrieve (counting starts at 1)
     * @param int $limit   The size of each page of results to retrieve
     * @param int $daysOld The maximum age of records to retrieve in days (max. 30)
     * @param int $fundId  optional fund ID to use for limiting results (use a value
     * returned by getFunds, or exclude for no limit); note that "fund" may be a
     * misnomer - if funds are not an appropriate way to limit your new item
     * results, you can return a different set of values from getFunds. The
     * important thing is that this parameter supports an ID returned by getFunds,
     * whatever that may mean.
     *
     * @return array       Associative array with 'count' and 'results' keys
     * @SuppressWarnings(PHPMD.UnusedFormalParameter)
     */
    public function getNewItems($page, $limit, $daysOld, $fundId = null)
    {
        // Do some initial work in solr so we aren't repeating it inside this loop.
        $this->prepSolr();

        // Pick a random number of results to return -- don't exceed limit or 30,
        // whichever is smaller (this can be pretty slow due to the random ID code).
        $count = rand(0, $limit > 30 ? 30 : $limit);
        $results = array();
        for ($x = 0; $x < $count; $x++) {
            $randomId = $this->getRandomBibId();

            // avoid duplicate entries in array:
            if (!in_array($randomId, $results)) {
                $results[] = $randomId;
            }
        }
        $retVal = array('count' => count($results), 'results' => array());
        foreach ($results as $result) {
            $retVal['results'][] = array('id' => $result);
        }
        return $retVal;
    }

    /**
     * Find Reserves
     *
     * Obtain information on course reserves.
     *
     * @param string $course ID from getCourses (empty string to match all)
     * @param string $inst   ID from getInstructors (empty string to match all)
     * @param string $dept   ID from getDepartments (empty string to match all)
     *
     * @return mixed An array of associative arrays representing reserve items.
     * @SuppressWarnings(PHPMD.UnusedFormalParameter)
     */
    public function findReserves($course, $inst, $dept)
    {
        // Do some initial work in solr so we aren't repeating it inside this loop.
        $this->prepSolr();

        // Pick a random number of results to return -- don't exceed 30.
        $count = rand(0, 30);
        $results = array();
        for ($x = 0; $x < $count; $x++) {
            $randomId = $this->getRandomBibId();

            // avoid duplicate entries in array:
            if (!in_array($randomId, $results)) {
                $results[] = $randomId;
            }
        }

        $retVal = array();
        foreach ($results as $current) {
            $retVal[] = array('BIB_ID' => $current);
        }
        return $retVal;
    }

    /**
     * Cancel Holds
     *
     * Attempts to Cancel a hold or recall on a particular item. The
     * data in $cancelDetails['details'] is determined by getCancelHoldDetails().
     *
     * @param array $cancelDetails An array of item and patron data
     *
     * @return array               An array of data on each request including
     * whether or not it was successful and a system message (if available)
     */
    public function cancelHolds($cancelDetails)
    {
        // Rewrite the holds in the session, removing those the user wants to
        // cancel.
        $newHolds = new ArrayObject();
        $retVal = array('count' => 0, 'items' => array());
        foreach ($this->session->holds as $current) {
            if (!in_array($current['reqnum'], $cancelDetails['details'])) {
                $newHolds->append($current);
            } else {
                // 50% chance of cancel failure for testing purposes
                if (rand() % 2) {
                    $retVal['count']++;
                    $retVal['items'][$current['item_id']] = array(
                        'success' => true,
                        'status' => 'hold_cancel_success'
                    );
                } else {
                    $newHolds->append($current);
                    $retVal['items'][$current['item_id']] = array(
                        'success' => false,
                        'status' => 'hold_cancel_fail',
                        'sysMessage' =>
                            'Demonstrating failure; keep trying and ' .
                            'it will work eventually.'
                    );
                }
            }
        }

        $this->session->holds = $newHolds;
        return $retVal;
    }

    /**
     * Get Cancel Hold Details
     *
     * In order to cancel a hold, Voyager requires the patron details an item ID
     * and a recall ID. This function returns the item id and recall id as a string
     * separated by a pipe, which is then submitted as form data in Hold.php. This
     * value is then extracted by the CancelHolds function.
     *
     * @param array $holdDetails An array of item data
     *
     * @return string Data for use in a form field
     */
    public function getCancelHoldDetails($holdDetails)
    {
        return $holdDetails['reqnum'];
    }

    /**
     * Cancel Storage Retrieval Request
     *
     * Attempts to Cancel a Storage Retrieval Request on a particular item. The
     * data in $cancelDetails['details'] is determined by
     * getCancelStorageRetrievalRequestDetails().
     *
     * @param array $cancelDetails An array of item and patron data
     *
     * @return array               An array of data on each request including
     * whether or not it was successful and a system message (if available)
     */
    public function cancelStorageRetrievalRequests($cancelDetails)
    {
        // Rewrite the items in the session, removing those the user wants to
        // cancel.
        $newRequests = new ArrayObject();
        $retVal = array('count' => 0, 'items' => array());
        foreach ($this->session->storageRetrievalRequests as $current) {
            if (!in_array($current['reqnum'], $cancelDetails['details'])) {
                $newRequests->append($current);
            } else {
                // 50% chance of cancel failure for testing purposes
                if (rand() % 2) {
                    $retVal['count']++;
                    $retVal['items'][$current['item_id']] = array(
                        'success' => true,
                        'status' => 'storage_retrieval_request_cancel_success'
                    );
                } else {
                    $newRequests->append($current);
                    $retVal['items'][$current['item_id']] = array(
                        'success' => false,
                        'status' => 'storage_retrieval_request_cancel_fail',
                        'sysMessage' =>
                            'Demonstrating failure; keep trying and ' .
                            'it will work eventually.'
                    );
                }
            }
        }

        $this->session->storageRetrievalRequests = $newRequests;
        return $retVal;
    }

    /**
     * Get Cancel Storage Retrieval Request Details
     *
     * In order to cancel a hold, Voyager requires the patron details an item ID
     * and a recall ID. This function returns the item id and recall id as a string
     * separated by a pipe, which is then submitted as form data in Hold.php. This
     * value is then extracted by the CancelHolds function.
     *
     * @param array $details An array of item data
     *
     * @return string Data for use in a form field
     */
    public function getCancelStorageRetrievalRequestDetails($details)
    {
        return $details['reqnum'];
    }

    /**
     * Renew My Items
     *
     * Function for attempting to renew a patron's items.  The data in
     * $renewDetails['details'] is determined by getRenewDetails().
     *
     * @param array $renewDetails An array of data required for renewing items
     * including the Patron ID and an array of renewal IDS
     *
     * @return array              An array of renewal information keyed by item ID
     */
    public function renewMyItems($renewDetails)
    {
        // Simulate an account block at random.
        if (rand() % 4 == 1) {
            return array(
                'blocks' => array(
                    'Simulated account block; try again and it will work eventually.'
                )
            );
        }

        // Set up successful return value.
        $finalResult = array('blocks' => false, 'details' => array());

        // Grab transactions from session so we can modify them:
        $transactions = $this->session->transactions;
        foreach ($transactions as $i => $current) {
            // Only renew requested items:
            if (in_array($current['item_id'], $renewDetails['details'])) {
                if (rand() % 2) {
                    $old = $transactions[$i]['duedate'];
                    $transactions[$i]['duedate']
                        = date("j-M-y", strtotime($old . " + 7 days"));
                    $transactions[$i]['renew'] = $transactions[$i]['renew'] + 1;
                    $transactions[$i]['renewable'] =
                        $transactions[$i]['renew'] < $transactions[$i]['renewLimit']; 

                    $finalResult['details'][$current['item_id']] = array(
                        "success" => true,
                        "new_date" => $transactions[$i]['duedate'],
                        "new_time" => '',
                        "item_id" => $current['item_id'],
                    );
                } else {
                    $finalResult['details'][$current['item_id']] = array(
                        "success" => false,
                        "new_date" => false,
                        "item_id" => $current['item_id'],
                        "sysMessage" =>
                            'Demonstrating failure; keep trying and ' .
                            'it will work eventually.'
                    );
                }
            }
        }

        // Write modified transactions back to session; in-place changes do not
        // work due to ArrayObject eccentricities:
        $this->session->transactions = $transactions;

        return $finalResult;
    }

    /**
     * Get Renew Details
     *
     * In order to renew an item, Voyager requires the patron details and an item
     * id. This function returns the item id as a string which is then used
     * as submitted form data in checkedOut.php. This value is then extracted by
     * the RenewMyItems function.
     *
     * @param array $checkOutDetails An array of item data
     *
     * @return string Data for use in a form field
     */
    public function getRenewDetails($checkOutDetails)
    {
        return $checkOutDetails['item_id'];
    }
    
    /**
     * Check if hold or recall available
     *
     * This is responsible for determining if an item is requestable
     *
     * @param string $id     The Bib ID
     * @param array  $data   An Array of item data
     * @param patron $patron An array of patron data
     *
     * @return string True if request is valid, false if not
     * @SuppressWarnings(PHPMD.UnusedFormalParameter)
     */
    public function checkRequestIsValid($id, $data, $patron)
    {
        if (rand() % 10 == 0) {
            return false;
        }
        return true;
    }
    
    /**
     * Place Hold
     *
     * Attempts to place a hold or recall on a particular item and returns
     * an array with result details.
     *
     * @param array $holdDetails An array of item and patron data
     *
     * @return mixed An array of data on the request including
     * whether or not it was successful and a system message (if available)
     */
    public function placeHold($holdDetails)
    {
        // Simulate failure:
        if (rand() % 2) {
            return array(
                "success" => false,
                "sysMessage" =>
                    'Demonstrating failure; keep trying and ' .
                    'it will work eventually.'
            );
        }

        if (!isset($this->session->holds)) {
            $this->session->holds = new ArrayObject();
        }
        $lastHold = count($this->session->holds) - 1;
        $nextId = $lastHold >= 0
            ? $this->session->holds[$lastHold]['item_id'] + 1 : 0;

        // Figure out appropriate expiration date:
        if (!isset($holdDetails['requiredBy'])
            || empty($holdDetails['requiredBy'])
        ) {
            $expire = strtotime("now + 30 days");
        } else {
            try {
                $expire = $this->dateConverter->convertFromDisplayDate(
                    "U", $holdDetails['requiredBy']
                );
            } catch (DateException $e) {
                // Expiration date is invalid
                return array(
                    'success' => false, 'sysMessage' => 'hold_date_invalid'
                );
            }
        }
        if ($expire <= time()) {
            return array(
                'success' => false, 'sysMessage' => 'hold_date_past'
            );
        }

        $this->session->holds->append(
            array(
                "id"       => $holdDetails['id'],
                "location" => $holdDetails['pickUpLocation'],
                "expire"   => date("j-M-y", $expire),
                "create"   => date("j-M-y"),
                "reqnum"   => sprintf("%06d", $nextId),
                "item_id" => $nextId,
                "volume" => '',
                "processed" => ''
            )
        );

        return array('success' => true);
    }

    /**
     * Check if storage retrieval request available
     *
     * This is responsible for determining if an item is requestable
     *
     * @param string $id     The Bib ID
     * @param array  $data   An Array of item data
     * @param patron $patron An array of patron data
     *
     * @return string True if request is valid, false if not
     * @SuppressWarnings(PHPMD.UnusedFormalParameter)
     */
    public function checkStorageRetrievalRequestIsValid($id, $data, $patron)
    {
        if (!$this->storageRetrievalRequests || rand() % 10 == 0) {
            return false;
        }
        return true;
    }
    
    /**
     * Place a Storage Retrieval Request
     *
     * Attempts to place a request on a particular item and returns
     * an array with result details.
     *
     * @param array $details An array of item and patron data
     *
     * @return mixed An array of data on the request including
     * whether or not it was successful and a system message (if available)
     */
    public function placeStorageRetrievalRequest($details)
    {
        if (!$this->storageRetrievalRequests) {
            return array(
                "success" => false,
                "sysMessage" => 'Storage Retrieval Requests are disabled.'
            );
        }
        // Simulate failure:
        if (rand() % 2) {
            return array(
                "success" => false,
                "sysMessage" =>
                    'Demonstrating failure; keep trying and ' .
                    'it will work eventually.'
            );
        }

        if (!isset($this->session->storageRetrievalRequests)) {
            $this->session->storageRetrievalRequests = new ArrayObject();
        }
        $lastRequest = count($this->session->storageRetrievalRequests) - 1;
        $nextId = $lastRequest >= 0
            ? $this->session->storageRetrievalRequests[$lastRequest]['item_id'] + 1 
            : 0;
        
        // Figure out appropriate expiration date:
        if (!isset($details['requiredBy'])
            || empty($details['requiredBy'])
        ) {
            $expire = strtotime("now + 30 days");
        } else {
            try {
                $expire = $this->dateConverter->convertFromDisplayDate(
                    "U", $details['requiredBy']
                );
            } catch (DateException $e) {
                // Expiration date is invalid
                return array(
                    'success' => false,
                    'sysMessage' => 'storage_retrieval_request_date_invalid'
                );
            }
        }
        if ($expire <= time()) {
            return array(
                'success' => false,
                'sysMessage' => 'storage_retrieval_request_date_past'
            );
        }
        
        $this->session->storageRetrievalRequests->append(
            array(
                "id"       => $details['id'],
                "location" => $details['pickUpLocation'],
                "expire"   => date("j-M-y", $expire),
                "create"  => date("j-M-y"),
                "processed" => rand()%3 == 0 ? date("j-M-y", $expire) : '',
                "reqnum"   => sprintf("%06d", $nextId),
                "item_id"  => $nextId
            )
        );

        return array('success' => true);
    }

    /**
     * Check if ILL request available
     *
     * This is responsible for determining if an item is requestable
     *
     * @param string $id     The Bib ID
     * @param array  $data   An Array of item data
     * @param patron $patron An array of patron data
     *
     * @return string True if request is valid, false if not
     */
    public function checkILLRequestIsValid($id, $data, $patron)
    {
        if (!$this->ILLRequests || rand() % 10 == 0) {
            return false;
        }
        return true;
    }
    
    /**
     * Place ILL Request
     *
     * Attempts to place an ILL request on a particular item and returns
     * an array with result details
     *
     * @param array $details An array of item and patron data
     *
     * @return mixed An array of data on the request including
     * whether or not it was successful and a system message (if available)
     */
    public function placeILLRequest($details)
    {
        if (!$this->ILLRequests) {
            return array(
                "success" => false,
                "sysMessage" => 'ILL requests are disabled.'
            );
        }
        // Simulate failure:
        if (rand() % 2) {
            return array(
                "success" => false,
                "sysMessage" =>
                    'Demonstrating failure; keep trying and ' .
                    'it will work eventually.'
            );
        }

        if (!isset($this->session->ILLRequests)) {
            $this->session->ILLRequests = new ArrayObject();
        }
        $lastRequest = count($this->session->ILLRequests) - 1;
        $nextId = $lastRequest >= 0
            ? $this->session->ILLRequests[$lastRequest]['item_id'] + 1 
            : 0;
        
        // Figure out appropriate expiration date:
<<<<<<< HEAD
        if (!isset($holdDetails['requiredBy'])
            || empty($holdDetails['requiredBy'])
=======
        if (!isset($details['requiredBy'])
            || empty($details['requiredBy'])
>>>>>>> 8faff182
        ) {
            $expire = strtotime("now + 30 days");
        } else {
            try {
                $expire = $this->dateConverter->convertFromDisplayDate(
                    "U", $details['requiredBy']
                );
            } catch (DateException $e) {
<<<<<<< HEAD
                // Hold Date is invalid
=======
                // Expiration Date is invalid
>>>>>>> 8faff182
                return array(
                    'success' => false,
                    'sysMessage' => 'ill_request_date_invalid'
                );
            }
        }
        if ($expire <= time()) {
            return array(
                'success' => false,
                'sysMessage' => 'ill_request_date_past'
            );
        }
        
<<<<<<< HEAD
        $this->session->ILLRequests->append(
            array(
                "id"       => $details['id'],
                "location" => $details['pickUpLocation'],
=======
        // Verify pickup library and location
        $pickupLocation = '';
        $pickupLocations = $this->getILLPickupLocations(
            $details['id'],
            $details['pickUpLibrary'],
            $details['patron']
        );
        foreach ($pickupLocations as $location) {
            if ($location['id'] == $details['pickUpLibraryLocation']) {
                $pickupLocation = $location['name'];
                break;
            }
        }
        if (!$pickupLocation) {
            return array(
                'success' => false,
                'sysMessage' => 'ill_request_place_fail_missing'
            );
        }
                
        $this->session->ILLRequests->append(
            array(
                "id"       => $details['id'],
                "location" => $pickupLocation,
>>>>>>> 8faff182
                "expire"   => date("j-M-y", $expire),
                "create"  => date("j-M-y"),
                "processed" => rand()%3 == 0 ? date("j-M-y", $expire) : '',
                "reqnum"   => sprintf("%06d", $nextId),
                "item_id"  => $nextId
            )
        );

        return array('success' => true);
    }
    
    /**
     * Get ILL Pickup Libraries
     *
     * This is responsible for getting information on the possible pickup libraries
     *
     * @param string $id     Record ID
     * @param array  $patron Patron
     *
     * @return bool|array False if request not allowed, or an array of associative 
     * arrays with libraries.
     */
    public function getILLPickupLibraries($id, $patron)
    {
        if (!$this->ILLRequests) {
            return false;
        }
        
        $details = array(
            array(
                'id' => 1,
                'name' => 'Main Library',
                'isDefault' => true
            ),                
            array(
                'id' => 2,
                'name' => 'Branch Library',
                'isDefault' => false
            )                
        );
        
        return $details;
    }
    
    /**
     * Get ILL Pickup Locations
     * 
     * This is responsible for getting a list of possible pickup locations for a 
     * library
     *
     * @param string $id        Record ID
     * @param string $pickupLib Pickup library ID
     * @param array  $patron    Patron
     *
     * @return boo|array False if request not allowed, or an array of  
     * locations.
     */
    public function getILLPickupLocations($id, $pickupLib, $patron)
    {
        switch ($pickupLib) {
        case 1:
            return array(
                array(
                    'id' => 1,
                    'name' => 'Circulation Desk',
                    'isDefault' => true
                ),                
                array(
                    'id' => 2,
                    'name' => 'Reference Desk',
                    'isDefault' => false
                )
            );
        case 2:
            return array(
                array(
                    'id' => 3,
                    'name' => 'Main Desk',
                    'isDefault' => false
                ),
                array(
                    'id' => 4,
                    'name' => 'Library Bus',
                    'isDefault' => true
                )
            );
        }
        return array();                
    }

    /**
     * Cancel ILL Request
     *
     * Attempts to Cancel an ILL request on a particular item. The
     * data in $cancelDetails['details'] is determined by
     * getCancelILLRequestDetails().
     *
     * @param array $cancelDetails An array of item and patron data
     *
     * @return array               An array of data on each request including
     * whether or not it was successful and a system message (if available)
     */
    public function cancelILLRequests($cancelDetails)
    {
        // Rewrite the items in the session, removing those the user wants to
        // cancel.
        $newRequests = new ArrayObject();
        $retVal = array('count' => 0, 'items' => array());
        foreach ($this->session->ILLRequests as $current) {
            if (!in_array($current['reqnum'], $cancelDetails['details'])) {
                $newRequests->append($current);
            } else {
                // 50% chance of cancel failure for testing purposes
                if (rand() % 2) {
                    $retVal['count']++;
                    $retVal['items'][$current['item_id']] = array(
                        'success' => true,
                        'status' => 'ill_request_cancel_success'
                    );
                } else {
                    $newRequests->append($current);
                    $retVal['items'][$current['item_id']] = array(
                        'success' => false,
                        'status' => 'ill_request_cancel_fail',
                        'sysMessage' =>
                            'Demonstrating failure; keep trying and ' .
                            'it will work eventually.'
                    );
                }
            }
        }

        $this->session->ILLRequests = $newRequests;
        return $retVal;
    }

    /**
     * Get Cancel ILL Request Details
     *
     * @param array $details An array of item data
     *
     * @return string Data for use in a form field
     */
    public function getCancelILLRequestDetails($details)
    {
        return $details['reqnum'];
    }
    
    /**
     * Public Function which specifies renew, hold and cancel settings.
     *
     * @param string $function The name of the feature to be checked
     *
     * @return array An array with key-value pairs.
     */
    public function getConfig($function)
    {
        if ($function == 'Holds') {
            return array(
                'HMACKeys' => 'id',
                'extraHoldFields' => 'comments:pickUpLocation:requiredByDate',
                'defaultRequiredDate' => 'driver:0:2:0',
            );
        }
        if ($function == 'StorageRetrievalRequests'
            && $this->storageRetrievalRequests
        ) {
            return array(
                'HMACKeys' => 'id',
                'extraFields' => 'comments:pickUpLocation:requiredByDate:item-issue',
                'helpText' => 'This is a storage retrieval request help text'
                    . ' with some <span style="color: red">styling</span>.'
            );
        }
        if ($function == 'ILLRequests' && $this->ILLRequests) {
            return array(
                'enabled' => true,
                'HMACKeys' => 'number',
                'extraFields' => 
                    'comments:pickUpLibrary:pickUpLibraryLocation:requiredByDate',
                'defaultRequiredDate' => '0:1:0',
                'helpText' => 'This is an ILL request help text'
                    . ' with some <span style="color: red">styling</span>.'
            );
        }
        return array();
    }
}<|MERGE_RESOLUTION|>--- conflicted
+++ resolved
@@ -743,18 +743,11 @@
                         'dueStatus' => $dueStatus,
                         'barcode' => sprintf("%08d", rand()%50000),
                         'renew'   => $renew,
-<<<<<<< HEAD
                         'renewLimit' => $renewLimit,
                         'request' => $req,
                         'id'      => "ill_institution_$i",
                         'item_id' => $i,
                         'renewable' => $renew < $renewLimit,
-=======
-                        'request' => $req,
-                        'id'      => "ill_institution_$i",
-                        'item_id' => $i,
-                        'renewable' => $renew,
->>>>>>> 8faff182
                         'title'   => "ILL Loan Title $i",
                         'institution_id' => 'ill_institution',
                         'institution_name' => 'ILL Library',
@@ -766,16 +759,10 @@
                         'dueStatus' => $dueStatus,
                         'barcode' => sprintf("%08d", rand()%50000),
                         'renew'   => $renew,
-<<<<<<< HEAD
                         'renewLimit' => $renewLimit,
                         'request' => $req,
                         'item_id' => $i,
                         'renewable' => $renew < $renewLimit
-=======
-                        'request' => $req,
-                        'item_id' => $i,
-                        'renewable' => true
->>>>>>> 8faff182
                     );
                     if ($this->idsInMyResearch) {
                         $transList[$i]['id'] = $this->getRandomBibId();
@@ -1437,13 +1424,8 @@
             : 0;
         
         // Figure out appropriate expiration date:
-<<<<<<< HEAD
-        if (!isset($holdDetails['requiredBy'])
-            || empty($holdDetails['requiredBy'])
-=======
         if (!isset($details['requiredBy'])
             || empty($details['requiredBy'])
->>>>>>> 8faff182
         ) {
             $expire = strtotime("now + 30 days");
         } else {
@@ -1452,11 +1434,7 @@
                     "U", $details['requiredBy']
                 );
             } catch (DateException $e) {
-<<<<<<< HEAD
-                // Hold Date is invalid
-=======
                 // Expiration Date is invalid
->>>>>>> 8faff182
                 return array(
                     'success' => false,
                     'sysMessage' => 'ill_request_date_invalid'
@@ -1470,12 +1448,6 @@
             );
         }
         
-<<<<<<< HEAD
-        $this->session->ILLRequests->append(
-            array(
-                "id"       => $details['id'],
-                "location" => $details['pickUpLocation'],
-=======
         // Verify pickup library and location
         $pickupLocation = '';
         $pickupLocations = $this->getILLPickupLocations(
@@ -1500,7 +1472,6 @@
             array(
                 "id"       => $details['id'],
                 "location" => $pickupLocation,
->>>>>>> 8faff182
                 "expire"   => date("j-M-y", $expire),
                 "create"  => date("j-M-y"),
                 "processed" => rand()%3 == 0 ? date("j-M-y", $expire) : '',
