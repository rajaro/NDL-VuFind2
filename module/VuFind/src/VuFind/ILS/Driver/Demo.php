--- conflicted
+++ resolved
@@ -606,11 +606,7 @@
                     "reqnum" => $i,
                     "volume" => '',
                     "processed" => ($status == 1 || rand(1, 3) == 3)
-<<<<<<< HEAD
-                        ? date("j-M-y") 
-=======
                         ? date("j-M-y")
->>>>>>> ef08ee22
                         : ''
                 );
                 if ($this->idsInMyResearch) {
@@ -624,11 +620,7 @@
         }
         return $this->session->storageRetrievalRequests;
     }
-<<<<<<< HEAD
-    
-=======
-
->>>>>>> ef08ee22
+
     /**
      * Get Patron Transactions
      *
@@ -1078,26 +1070,7 @@
     {
         return $checkOutDetails['item_id'];
     }
-    
-    /**
-     * Check if hold or recall available
-     *
-     * This is responsible for determining if an item is requestable
-     *
-     * @param string $id     The Bib ID
-     * @param array  $data   An Array of item data
-     * @param patron $patron An array of patron data
-     *
-     * @return string True if request is valid, false if not
-     */
-    public function checkRequestIsValid($id, $data, $patron)
-    {
-        if (rand() % 10 == 0) {
-            return false;
-        }
-        return true;
-    }
-    
+
     /**
      * Check if hold or recall available
      *
@@ -1204,11 +1177,7 @@
         }
         return true;
     }
-<<<<<<< HEAD
-    
-=======
-
->>>>>>> ef08ee22
+
     /**
      * Place a Storage Retrieval Request
      *
@@ -1237,21 +1206,12 @@
         }
         $lastRequest = count($this->session->storageRetrievalRequests) - 1;
         $nextId = $lastRequest >= 0
-<<<<<<< HEAD
-            ? $this->session->storageRetrievalRequests[$lastRequest]['item_id'] + 1 
-            : 0;
-        
-        // Figure out appropriate expiration date:
-        if (!isset($holdDetails['requiredBy'])
-            || empty($holdDetails['requiredBy'])
-=======
             ? $this->session->storageRetrievalRequests[$lastRequest]['item_id'] + 1
             : 0;
         
         // Figure out appropriate expiration date:
         if (!isset($details['requiredBy'])
             || empty($details['requiredBy'])
->>>>>>> ef08ee22
         ) {
             $expire = strtotime("now + 30 days");
         } else {
@@ -1260,11 +1220,7 @@
                     "U", $details['requiredBy']
                 );
             } catch (DateException $e) {
-<<<<<<< HEAD
-                // Hold Date is invalid
-=======
                 // Expiration date is invalid
->>>>>>> ef08ee22
                 return array(
                     'success' => false,
                     'sysMessage' => 'storage_retrieval_request_date_invalid'
