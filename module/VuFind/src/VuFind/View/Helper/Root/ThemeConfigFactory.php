--- conflicted
+++ resolved
@@ -71,20 +71,6 @@
 
         $themeInfo = $container->get(\VuFindTheme\ThemeInfo::class);
 
-<<<<<<< HEAD
-        // As of release 1.1.0, the memory storage adapter has a flaw which can cause
-        // unnecessary out of memory exceptions when a memory limit is enabled; we
-        // can disable these problematic checks by setting memory_limit to -1.
-        $cacheConfig = [
-            'adapter' => \Laminas\Cache\Storage\Adapter\Memory::class,
-            'options' => ['memory_limit' => -1]
-        ];
-        $cache = $container->get(\Laminas\Cache\Service\StorageAdapterFactory::class)
-            ->createFromArrayConfiguration($cacheConfig);
-
-        return new $requestedName($themeInfo, $cache);
-=======
         return new $requestedName($themeInfo);
->>>>>>> c553f443
     }
 }