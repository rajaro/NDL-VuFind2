--- conflicted
+++ resolved
@@ -27,11 +27,7 @@
  */
 namespace VuFind\Search\Params;
 
-<<<<<<< HEAD
-use Zend\ServiceManager\ServiceLocatorInterface;
-=======
 use Interop\Container\ContainerInterface;
->>>>>>> 305a4769
 
 /**
  * Search params plugin factory
@@ -73,10 +69,6 @@
         $class = $this->getClassName($requestedName);
         $configLoader = $container->get('VuFind\Config\PluginManager');
         // Clone the options instance in case caller modifies it:
-<<<<<<< HEAD
-        return new $class(clone $options, $configLoader, ...$extraParams);
-=======
         return new $class(clone $options, $configLoader, ...($extras ?: []));
->>>>>>> 305a4769
     }
 }