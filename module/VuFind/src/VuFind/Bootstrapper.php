--- conflicted
+++ resolved
@@ -29,11 +29,7 @@
 
 use Zend\Console\Console;
 use Zend\Mvc\MvcEvent;
-<<<<<<< HEAD
-use Zend\Mvc\Router\Http\RouteMatch;
-=======
 use Zend\Router\Http\RouteMatch;
->>>>>>> 305a4769
 
 /**
  * VuFind Bootstrapper
