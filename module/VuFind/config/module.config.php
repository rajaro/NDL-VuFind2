--- conflicted
+++ resolved
@@ -308,57 +308,6 @@
             'VuFind\Db\Table\PluginManager' => 'VuFind\ServiceManager\AbstractPluginManagerFactory',
             'VuFind\Export' => 'VuFind\ExportFactory',
             'VuFind\Favorites\FavoritesService' => 'VuFind\Favorites\FavoritesServiceFactory',
-<<<<<<< HEAD
-            'VuFind\HierarchyDriverPluginManager' => 'VuFind\Service\Factory::getHierarchyDriverPluginManager',
-            'VuFind\HierarchyTreeDataFormatterPluginManager' => 'VuFind\Service\Factory::getHierarchyTreeDataFormatterPluginManager',
-            'VuFind\HierarchyTreeDataSourcePluginManager' => 'VuFind\Service\Factory::getHierarchyTreeDataSourcePluginManager',
-            'VuFind\HierarchyTreeRendererPluginManager' => 'VuFind\Service\Factory::getHierarchyTreeRendererPluginManager',
-            'VuFind\Http' => 'VuFind\Service\Factory::getHttp',
-            'VuFind\HMAC' => 'VuFind\Service\Factory::getHMAC',
-            'VuFind\ILSAuthenticator' => 'VuFind\Auth\Factory::getILSAuthenticator',
-            'VuFind\ILSConnection' => 'VuFind\Service\Factory::getILSConnection',
-            'VuFind\ILSDriverPluginManager' => 'VuFind\Service\Factory::getILSDriverPluginManager',
-            'VuFind\ILSHoldLogic' => 'VuFind\Service\Factory::getILSHoldLogic',
-            'VuFind\ILSHoldSettings' => 'VuFind\Service\Factory::getILSHoldSettings',
-            'VuFind\ILSTitleHoldLogic' => 'VuFind\Service\Factory::getILSTitleHoldLogic',
-            'VuFind\Logger' => 'VuFind\Log\LoggerFactory',
-            'VuFind\Mailer' => 'VuFind\Mailer\Factory',
-            'VuFind\ProxyConfig' => 'VuFind\Service\Factory::getProxyConfig',
-            'VuFind\Recaptcha' => 'VuFind\Service\Factory::getRecaptcha',
-            'VuFind\RecommendPluginManager' => 'VuFind\Service\Factory::getRecommendPluginManager',
-            'VuFind\RecordCache' => 'VuFind\Service\Factory::getRecordCache',
-            'VuFind\RecordDriverPluginManager' => 'VuFind\Service\Factory::getRecordDriverPluginManager',
-            'VuFind\RecordLoader' => 'VuFind\Service\Factory::getRecordLoader',
-            'VuFind\RecordRouter' => 'VuFind\Service\Factory::getRecordRouter',
-            'VuFind\RecordTabPluginManager' => 'VuFind\Service\Factory::getRecordTabPluginManager',
-            'VuFind\RelatedPluginManager' => 'VuFind\Service\Factory::getRelatedPluginManager',
-            'VuFind\ResolverDriverPluginManager' => 'VuFind\Service\Factory::getResolverDriverPluginManager',
-            'VuFind\Role\PermissionManager' => 'VuFind\Service\Factory::getPermissionManager',
-            'VuFind\Role\PermissionDeniedManager' => 'VuFind\Service\Factory::getPermissionDeniedManager',
-            'VuFind\Search' => 'VuFind\Service\Factory::getSearchService',
-            'VuFind\Search\BackendManager' => 'VuFind\Service\Factory::getSearchBackendManager',
-            'VuFind\Search\History' => 'VuFind\Service\Factory::getSearchHistory',
-            'VuFind\Search\Memory' => 'VuFind\Service\Factory::getSearchMemory',
-            'VuFind\SearchOptionsPluginManager' => 'VuFind\Service\Factory::getSearchOptionsPluginManager',
-            'VuFind\SearchParamsPluginManager' => 'VuFind\Service\Factory::getSearchParamsPluginManager',
-            'VuFind\SearchResultsPluginManager' => 'VuFind\Service\Factory::getSearchResultsPluginManager',
-            'VuFind\SearchRunner' => 'VuFind\Service\Factory::getSearchRunner',
-            'VuFind\SearchSpecsReader' => 'VuFind\Service\Factory::getSearchSpecsReader',
-            'VuFind\SearchTabsHelper' => 'VuFind\Service\Factory::getSearchTabsHelper',
-            'VuFind\SessionManager' => 'VuFind\Session\ManagerFactory',
-            'VuFind\SessionPluginManager' => 'VuFind\Service\Factory::getSessionPluginManager',
-            'VuFind\SMS' => 'VuFind\SMS\Factory',
-            'VuFind\Solr\Writer' => 'VuFind\Service\Factory::getSolrWriter',
-            'VuFind\Tags' => 'VuFind\Service\Factory::getTags',
-            'VuFind\Translator' => 'VuFind\Service\Factory::getTranslator',
-            'VuFind\WorldCatUtils' => 'VuFind\Service\Factory::getWorldCatUtils',
-            'VuFind\YamlReader' => 'VuFind\Service\Factory::getYamlReader',
-        ],
-        'invokables' => [
-            'VuFind\HierarchicalFacetHelper' => 'VuFind\Search\Solr\HierarchicalFacetHelper',
-            'VuFind\IpAddressUtils' => 'VuFind\Net\IpAddressUtils',
-            'VuFind\Session\Settings' => 'VuFind\Session\Settings',
-=======
             'VuFind\Hierarchy\Driver\PluginManager' => 'VuFind\ServiceManager\AbstractPluginManagerFactory',
             'VuFind\Hierarchy\TreeDataFormatter\PluginManager' => 'VuFind\ServiceManager\AbstractPluginManagerFactory',
             'VuFind\Hierarchy\TreeDataSource\PluginManager' => 'VuFind\ServiceManager\AbstractPluginManagerFactory',
@@ -402,7 +351,6 @@
             'Zend\Db\Adapter\Adapter' => 'VuFind\Service\Factory::getDbAdapter',
             'Zend\Mvc\I18n\Translator' => 'VuFind\Service\Factory::getTranslator',
             'Zend\Session\SessionManager' => 'VuFind\Session\ManagerFactory',
->>>>>>> 305a4769
         ],
         'initializers' => [
             'VuFind\ServiceManager\ServiceInitializer',
@@ -509,383 +457,6 @@
         // This section contains service manager configurations for all VuFind
         // pluggable components:
         'plugin_managers' => [
-<<<<<<< HEAD
-            'auth' => [
-                'abstract_factories' => ['VuFind\Auth\PluginFactory'],
-                'factories' => [
-                    'choiceauth' => 'VuFind\Auth\Factory::getChoiceAuth',
-                    'facebook' => 'VuFind\Auth\Factory::getFacebook',
-                    'ils' => 'VuFind\Auth\Factory::getILS',
-                    'multiils' => 'VuFind\Auth\Factory::getMultiILS',
-                    'shibboleth' => 'VuFind\Auth\Factory::getShibboleth'
-                ],
-                'invokables' => [
-                    'cas' => 'VuFind\Auth\CAS',
-                    'database' => 'VuFind\Auth\Database',
-                    'ldap' => 'VuFind\Auth\LDAP',
-                    'multiauth' => 'VuFind\Auth\MultiAuth',
-                    'sip2' => 'VuFind\Auth\SIP2',
-                ],
-                'aliases' => [
-                    // for legacy 1.x compatibility
-                    'db' => 'Database',
-                    'sip' => 'Sip2',
-                ],
-            ],
-            'autocomplete' => [
-                'abstract_factories' => ['VuFind\Autocomplete\PluginFactory'],
-                'factories' => [
-                    'solr' => 'VuFind\Autocomplete\Factory::getSolr',
-                    'solrauth' => 'VuFind\Autocomplete\Factory::getSolrAuth',
-                    'solrcn' => 'VuFind\Autocomplete\Factory::getSolrCN',
-                    'solrreserves' => 'VuFind\Autocomplete\Factory::getSolrReserves',
-                ],
-                'invokables' => [
-                    'none' => 'VuFind\Autocomplete\None',
-                    'oclcidentities' => 'VuFind\Autocomplete\OCLCIdentities',
-                    'tag' => 'VuFind\Autocomplete\Tag',
-                ],
-                'aliases' => [
-                    // for legacy 1.x compatibility
-                    'noautocomplete' => 'None',
-                    'oclcidentitiesautocomplete' => 'OCLCIdentities',
-                    'solrautocomplete' => 'Solr',
-                    'solrauthautocomplete' => 'SolrAuth',
-                    'solrcnautocomplete' => 'SolrCN',
-                    'solrreservesautocomplete' => 'SolrReserves',
-                    'tagautocomplete' => 'Tag',
-                ],
-            ],
-            'channelprovider' => [
-                'factories' => [
-                    'alphabrowse' => 'VuFind\ChannelProvider\Factory::getAlphaBrowse',
-                    'facets' => 'VuFind\ChannelProvider\Factory::getFacets',
-                    'listitems' => 'VuFind\ChannelProvider\Factory::getListItems',
-                    'random' => 'VuFind\ChannelProvider\Factory::getRandom',
-                    'similaritems' => 'VuFind\ChannelProvider\Factory::getSimilarItems',
-                ]
-            ],
-            'content' => [
-                'factories' => [
-                    'authornotes' => 'VuFind\Content\Factory::getAuthorNotes',
-                    'excerpts' => 'VuFind\Content\Factory::getExcerpts',
-                    'reviews' => 'VuFind\Content\Factory::getReviews',
-                ],
-            ],
-            'content_authornotes' => [
-                'factories' => [
-                    'syndetics' => 'VuFind\Content\AuthorNotes\Factory::getSyndetics',
-                    'syndeticsplus' => 'VuFind\Content\AuthorNotes\Factory::getSyndeticsPlus',
-                ],
-            ],
-            'content_excerpts' => [
-                'factories' => [
-                    'syndetics' => 'VuFind\Content\Excerpts\Factory::getSyndetics',
-                    'syndeticsplus' => 'VuFind\Content\Excerpts\Factory::getSyndeticsPlus',
-                ],
-            ],
-            'content_covers' => [
-                'factories' => [
-                    'amazon' => 'VuFind\Content\Covers\Factory::getAmazon',
-                    'booksite' => 'VuFind\Content\Covers\Factory::getBooksite',
-                    'buchhandel' => 'VuFind\Content\Covers\Factory::getBuchhandel',
-                    'contentcafe' => 'VuFind\Content\Covers\Factory::getContentCafe',
-                    'syndetics' => 'VuFind\Content\Covers\Factory::getSyndetics',
-                ],
-                'invokables' => [
-                    'google' => 'VuFind\Content\Covers\Google',
-                    'librarything' => 'VuFind\Content\Covers\LibraryThing',
-                    'localfile' => 'VuFind\Content\Covers\LocalFile',
-                    'openlibrary' => 'VuFind\Content\Covers\OpenLibrary',
-                    'summon' => 'VuFind\Content\Covers\Summon',
-                ],
-            ],
-            'content_reviews' => [
-                'factories' => [
-                    'amazon' => 'VuFind\Content\Reviews\Factory::getAmazon',
-                    'amazoneditorial' => 'VuFind\Content\Reviews\Factory::getAmazonEditorial',
-                    'booksite' => 'VuFind\Content\Reviews\Factory::getBooksite',
-                    'syndetics' => 'VuFind\Content\Reviews\Factory::getSyndetics',
-                    'syndeticsplus' => 'VuFind\Content\Reviews\Factory::getSyndeticsPlus',
-                ],
-                'invokables' => [
-                    'guardian' => 'VuFind\Content\Reviews\Guardian',
-                ],
-            ],
-            'db_row' => [
-                'factories' => [
-                    'changetracker' => 'VuFind\Db\Row\Factory::getChangeTracker',
-                    'comments' => 'VuFind\Db\Row\Factory::getComments',
-                    'externalsession' => 'VuFind\Db\Row\Factory::getExternalSession',
-                    'oairesumption' => 'VuFind\Db\Row\Factory::getOaiResumption',
-                    'record' => 'VuFind\Db\Row\Factory::getRecord',
-                    'resource' => 'VuFind\Db\Row\Factory::getResource',
-                    'resourcetags' => 'VuFind\Db\Row\Factory::getResourceTags',
-                    'search' => 'VuFind\Db\Row\Factory::getSearch',
-                    'session' => 'VuFind\Db\Row\Factory::getSession',
-                    'tags' => 'VuFind\Db\Row\Factory::getTags',
-                    'user' => 'VuFind\Db\Row\Factory::getUser',
-                    'usercard' => 'VuFind\Db\Row\Factory::getUserCard',
-                    'userlist' => 'VuFind\Db\Row\Factory::getUserList',
-                    'userresource' => 'VuFind\Db\Row\Factory::getUserResource',
-                ],
-            ],
-            'db_table' => [
-                'abstract_factories' => ['VuFind\Db\Table\PluginFactory'],
-                'factories' => [
-                    'changetracker' => 'VuFind\Db\Table\Factory::getChangeTracker',
-                    'comments' => 'VuFind\Db\Table\Factory::getComments',
-                    'externalsession' => 'VuFind\Db\Table\Factory::getExternalSession',
-                    'oairesumption' => 'VuFind\Db\Table\Factory::getOaiResumption',
-                    'record' => 'VuFind\Db\Table\Factory::getRecord',
-                    'resource' => 'VuFind\Db\Table\Factory::getResource',
-                    'resourcetags' => 'VuFind\Db\Table\Factory::getResourceTags',
-                    'search' => 'VuFind\Db\Table\Factory::getSearch',
-                    'session' => 'VuFind\Db\Table\Factory::getSession',
-                    'tags' => 'VuFind\Db\Table\Factory::getTags',
-                    'user' => 'VuFind\Db\Table\Factory::getUser',
-                    'usercard' => 'VuFind\Db\Table\Factory::getUserCard',
-                    'userlist' => 'VuFind\Db\Table\Factory::getUserList',
-                    'userresource' => 'VuFind\Db\Table\Factory::getUserResource',
-                ],
-            ],
-            'hierarchy_driver' => [
-                'factories' => [
-                    'default' => 'VuFind\Hierarchy\Driver\Factory::getHierarchyDefault',
-                    'flat' => 'VuFind\Hierarchy\Driver\Factory::getHierarchyFlat',
-                ],
-            ],
-            'hierarchy_treedataformatter' => [
-                'invokables' => [
-                    'json' => 'VuFind\Hierarchy\TreeDataFormatter\Json',
-                    'xml' => 'VuFind\Hierarchy\TreeDataFormatter\Xml',
-                ],
-            ],
-            'hierarchy_treedatasource' => [
-                'factories' => [
-                    'solr' => 'VuFind\Hierarchy\TreeDataSource\Factory::getSolr',
-                ],
-                'invokables' => [
-                    'xmlfile' => 'VuFind\Hierarchy\TreeDataSource\XMLFile',
-                ],
-            ],
-            'hierarchy_treerenderer' => [
-                'factories' => [
-                    'jstree' => 'VuFind\Hierarchy\TreeRenderer\Factory::getJSTree'
-                ],
-            ],
-            'ils_driver' => [
-                'abstract_factories' => ['VuFind\ILS\Driver\PluginFactory'],
-                'factories' => [
-                    'aleph' => 'VuFind\ILS\Driver\Factory::getAleph',
-                    'daia' => 'VuFind\ILS\Driver\Factory::getDAIA',
-                    'demo' => 'VuFind\ILS\Driver\Factory::getDemo',
-                    'horizon' => 'VuFind\ILS\Driver\Factory::getHorizon',
-                    'horizonxmlapi' => 'VuFind\ILS\Driver\Factory::getHorizonXMLAPI',
-                    'koharest' => 'VuFind\ILS\Driver\Factory::getKohaRest',
-                    'lbs4' => 'VuFind\ILS\Driver\Factory::getLBS4',
-                    'multibackend' => 'VuFind\ILS\Driver\Factory::getMultiBackend',
-                    'noils' => 'VuFind\ILS\Driver\Factory::getNoILS',
-                    'paia' => 'VuFind\ILS\Driver\Factory::getPAIA',
-                    'koha' => 'VuFind\ILS\Driver\Factory::getKoha',
-                    'kohailsdi' => 'VuFind\ILS\Driver\Factory::getKohaILSDI',
-                    'sierrarest' => 'VuFind\ILS\Driver\Factory::getSierraRest',
-                    'symphony' => 'VuFind\ILS\Driver\Factory::getSymphony',
-                    'unicorn' => 'VuFind\ILS\Driver\Factory::getUnicorn',
-                    'voyager' => 'VuFind\ILS\Driver\Factory::getVoyager',
-                    'voyagerrestful' => 'VuFind\ILS\Driver\Factory::getVoyagerRestful',
-                ],
-                'invokables' => [
-                    'amicus' => 'VuFind\ILS\Driver\Amicus',
-                    'claviussql' => 'VuFind\ILS\Driver\ClaviusSQL',
-                    'evergreen' => 'VuFind\ILS\Driver\Evergreen',
-                    'innovative' => 'VuFind\ILS\Driver\Innovative',
-                    'newgenlib' => 'VuFind\ILS\Driver\NewGenLib',
-                    'polaris' => 'VuFind\ILS\Driver\Polaris',
-                    'sample' => 'VuFind\ILS\Driver\Sample',
-                    'sierra' => 'VuFind\ILS\Driver\Sierra',
-                    'virtua' => 'VuFind\ILS\Driver\Virtua',
-                    'xcncip2' => 'VuFind\ILS\Driver\XCNCIP2',
-                ],
-            ],
-            'recommend' => [
-                'abstract_factories' => ['VuFind\Recommend\PluginFactory'],
-                'factories' => [
-                    'authorfacets' => 'VuFind\Recommend\Factory::getAuthorFacets',
-                    'authorinfo' => 'VuFind\Recommend\Factory::getAuthorInfo',
-                    'authorityrecommend' => 'VuFind\Recommend\Factory::getAuthorityRecommend',
-                    'catalogresults' => 'VuFind\Recommend\Factory::getCatalogResults',
-                    'collectionsidefacets' => 'VuFind\Recommend\Factory::getCollectionSideFacets',
-                    'dplaterms' => 'VuFind\Recommend\Factory::getDPLATerms',
-                    'europeanaresults' => 'VuFind\Recommend\Factory::getEuropeanaResults',
-                    'expandfacets' => 'VuFind\Recommend\Factory::getExpandFacets',
-                    'favoritefacets' => 'VuFind\Recommend\Factory::getFavoriteFacets',
-                    'mapselection' => 'VuFind\Recommend\Factory::getMapSelection',
-                    'sidefacets' => 'VuFind\Recommend\Factory::getSideFacets',
-                    'randomrecommend' => 'VuFind\Recommend\Factory::getRandomRecommend',
-                    'summonbestbets' => 'VuFind\Recommend\Factory::getSummonBestBets',
-                    'summondatabases' => 'VuFind\Recommend\Factory::getSummonDatabases',
-                    'summonresults' => 'VuFind\Recommend\Factory::getSummonResults',
-                    'summontopics' => 'VuFind\Recommend\Factory::getSummonTopics',
-                    'switchquery' => 'VuFind\Recommend\Factory::getSwitchQuery',
-                    'topfacets' => 'VuFind\Recommend\Factory::getTopFacets',
-                    'visualfacets' => 'VuFind\Recommend\Factory::getVisualFacets',
-                    'webresults' => 'VuFind\Recommend\Factory::getWebResults',
-                    'worldcatidentities' => 'VuFind\Recommend\Factory::getWorldCatIdentities',
-                ],
-                'invokables' => [
-                    'alphabrowselink' => 'VuFind\Recommend\AlphaBrowseLink',
-                    'channels' => 'VuFind\Recommend\Channels',
-                    'doi' => 'VuFind\Recommend\DOI',
-                    'europeanaresultsdeferred' => 'VuFind\Recommend\EuropeanaResultsDeferred',
-                    'facetcloud' => 'VuFind\Recommend\FacetCloud',
-                    'libraryh3lp' => 'VuFind\Recommend\Libraryh3lp',
-                    'openlibrarysubjects' => 'VuFind\Recommend\OpenLibrarySubjects',
-                    'openlibrarysubjectsdeferred' => 'VuFind\Recommend\OpenLibrarySubjectsDeferred',
-                    'pubdatevisajax' => 'VuFind\Recommend\PubDateVisAjax',
-                    'removefilters' => 'VuFind\Recommend\RemoveFilters',
-                    'resultgooglemapajax' => 'VuFind\Recommend\Deprecated',
-                    'spellingsuggestions' => 'VuFind\Recommend\SpellingSuggestions',
-                    'summonbestbetsdeferred' => 'VuFind\Recommend\SummonBestBetsDeferred',
-                    'summondatabasesdeferred' => 'VuFind\Recommend\SummonDatabasesDeferred',
-                    'summonresultsdeferred' => 'VuFind\Recommend\SummonResultsDeferred',
-                    'switchtype' => 'VuFind\Recommend\SwitchType',
-                    'worldcatterms' => 'VuFind\Recommend\Deprecated',
-                ],
-            ],
-            'recorddriver' => [
-                'abstract_factories' => ['VuFind\RecordDriver\PluginFactory'],
-                'factories' => [
-                    'eds' => 'VuFind\RecordDriver\Factory::getEDS',
-                    'eit' => 'VuFind\RecordDriver\Factory::getEIT',
-                    'missing' => 'VuFind\RecordDriver\Factory::getMissing',
-                    'pazpar2' => 'VuFind\RecordDriver\Factory::getPazpar2',
-                    'primo' => 'VuFind\RecordDriver\Factory::getPrimo',
-                    'solrauth' => 'VuFind\RecordDriver\Factory::getSolrAuth',
-                    'solrdefault' => 'VuFind\RecordDriver\Factory::getSolrDefault',
-                    'solrmarc' => 'VuFind\RecordDriver\Factory::getSolrMarc',
-                    'solrmarcremote' => 'VuFind\RecordDriver\Factory::getSolrMarcRemote',
-                    'solrreserves' => 'VuFind\RecordDriver\Factory::getSolrReserves',
-                    'solrweb' => 'VuFind\RecordDriver\Factory::getSolrWeb',
-                    'summon' => 'VuFind\RecordDriver\Factory::getSummon',
-                    'worldcat' => 'VuFind\RecordDriver\Factory::getWorldCat',
-                ],
-                'invokables' => [
-                    'browzine' => 'VuFind\RecordDriver\BrowZine',
-                    'libguides' => 'VuFind\RecordDriver\LibGuides',
-                ],
-            ],
-            'recordtab' => [
-                'abstract_factories' => ['VuFind\RecordTab\PluginFactory'],
-                'factories' => [
-                    'collectionhierarchytree' => 'VuFind\RecordTab\Factory::getCollectionHierarchyTree',
-                    'collectionlist' => 'VuFind\RecordTab\Factory::getCollectionList',
-                    'excerpt' => 'VuFind\RecordTab\Factory::getExcerpt',
-                    'hierarchytree' => 'VuFind\RecordTab\Factory::getHierarchyTree',
-                    'holdingsils' => 'VuFind\RecordTab\Factory::getHoldingsILS',
-                    'holdingsworldcat' => 'VuFind\RecordTab\Factory::getHoldingsWorldCat',
-                    'map' => 'VuFind\RecordTab\Factory::getMap',
-                    'preview' => 'VuFind\RecordTab\Factory::getPreview',
-                    'reviews' => 'VuFind\RecordTab\Factory::getReviews',
-                    'similaritemscarousel' => 'VuFind\RecordTab\Factory::getSimilarItemsCarousel',
-                    'usercomments' => 'VuFind\RecordTab\Factory::getUserComments',
-                ],
-                'invokables' => [
-                    'description' => 'VuFind\RecordTab\Description',
-                    'staffviewarray' => 'VuFind\RecordTab\StaffViewArray',
-                    'staffviewmarc' => 'VuFind\RecordTab\StaffViewMARC',
-                    'toc' => 'VuFind\RecordTab\TOC',
-                ],
-                'initializers' => [
-                    'ZfcRbac\Initializer\AuthorizationServiceInitializer'
-                ],
-            ],
-            'related' => [
-                'abstract_factories' => ['VuFind\Related\PluginFactory'],
-                'factories' => [
-                    'similar' => 'VuFind\Related\Factory::getSimilar',
-                    'worldcatsimilar' => 'VuFind\Related\Factory::getWorldCatSimilar',
-                ],
-                'invokables' => [
-                    'channels' => 'VuFind\Related\Channels',
-                    'editions' => 'VuFind\Related\Deprecated',
-                    'worldcateditions' => 'VuFind\Related\Deprecated',
-                ],
-            ],
-            'resolver_driver' => [
-                'abstract_factories' => ['VuFind\Resolver\Driver\PluginFactory'],
-                'factories' => [
-                    '360link' => 'VuFind\Resolver\Driver\Factory::getThreesixtylink',
-                    'ezb' => 'VuFind\Resolver\Driver\Factory::getEzb',
-                    'sfx' => 'VuFind\Resolver\Driver\Factory::getSfx',
-                    'redi' => 'VuFind\Resolver\Driver\Factory::getRedi',
-                ],
-                'invokables' => [
-                    'demo' => 'VuFind\Resolver\Driver\Demo',
-                ],
-                'aliases' => [
-                    'threesixtylink' => '360link',
-                ],
-            ],
-            'search_backend' => [
-                'factories' => [
-                    'BrowZine' => 'VuFind\Search\Factory\BrowZineBackendFactory',
-                    'EDS' => 'VuFind\Search\Factory\EdsBackendFactory',
-                    'EIT' => 'VuFind\Search\Factory\EITBackendFactory',
-                    'LibGuides' => 'VuFind\Search\Factory\LibGuidesBackendFactory',
-                    'Pazpar2' => 'VuFind\Search\Factory\Pazpar2BackendFactory',
-                    'Primo' => 'VuFind\Search\Factory\PrimoBackendFactory',
-                    'Solr' => 'VuFind\Search\Factory\SolrDefaultBackendFactory',
-                    'SolrAuth' => 'VuFind\Search\Factory\SolrAuthBackendFactory',
-                    'SolrReserves' => 'VuFind\Search\Factory\SolrReservesBackendFactory',
-                    'SolrWeb' => 'VuFind\Search\Factory\SolrWebBackendFactory',
-                    'Summon' => 'VuFind\Search\Factory\SummonBackendFactory',
-                    'WorldCat' => 'VuFind\Search\Factory\WorldCatBackendFactory',
-                ],
-                'aliases' => [
-                    // Allow Solr core names to be used as aliases for services:
-                    'authority' => 'SolrAuth',
-                    'biblio' => 'Solr',
-                    'reserves' => 'SolrReserves',
-                    // Legacy:
-                    'VuFind' => 'Solr',
-                ]
-            ],
-            'search_options' => [
-                'abstract_factories' => ['VuFind\Search\Options\PluginFactory'],
-                'factories' => [
-                    'eds' => 'VuFind\Search\Options\Factory::getEDS',
-                ],
-            ],
-            'search_params' => [
-                'abstract_factories' => ['VuFind\Search\Params\PluginFactory'],
-                'factories' => [
-                    'solr' => 'VuFind\Search\Params\Factory::getSolr',
-                ],
-            ],
-            'search_results' => [
-                'abstract_factories' => ['VuFind\Search\Results\PluginFactory'],
-                'factories' => [
-                    'favorites' => 'VuFind\Search\Results\Factory::getFavorites',
-                    'solr' => 'VuFind\Search\Results\Factory::getSolr',
-                    'tags' => 'VuFind\Search\Results\Factory::getTags',
-                ],
-            ],
-            'session' => [
-                'abstract_factories' => ['VuFind\Session\PluginFactory'],
-                'invokables' => [
-                    'database' => 'VuFind\Session\Database',
-                    'file' => 'VuFind\Session\File',
-                    'memcache' => 'VuFind\Session\Memcache',
-                ],
-                'aliases' => [
-                    // for legacy 1.x compatibility
-                    'filesession' => 'File',
-                    'memcachesession' => 'Memcache',
-                    'mysqlsession' => 'Database',
-                ],
-            ]
-=======
             'auth' => [ /* see VuFind\Auth\PluginManager for defaults */ ],
             'autocomplete' => [ /* see VuFind\Autocomplete\PluginManager for defaults */ ],
             'channelprovider' => [ /* see VuFind\ChannelProvider\PluginManager for defaults */ ],
@@ -913,7 +484,6 @@
             'search_params' => [ /* See VuFind\Search\Params\PluginManager for defaults */ ],
             'search_results' => [ /* See VuFind\Search\Results\PluginManager for defaults */ ],
             'session' => [ /* see VuFind\Session\PluginManager for defaults */ ],
->>>>>>> 305a4769
         ],
         // This section behaves just like recorddriver_tabs below, but is used for
         // the collection module instead of the standard record view.
