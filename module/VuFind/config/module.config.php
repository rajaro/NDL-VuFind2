<?php
namespace VuFind\Module\Config;

$config = [
    'router' => [
        'routes' => [
            'default' => [
                'type'    => 'Zend\Mvc\Router\Http\Segment',
                'options' => [
                    'route'    => '/[:controller[/[:action]]]',
                    'constraints' => [
                        'controller' => '[a-zA-Z][a-zA-Z0-9_-]*',
                        'action'     => '[a-zA-Z][a-zA-Z0-9_-]*',
                    ],
                    'defaults' => [
                        'controller' => 'index',
                        'action'     => 'Home',
                    ],
                ],
            ],
            'content-page' => [
                'type'    => 'Zend\Mvc\Router\Http\Segment',
                'options' => [
                    'route'    => '/Content/[:page]',
                    'constraints' => [
                        'page'     => '[a-zA-Z][a-zA-Z0-9_-]*',
                    ],
                    'defaults' => [
                        'controller' => 'Content',
                        'action'     => 'Content',
                    ]
                ],
            ],
            'legacy-alphabrowse-results' => [
                'type' => 'Zend\Mvc\Router\Http\Literal',
                'options' => [
                    'route'    => '/AlphaBrowse/Results',
                    'defaults' => [
                        'controller' => 'Alphabrowse',
                        'action'     => 'Home',
                    ]
                ]
            ],
            'legacy-bookcover' => [
                'type' => 'Zend\Mvc\Router\Http\Literal',
                'options' => [
                    'route'    => '/bookcover.php',
                    'defaults' => [
                        'controller' => 'cover',
                        'action'     => 'Show',
                    ]
                ]
            ],
            'legacy-summonrecord' => [
                'type' => 'Zend\Mvc\Router\Http\Literal',
                'options' => [
                    'route'    => '/Summon/Record',
                    'defaults' => [
                        'controller' => 'SummonRecord',
                        'action'     => 'Home',
                    ]
                ]
            ],
            'legacy-worldcatrecord' => [
                'type' => 'Zend\Mvc\Router\Http\Literal',
                'options' => [
                    'route'    => '/WorldCat/Record',
                    'defaults' => [
                        'controller' => 'WorldcatRecord',
                        'action'     => 'Home',
                    ]
                ]
            ],
            'soap-shibboleth-logout-notification-handler' => [
                'type' => 'Zend\Mvc\Router\Http\Literal',
                'options' => [
                    'route' => '/soap/shiblogout',
                    'defaults' => [
                        'controller' => 'ShibbolethLogoutNotification',
                        'action' => 'index'
                    ]
                ],
                'child_routes' => [
                    'get' => [
                        'type' => 'method',
                        'options' => [
                            'verb' => 'get',
                            'defaults' => [
                                'action' => 'get'
                            ],
                        ],
                    ],
                    'post' => [
                        'type' => 'method',
                        'options' => [
                            'verb' => 'post',
                            'defaults' => [
                                'action' => 'post'
                            ]
                        ]
                    ]
                ]
            ]
        ],
    ],
    'controllers' => [
        'factories' => [
            'browse' => 'VuFind\Controller\Factory::getBrowseController',
            'cart' => 'VuFind\Controller\Factory::getCartController',
            'collection' => 'VuFind\Controller\Factory::getCollectionController',
            'collections' => 'VuFind\Controller\Factory::getCollectionsController',
            'index' => 'VuFind\Controller\Factory::getIndexController',
            'record' => 'VuFind\Controller\Factory::getRecordController',
            'upgrade' => 'VuFind\Controller\Factory::getUpgradeController',
        ],
        'invokables' => [
            'ajax' => 'VuFind\Controller\AjaxController',
            'alphabrowse' => 'VuFind\Controller\AlphabrowseController',
            'author' => 'VuFind\Controller\AuthorController',
            'authority' => 'VuFind\Controller\AuthorityController',
            'combined' => 'VuFind\Controller\CombinedController',
            'confirm' => 'VuFind\Controller\ConfirmController',
            'content' => 'VuFind\Controller\ContentController',
            'cover' => 'VuFind\Controller\CoverController',
            'eds' => 'VuFind\Controller\EdsController',
            'edsrecord' => 'VuFind\Controller\EdsrecordController',
            'eit' => 'VuFind\Controller\EITController',
            'eitrecord' => '\VuFind\Controller\EITrecordController',
            'error' => 'VuFind\Controller\ErrorController',
            'externalauth' => 'VuFind\Controller\ExternalAuthController',
            'feedback' => 'VuFind\Controller\FeedbackController',
            'help' => 'VuFind\Controller\HelpController',
            'hierarchy' => 'VuFind\Controller\HierarchyController',
            'install' => 'VuFind\Controller\InstallController',
            'libguides' => 'VuFind\Controller\LibGuidesController',
            'librarycards' => 'VuFind\Controller\LibraryCardsController',
            'missingrecord' => 'VuFind\Controller\MissingrecordController',
            'my-research' => 'VuFind\Controller\MyResearchController',
            'oai' => 'VuFind\Controller\OaiController',
            'pazpar2' => 'VuFind\Controller\Pazpar2Controller',
            'primo' => 'VuFind\Controller\PrimoController',
            'primorecord' => 'VuFind\Controller\PrimorecordController',
            'qrcode' => 'VuFind\Controller\QRCodeController',
            'records' => 'VuFind\Controller\RecordsController',
            'search' => 'VuFind\Controller\SearchController',
            'shibbolethlogoutnotification' => 'VuFind\Controller\ShibbolethLogoutNotificationController',
            'summon' => 'VuFind\Controller\SummonController',
            'summonrecord' => 'VuFind\Controller\SummonrecordController',
            'tag' => 'VuFind\Controller\TagController',
            'web' => 'VuFind\Controller\WebController',
            'worldcat' => 'VuFind\Controller\WorldcatController',
            'worldcatrecord' => 'VuFind\Controller\WorldcatrecordController',
        ],
    ],
    'controller_plugins' => [
        'factories' => [
            'favorites' => 'VuFind\Controller\Plugin\Factory::getFavorites',
            'flashmessenger' => 'VuFind\Controller\Plugin\Factory::getFlashMessenger',
            'followup' => 'VuFind\Controller\Plugin\Factory::getFollowup',
            'holds' => 'VuFind\Controller\Plugin\Factory::getHolds',
            'newitems' => 'VuFind\Controller\Plugin\Factory::getNewItems',
            'ILLRequests' => 'VuFind\Controller\Plugin\Factory::getILLRequests',
            'recaptcha' => 'VuFind\Controller\Plugin\Factory::getRecaptcha',
            'reserves' => 'VuFind\Controller\Plugin\Factory::getReserves',
            'result-scroller' => 'VuFind\Controller\Plugin\Factory::getResultScroller',
            'storageRetrievalRequests' => 'VuFind\Controller\Plugin\Factory::getStorageRetrievalRequests',
        ],
        'invokables' => [
            'db-upgrade' => 'VuFind\Controller\Plugin\DbUpgrade',
            'renewals' => 'VuFind\Controller\Plugin\Renewals',
        ]
    ],
    'service_manager' => [
        'allow_override' => true,
        'factories' => [
            'VuFind\AccountCapabilities' => 'VuFind\Service\Factory::getAccountCapabilities',
            'VuFind\AuthManager' => 'VuFind\Auth\Factory::getManager',
            'VuFind\AuthPluginManager' => 'VuFind\Service\Factory::getAuthPluginManager',
            'VuFind\AutocompletePluginManager' => 'VuFind\Service\Factory::getAutocompletePluginManager',
            'VuFind\CacheManager' => 'VuFind\Service\Factory::getCacheManager',
            'VuFind\Cart' => 'VuFind\Service\Factory::getCart',
            'VuFind\Config' => 'VuFind\Service\Factory::getConfig',
            'VuFind\ContentPluginManager' => 'VuFind\Service\Factory::getContentPluginManager',
            'VuFind\ContentAuthorNotesPluginManager' => 'VuFind\Service\Factory::getContentAuthorNotesPluginManager',
            'VuFind\ContentCoversPluginManager' => 'VuFind\Service\Factory::getContentCoversPluginManager',
            'VuFind\ContentExcerptsPluginManager' => 'VuFind\Service\Factory::getContentExcerptsPluginManager',
            'VuFind\ContentReviewsPluginManager' => 'VuFind\Service\Factory::getContentReviewsPluginManager',
            'VuFind\CookieManager' => 'VuFind\Service\Factory::getCookieManager',
            'VuFind\Cover\Router' => 'VuFind\Service\Factory::getCoverRouter',
            'VuFind\DateConverter' => 'VuFind\Service\Factory::getDateConverter',
            'VuFind\DbAdapter' => 'VuFind\Service\Factory::getDbAdapter',
            'VuFind\DbAdapterFactory' => 'VuFind\Service\Factory::getDbAdapterFactory',
            'VuFind\DbTablePluginManager' => 'VuFind\Service\Factory::getDbTablePluginManager',
            'VuFind\Export' => 'VuFind\Service\Factory::getExport',
            'VuFind\Favorites\FavoritesService' => 'VuFind\Favorites\FavoritesServiceFactory',
            'VuFind\HierarchyDriverPluginManager' => 'VuFind\Service\Factory::getHierarchyDriverPluginManager',
            'VuFind\HierarchyTreeDataFormatterPluginManager' => 'VuFind\Service\Factory::getHierarchyTreeDataFormatterPluginManager',
            'VuFind\HierarchyTreeDataSourcePluginManager' => 'VuFind\Service\Factory::getHierarchyTreeDataSourcePluginManager',
            'VuFind\HierarchyTreeRendererPluginManager' => 'VuFind\Service\Factory::getHierarchyTreeRendererPluginManager',
            'VuFind\Http' => 'VuFind\Service\Factory::getHttp',
            'VuFind\HMAC' => 'VuFind\Service\Factory::getHMAC',
            'VuFind\ILSAuthenticator' => 'VuFind\Auth\Factory::getILSAuthenticator',
            'VuFind\ILSConnection' => 'VuFind\Service\Factory::getILSConnection',
            'VuFind\ILSDriverPluginManager' => 'VuFind\Service\Factory::getILSDriverPluginManager',
            'VuFind\ILSHoldLogic' => 'VuFind\Service\Factory::getILSHoldLogic',
            'VuFind\ILSHoldSettings' => 'VuFind\Service\Factory::getILSHoldSettings',
            'VuFind\ILSTitleHoldLogic' => 'VuFind\Service\Factory::getILSTitleHoldLogic',
            'VuFind\Logger' => 'VuFind\Log\LoggerFactory',
            'VuFind\Mailer' => 'VuFind\Mailer\Factory',
            'VuFind\ProxyConfig' => 'VuFind\Service\Factory::getProxyConfig',
            'VuFind\Recaptcha' => 'VuFind\Service\Factory::getRecaptcha',
            'VuFind\RecommendPluginManager' => 'VuFind\Service\Factory::getRecommendPluginManager',
            'VuFind\RecordCache' => 'VuFind\Service\Factory::getRecordCache',
            'VuFind\RecordDriverPluginManager' => 'VuFind\Service\Factory::getRecordDriverPluginManager',
            'VuFind\RecordLoader' => 'VuFind\Service\Factory::getRecordLoader',
            'VuFind\RecordRouter' => 'VuFind\Service\Factory::getRecordRouter',
            'VuFind\RecordTabPluginManager' => 'VuFind\Service\Factory::getRecordTabPluginManager',
            'VuFind\RelatedPluginManager' => 'VuFind\Service\Factory::getRelatedPluginManager',
            'VuFind\ResolverDriverPluginManager' => 'VuFind\Service\Factory::getResolverDriverPluginManager',
            'VuFind\Search\BackendManager' => 'VuFind\Service\Factory::getSearchBackendManager',
            'VuFind\Search\Memory' => 'VuFind\Service\Factory::getSearchMemory',
            'VuFind\SearchOptionsPluginManager' => 'VuFind\Service\Factory::getSearchOptionsPluginManager',
            'VuFind\SearchParamsPluginManager' => 'VuFind\Service\Factory::getSearchParamsPluginManager',
            'VuFind\SearchResultsPluginManager' => 'VuFind\Service\Factory::getSearchResultsPluginManager',
            'VuFind\SearchRunner' => 'VuFind\Service\Factory::getSearchRunner',
            'VuFind\SearchSpecsReader' => 'VuFind\Service\Factory::getSearchSpecsReader',
            'VuFind\SearchTabsHelper' => 'VuFind\Service\Factory::getSearchTabsHelper',
            'VuFind\SessionManager' => 'VuFind\Session\ManagerFactory',
            'VuFind\SessionPluginManager' => 'VuFind\Service\Factory::getSessionPluginManager',
            'VuFind\SMS' => 'VuFind\SMS\Factory',
            'VuFind\Solr\Writer' => 'VuFind\Service\Factory::getSolrWriter',
            'VuFind\Tags' => 'VuFind\Service\Factory::getTags',
            'VuFind\Translator' => 'VuFind\Service\Factory::getTranslator',
            'VuFind\WorldCatUtils' => 'VuFind\Service\Factory::getWorldCatUtils',
            'VuFind\YamlReader' => 'VuFind\Service\Factory::getYamlReader',
        ],
        'invokables' => [
            'VuFind\HierarchicalFacetHelper' => 'VuFind\Search\Solr\HierarchicalFacetHelper',
            'VuFind\IpAddressUtils' => 'VuFind\Net\IpAddressUtils',
            'VuFind\Search' => 'VuFindSearch\Service',
            'VuFind\Session\Settings' => 'VuFind\Session\Settings',
        ],
        'initializers' => [
            'VuFind\ServiceManager\Initializer::initInstance',
        ],
        'aliases' => [
            'mvctranslator' => 'VuFind\Translator',
            'translator' => 'VuFind\Translator',
        ],
    ],
    'translator' => [],
    'view_helpers' => [
        'initializers' => [
            'VuFind\ServiceManager\Initializer::initZendPlugin',
        ],
    ],
    'view_manager' => [
        'display_not_found_reason' => APPLICATION_ENV == 'development',
        'display_exceptions'       => APPLICATION_ENV == 'development',
        'not_found_template'       => 'error/404',
        'exception_template'       => 'error/index',
        'template_path_stack'      => [],
    ],
    // This section contains all VuFind-specific settings (i.e. configurations
    // unrelated to specific Zend Framework 2 components).
    'vufind' => [
        // The config reader is a special service manager for loading .ini files:
        'config_reader' => [
            'abstract_factories' => ['VuFind\Config\PluginFactory'],
        ],
        // PostgreSQL sequence mapping
        'pgsql_seq_mapping'  => [
            'comments'         => ['id', 'comments_id_seq'],
            'external_session' => ['id', 'external_session_id_seq'],
            'oai_resumption'   => ['id', 'oai_resumption_id_seq'],
            'record'           => ['id', 'record_id_seq'],
            'resource'         => ['id', 'resource_id_seq'],
            'resource_tags'    => ['id', 'resource_tags_id_seq'],
            'search'           => ['id', 'search_id_seq'],
            'session'          => ['id', 'session_id_seq'],
            'tags'             => ['id', 'tags_id_seq'],
            'user'             => ['id', 'user_id_seq'],
            'user_card'        => ['id', 'user_card_id_seq'],
            'user_list'        => ['id', 'user_list_id_seq'],
            'user_resource'    => ['id', 'user_resource_id_seq'],
        ],
        // This section contains service manager configurations for all VuFind
        // pluggable components:
        'plugin_managers' => [
            'auth' => [
                'abstract_factories' => ['VuFind\Auth\PluginFactory'],
                'factories' => [
                    'choiceauth' => 'VuFind\Auth\Factory::getChoiceAuth',
                    'facebook' => 'VuFind\Auth\Factory::getFacebook',
                    'ils' => 'VuFind\Auth\Factory::getILS',
                    'multiils' => 'VuFind\Auth\Factory::getMultiILS',
                    'shibboleth' => 'VuFind\Auth\Factory::getShibboleth'
                ],
                'invokables' => [
                    'cas' => 'VuFind\Auth\CAS',
                    'database' => 'VuFind\Auth\Database',
                    'ldap' => 'VuFind\Auth\LDAP',
                    'multiauth' => 'VuFind\Auth\MultiAuth',
                    'sip2' => 'VuFind\Auth\SIP2',
                ],
                'aliases' => [
                    // for legacy 1.x compatibility
                    'db' => 'Database',
                    'sip' => 'Sip2',
                ],
            ],
            'autocomplete' => [
                'abstract_factories' => ['VuFind\Autocomplete\PluginFactory'],
                'factories' => [
                    'solr' => 'VuFind\Autocomplete\Factory::getSolr',
                    'solrauth' => 'VuFind\Autocomplete\Factory::getSolrAuth',
                    'solrcn' => 'VuFind\Autocomplete\Factory::getSolrCN',
                    'solrreserves' => 'VuFind\Autocomplete\Factory::getSolrReserves',
                ],
                'invokables' => [
                    'none' => 'VuFind\Autocomplete\None',
                    'oclcidentities' => 'VuFind\Autocomplete\OCLCIdentities',
                    'tag' => 'VuFind\Autocomplete\Tag',
                ],
                'aliases' => [
                    // for legacy 1.x compatibility
                    'noautocomplete' => 'None',
                    'oclcidentitiesautocomplete' => 'OCLCIdentities',
                    'solrautocomplete' => 'Solr',
                    'solrauthautocomplete' => 'SolrAuth',
                    'solrcnautocomplete' => 'SolrCN',
                    'solrreservesautocomplete' => 'SolrReserves',
                    'tagautocomplete' => 'Tag',
                ],
            ],
            'content' => [
                'factories' => [
                    'authornotes' => 'VuFind\Content\Factory::getAuthorNotes',
                    'excerpts' => 'VuFind\Content\Factory::getExcerpts',
                    'reviews' => 'VuFind\Content\Factory::getReviews',
                ],
            ],
            'content_authornotes' => [
                'factories' => [
                    'syndetics' => 'VuFind\Content\AuthorNotes\Factory::getSyndetics',
                    'syndeticsplus' => 'VuFind\Content\AuthorNotes\Factory::getSyndeticsPlus',
                ],
            ],
            'content_excerpts' => [
                'factories' => [
                    'syndetics' => 'VuFind\Content\Excerpts\Factory::getSyndetics',
                    'syndeticsplus' => 'VuFind\Content\Excerpts\Factory::getSyndeticsPlus',
                ],
            ],
            'content_covers' => [
                'factories' => [
                    'amazon' => 'VuFind\Content\Covers\Factory::getAmazon',
                    'booksite' => 'VuFind\Content\Covers\Factory::getBooksite',
                    'buchhandel' => 'VuFind\Content\Covers\Factory::getBuchhandel',
                    'contentcafe' => 'VuFind\Content\Covers\Factory::getContentCafe',
                    'syndetics' => 'VuFind\Content\Covers\Factory::getSyndetics',
                ],
                'invokables' => [
                    'google' => 'VuFind\Content\Covers\Google',
                    'librarything' => 'VuFind\Content\Covers\LibraryThing',
                    'openlibrary' => 'VuFind\Content\Covers\OpenLibrary',
                    'summon' => 'VuFind\Content\Covers\Summon',
                ],
            ],
            'content_reviews' => [
                'factories' => [
                    'amazon' => 'VuFind\Content\Reviews\Factory::getAmazon',
                    'amazoneditorial' => 'VuFind\Content\Reviews\Factory::getAmazonEditorial',
                    'booksite' => 'VuFind\Content\Reviews\Factory::getBooksite',
                    'syndetics' => 'VuFind\Content\Reviews\Factory::getSyndetics',
                    'syndeticsplus' => 'VuFind\Content\Reviews\Factory::getSyndeticsPlus',
                ],
                'invokables' => [
                    'guardian' => 'VuFind\Content\Reviews\Guardian',
                ],
            ],
            'db_table' => [
                'abstract_factories' => ['VuFind\Db\Table\PluginFactory'],
                'factories' => [
                    'changetracker' => 'VuFind\Db\Table\Factory::getChangeTracker',
                    'comments' => 'VuFind\Db\Table\Factory::getComments',
                    'externalsession' => 'VuFind\Db\Table\Factory::getExternalSession',
                    'oairesumption' => 'VuFind\Db\Table\Factory::getOaiResumption',
                    'record' => 'VuFind\Db\Table\Factory::getRecord',
                    'resource' => 'VuFind\Db\Table\Factory::getResource',
                    'resourcetags' => 'VuFind\Db\Table\Factory::getResourceTags',
                    'search' => 'VuFind\Db\Table\Factory::getSearch',
                    'session' => 'VuFind\Db\Table\Factory::getSession',
                    'tags' => 'VuFind\Db\Table\Factory::getTags',
                    'user' => 'VuFind\Db\Table\Factory::getUser',
                    'usercard' => 'VuFind\Db\Table\Factory::getUserCard',
                    'userlist' => 'VuFind\Db\Table\Factory::getUserList',
                    'userresource' => 'VuFind\Db\Table\Factory::getUserResource',
                ],
            ],
            'hierarchy_driver' => [
                'factories' => [
                    'default' => 'VuFind\Hierarchy\Driver\Factory::getHierarchyDefault',
                    'flat' => 'VuFind\Hierarchy\Driver\Factory::getHierarchyFlat',
                ],
            ],
            'hierarchy_treedataformatter' => [
                'invokables' => [
                    'json' => 'VuFind\Hierarchy\TreeDataFormatter\Json',
                    'xml' => 'VuFind\Hierarchy\TreeDataFormatter\Xml',
                ],
            ],
            'hierarchy_treedatasource' => [
                'factories' => [
                    'solr' => 'VuFind\Hierarchy\TreeDataSource\Factory::getSolr',
                ],
                'invokables' => [
                    'xmlfile' => 'VuFind\Hierarchy\TreeDataSource\XMLFile',
                ],
            ],
            'hierarchy_treerenderer' => [
                'factories' => [
                    'jstree' => 'VuFind\Hierarchy\TreeRenderer\Factory::getJSTree'
                ],
            ],
            'ils_driver' => [
                'abstract_factories' => ['VuFind\ILS\Driver\PluginFactory'],
                'factories' => [
                    'aleph' => 'VuFind\ILS\Driver\Factory::getAleph',
                    'daia' => 'VuFind\ILS\Driver\Factory::getDAIA',
                    'demo' => 'VuFind\ILS\Driver\Factory::getDemo',
                    'horizon' => 'VuFind\ILS\Driver\Factory::getHorizon',
                    'horizonxmlapi' => 'VuFind\ILS\Driver\Factory::getHorizonXMLAPI',
                    'koharest' => 'VuFind\ILS\Driver\Factory::getKohaRest',
                    'lbs4' => 'VuFind\ILS\Driver\Factory::getLBS4',
                    'multibackend' => 'VuFind\ILS\Driver\Factory::getMultiBackend',
                    'noils' => 'VuFind\ILS\Driver\Factory::getNoILS',
                    'paia' => 'VuFind\ILS\Driver\Factory::getPAIA',
                    'kohailsdi' => 'VuFind\ILS\Driver\Factory::getKohaILSDI',
                    'sierrarest' => 'VuFind\ILS\Driver\Factory::getSierraRest',
<<<<<<< HEAD
=======
                    'symphony' => 'VuFind\ILS\Driver\Factory::getSymphony',
>>>>>>> 321f99f3
                    'unicorn' => 'VuFind\ILS\Driver\Factory::getUnicorn',
                    'voyager' => 'VuFind\ILS\Driver\Factory::getVoyager',
                    'voyagerrestful' => 'VuFind\ILS\Driver\Factory::getVoyagerRestful',
                ],
                'invokables' => [
                    'amicus' => 'VuFind\ILS\Driver\Amicus',
                    'claviussql' => 'VuFind\ILS\Driver\ClaviusSQL',
                    'evergreen' => 'VuFind\ILS\Driver\Evergreen',
                    'innovative' => 'VuFind\ILS\Driver\Innovative',
                    'koha' => 'VuFind\ILS\Driver\Koha',
                    'newgenlib' => 'VuFind\ILS\Driver\NewGenLib',
                    'polaris' => 'VuFind\ILS\Driver\Polaris',
                    'sample' => 'VuFind\ILS\Driver\Sample',
                    'sierra' => 'VuFind\ILS\Driver\Sierra',
                    'virtua' => 'VuFind\ILS\Driver\Virtua',
                    'xcncip2' => 'VuFind\ILS\Driver\XCNCIP2',
                ],
            ],
            'recommend' => [
                'abstract_factories' => ['VuFind\Recommend\PluginFactory'],
                'factories' => [
                    'authorfacets' => 'VuFind\Recommend\Factory::getAuthorFacets',
                    'authorinfo' => 'VuFind\Recommend\Factory::getAuthorInfo',
                    'authorityrecommend' => 'VuFind\Recommend\Factory::getAuthorityRecommend',
                    'catalogresults' => 'VuFind\Recommend\Factory::getCatalogResults',
                    'collectionsidefacets' => 'VuFind\Recommend\Factory::getCollectionSideFacets',
                    'dplaterms' => 'VuFind\Recommend\Factory::getDPLATerms',
                    'europeanaresults' => 'VuFind\Recommend\Factory::getEuropeanaResults',
                    'expandfacets' => 'VuFind\Recommend\Factory::getExpandFacets',
                    'favoritefacets' => 'VuFind\Recommend\Factory::getFavoriteFacets',
                    'mapselection' => 'VuFind\Recommend\Factory::getMapSelection',
                    'resultgooglemapajax' => 'VuFind\Recommend\Factory::getResultGoogleMapAjax',
                    'sidefacets' => 'VuFind\Recommend\Factory::getSideFacets',
                    'randomrecommend' => 'VuFind\Recommend\Factory::getRandomRecommend',
                    'summonbestbets' => 'VuFind\Recommend\Factory::getSummonBestBets',
                    'summondatabases' => 'VuFind\Recommend\Factory::getSummonDatabases',
                    'summonresults' => 'VuFind\Recommend\Factory::getSummonResults',
                    'summontopics' => 'VuFind\Recommend\Factory::getSummonTopics',
                    'switchquery' => 'VuFind\Recommend\Factory::getSwitchQuery',
                    'topfacets' => 'VuFind\Recommend\Factory::getTopFacets',
                    'visualfacets' => 'VuFind\Recommend\Factory::getVisualFacets',
                    'webresults' => 'VuFind\Recommend\Factory::getWebResults',
                    'worldcatidentities' => 'VuFind\Recommend\Factory::getWorldCatIdentities',
                ],
                'invokables' => [
                    'alphabrowselink' => 'VuFind\Recommend\AlphaBrowseLink',
                    'doi' => 'VuFind\Recommend\DOI',
                    'europeanaresultsdeferred' => 'VuFind\Recommend\EuropeanaResultsDeferred',
                    'facetcloud' => 'VuFind\Recommend\FacetCloud',
                    'libraryh3lp' => 'VuFind\Recommend\Libraryh3lp',
                    'openlibrarysubjects' => 'VuFind\Recommend\OpenLibrarySubjects',
                    'openlibrarysubjectsdeferred' => 'VuFind\Recommend\OpenLibrarySubjectsDeferred',
                    'pubdatevisajax' => 'VuFind\Recommend\PubDateVisAjax',
                    'removefilters' => 'VuFind\Recommend\RemoveFilters',
                    'spellingsuggestions' => 'VuFind\Recommend\SpellingSuggestions',
                    'summonbestbetsdeferred' => 'VuFind\Recommend\SummonBestBetsDeferred',
                    'summondatabasesdeferred' => 'VuFind\Recommend\SummonDatabasesDeferred',
                    'summonresultsdeferred' => 'VuFind\Recommend\SummonResultsDeferred',
                    'switchtype' => 'VuFind\Recommend\SwitchType',
                    'worldcatterms' => 'VuFind\Recommend\Deprecated',
                ],
            ],
            'recorddriver' => [
                'abstract_factories' => ['VuFind\RecordDriver\PluginFactory'],
                'factories' => [
                    'eds' => 'VuFind\RecordDriver\Factory::getEDS',
                    'eit' => 'VuFind\RecordDriver\Factory::getEIT',
                    'missing' => 'VuFind\RecordDriver\Factory::getMissing',
                    'pazpar2' => 'VuFind\RecordDriver\Factory::getPazpar2',
                    'primo' => 'VuFind\RecordDriver\Factory::getPrimo',
                    'solrauth' => 'VuFind\RecordDriver\Factory::getSolrAuth',
                    'solrdefault' => 'VuFind\RecordDriver\Factory::getSolrDefault',
                    'solrmarc' => 'VuFind\RecordDriver\Factory::getSolrMarc',
                    'solrmarcremote' => 'VuFind\RecordDriver\Factory::getSolrMarcRemote',
                    'solrreserves' => 'VuFind\RecordDriver\Factory::getSolrReserves',
                    'solrweb' => 'VuFind\RecordDriver\Factory::getSolrWeb',
                    'summon' => 'VuFind\RecordDriver\Factory::getSummon',
                    'worldcat' => 'VuFind\RecordDriver\Factory::getWorldCat',
                ],
                'invokables' => [
                    'libguides' => 'VuFind\RecordDriver\LibGuides',
                ],
            ],
            'recordtab' => [
                'abstract_factories' => ['VuFind\RecordTab\PluginFactory'],
                'factories' => [
                    'collectionhierarchytree' => 'VuFind\RecordTab\Factory::getCollectionHierarchyTree',
                    'collectionlist' => 'VuFind\RecordTab\Factory::getCollectionList',
                    'excerpt' => 'VuFind\RecordTab\Factory::getExcerpt',
                    'hierarchytree' => 'VuFind\RecordTab\Factory::getHierarchyTree',
                    'holdingsils' => 'VuFind\RecordTab\Factory::getHoldingsILS',
                    'holdingsworldcat' => 'VuFind\RecordTab\Factory::getHoldingsWorldCat',
                    'map' => 'VuFind\RecordTab\Factory::getMap',
                    'preview' => 'VuFind\RecordTab\Factory::getPreview',
                    'reviews' => 'VuFind\RecordTab\Factory::getReviews',
                    'similaritemscarousel' => 'VuFind\RecordTab\Factory::getSimilarItemsCarousel',
                    'usercomments' => 'VuFind\RecordTab\Factory::getUserComments',
                ],
                'invokables' => [
                    'description' => 'VuFind\RecordTab\Description',
                    'staffviewarray' => 'VuFind\RecordTab\StaffViewArray',
                    'staffviewmarc' => 'VuFind\RecordTab\StaffViewMARC',
                    'toc' => 'VuFind\RecordTab\TOC',
                ],
                'initializers' => [
                    'ZfcRbac\Initializer\AuthorizationServiceInitializer'
                ],
            ],
            'related' => [
                'abstract_factories' => ['VuFind\Related\PluginFactory'],
                'factories' => [
                    'similar' => 'VuFind\Related\Factory::getSimilar',
                    'worldcatsimilar' => 'VuFind\Related\Factory::getWorldCatSimilar',
                ],
                'invokables' => [
                    'editions' => 'VuFind\Related\Deprecated',
                    'worldcateditions' => 'VuFind\Related\Deprecated',
                ],
            ],
            'resolver_driver' => [
                'abstract_factories' => ['VuFind\Resolver\Driver\PluginFactory'],
                'factories' => [
                    '360link' => 'VuFind\Resolver\Driver\Factory::getThreesixtylink',
                    'ezb' => 'VuFind\Resolver\Driver\Factory::getEzb',
                    'sfx' => 'VuFind\Resolver\Driver\Factory::getSfx',
                    'redi' => 'VuFind\Resolver\Driver\Factory::getRedi',
                ],
                'invokables' => [
                    'demo' => 'VuFind\Resolver\Driver\Demo',
                ],
                'aliases' => [
                    'threesixtylink' => '360link',
                ],
            ],
            'search_backend' => [
                'factories' => [
                    'EDS' => 'VuFind\Search\Factory\EdsBackendFactory',
                    'EIT' => 'VuFind\Search\Factory\EITBackendFactory',
                    'LibGuides' => 'VuFind\Search\Factory\LibGuidesBackendFactory',
                    'Pazpar2' => 'VuFind\Search\Factory\Pazpar2BackendFactory',
                    'Primo' => 'VuFind\Search\Factory\PrimoBackendFactory',
                    'Solr' => 'VuFind\Search\Factory\SolrDefaultBackendFactory',
                    'SolrAuth' => 'VuFind\Search\Factory\SolrAuthBackendFactory',
                    'SolrReserves' => 'VuFind\Search\Factory\SolrReservesBackendFactory',
                    'SolrWeb' => 'VuFind\Search\Factory\SolrWebBackendFactory',
                    'Summon' => 'VuFind\Search\Factory\SummonBackendFactory',
                    'WorldCat' => 'VuFind\Search\Factory\WorldCatBackendFactory',
                ],
                'aliases' => [
                    // Allow Solr core names to be used as aliases for services:
                    'authority' => 'SolrAuth',
                    'biblio' => 'Solr',
                    'reserves' => 'SolrReserves',
                    // Legacy:
                    'VuFind' => 'Solr',
                ]
            ],
            'search_options' => [
                'abstract_factories' => ['VuFind\Search\Options\PluginFactory'],
                'factories' => [
                    'eds' => 'VuFind\Search\Options\Factory::getEDS',
                ],
            ],
            'search_params' => [
                'abstract_factories' => ['VuFind\Search\Params\PluginFactory'],
                'factories' => [
                    'solr' => 'VuFind\Search\Params\Factory::getSolr',
                ],
            ],
            'search_results' => [
                'abstract_factories' => ['VuFind\Search\Results\PluginFactory'],
                'factories' => [
                    'favorites' => 'VuFind\Search\Results\Factory::getFavorites',
                    'solr' => 'VuFind\Search\Results\Factory::getSolr',
                    'tags' => 'VuFind\Search\Results\Factory::getTags',
                ],
            ],
            'session' => [
                'abstract_factories' => ['VuFind\Session\PluginFactory'],
                'invokables' => [
                    'database' => 'VuFind\Session\Database',
                    'file' => 'VuFind\Session\File',
                    'memcache' => 'VuFind\Session\Memcache',
                ],
                'aliases' => [
                    // for legacy 1.x compatibility
                    'filesession' => 'File',
                    'memcachesession' => 'Memcache',
                    'mysqlsession' => 'Database',
                ],
            ]
        ],
        // This section behaves just like recorddriver_tabs below, but is used for
        // the collection module instead of the standard record view.
        'recorddriver_collection_tabs' => [
            'VuFind\RecordDriver\AbstractBase' => [
                'tabs' => [
                    'CollectionList' => 'CollectionList',
                    'HierarchyTree' => 'CollectionHierarchyTree',
                ],
                'defaultTab' => null,
            ],
        ],
        // This section controls which tabs are used for which record driver classes.
        // Each sub-array is a map from a tab name (as used in a record URL) to a tab
        // service (found in recordtab_plugin_manager, below).  If a particular record
        // driver is not defined here, it will inherit configuration from a configured
        // parent class.  The defaultTab setting may be used to specify the default
        // active tab; if null, the value from the relevant .ini file will be used.
        // You can also specify which tabs are loaded in the background when arriving
        // at a record tabs view with backgroundLoadedTabs as a list of tab indexes.
        'recorddriver_tabs' => [
            'VuFind\RecordDriver\EDS' => [
                'tabs' => [
                    'Description' => 'Description',
                    'TOC' => 'TOC', 'UserComments' => 'UserComments',
                    'Reviews' => 'Reviews', 'Excerpt' => 'Excerpt',
                    'Preview' => 'preview',
                    'Details' => 'StaffViewArray',
                ],
                'defaultTab' => null,
            ],
            'VuFind\RecordDriver\Pazpar2' => [
                'tabs' => [
                    'Details' => 'StaffViewMARC',
                 ],
                'defaultTab' => null,
            ],
            'VuFind\RecordDriver\Primo' => [
                'tabs' => [
                    'Description' => 'Description',
                    'TOC' => 'TOC', 'UserComments' => 'UserComments',
                    'Reviews' => 'Reviews', 'Excerpt' => 'Excerpt',
                    'Preview' => 'preview',
                    'Details' => 'StaffViewArray',
                ],
                'defaultTab' => null,
            ],
            'VuFind\RecordDriver\SolrAuth' => [
                'tabs' => [
                    'Details' => 'StaffViewMARC',
                 ],
                'defaultTab' => null,
            ],
            'VuFind\RecordDriver\SolrDefault' => [
                'tabs' => [
                    'Holdings' => 'HoldingsILS', 'Description' => 'Description',
                    'TOC' => 'TOC', 'UserComments' => 'UserComments',
                    'Reviews' => 'Reviews', 'Excerpt' => 'Excerpt',
                    'Preview' => 'preview',
                    'HierarchyTree' => 'HierarchyTree', 'Map' => 'Map',
                    'Similar' => 'SimilarItemsCarousel',
                    'Details' => 'StaffViewArray',
                ],
                'defaultTab' => null,
                // 'backgroundLoadedTabs' => ['UserComments', 'Details']
            ],
            'VuFind\RecordDriver\SolrMarc' => [
                'tabs' => [
                    'Holdings' => 'HoldingsILS', 'Description' => 'Description',
                    'TOC' => 'TOC', 'UserComments' => 'UserComments',
                    'Reviews' => 'Reviews', 'Excerpt' => 'Excerpt',
                    'Preview' => 'preview',
                    'HierarchyTree' => 'HierarchyTree', 'Map' => 'Map',
                    'Similar' => 'SimilarItemsCarousel',
                    'Details' => 'StaffViewMARC',
                ],
                'defaultTab' => null,
            ],
            'VuFind\RecordDriver\Summon' => [
                'tabs' => [
                    'Description' => 'Description',
                    'TOC' => 'TOC', 'UserComments' => 'UserComments',
                    'Reviews' => 'Reviews', 'Excerpt' => 'Excerpt',
                    'Preview' => 'preview',
                    'Details' => 'StaffViewArray',
                ],
                'defaultTab' => null,
            ],
            'VuFind\RecordDriver\WorldCat' => [
                'tabs' => [
                    'Holdings' => 'HoldingsWorldCat', 'Description' => 'Description',
                    'TOC' => 'TOC', 'UserComments' => 'UserComments',
                    'Reviews' => 'Reviews', 'Excerpt' => 'Excerpt',
                    'Details' => 'StaffViewMARC',
                ],
                'defaultTab' => null,
            ],
        ],
    ],
    // Authorization configuration:
    'zfc_rbac' => [
        'identity_provider' => 'VuFind\AuthManager',
        'guest_role' => 'guest',
        'role_provider' => [
            'VuFind\Role\DynamicRoleProvider' => [
                'map_legacy_settings' => true,
            ],
        ],
        'role_provider_manager' => [
            'factories' => [
                'VuFind\Role\DynamicRoleProvider' => 'VuFind\Role\DynamicRoleProviderFactory',
            ],
        ],
        'vufind_permission_provider_manager' => [
            'factories' => [
                'ipRange' => 'VuFind\Role\PermissionProvider\Factory::getIpRange',
                'ipRegEx' => 'VuFind\Role\PermissionProvider\Factory::getIpRegEx',
                'serverParam' => 'VuFind\Role\PermissionProvider\Factory::getServerParam',
                'shibboleth' => 'VuFind\Role\PermissionProvider\Factory::getShibboleth',
                'user' => 'VuFind\Role\PermissionProvider\Factory::getUser',
                'username' => 'VuFind\Role\PermissionProvider\Factory::getUsername',
            ],
            'invokables' => [
                'role' => 'VuFind\Role\PermissionProvider\Role',
            ],
        ],
    ],
];

// Define record view routes -- route name => controller
$recordRoutes = [
    'record' => 'Record',
    'collection' => 'Collection',
    'edsrecord' => 'EdsRecord',
    'eitrecord' => 'EITRecord',
    'missingrecord' => 'MissingRecord',
    'primorecord' => 'PrimoRecord',
    'solrauthrecord' => 'Authority',
    'summonrecord' => 'SummonRecord',
    'worldcatrecord' => 'WorldcatRecord',

    // For legacy (1.x/2.x) compatibility:
    'vufindrecord' => 'Record',
];

// Define dynamic routes -- controller => [route name => action]
$dynamicRoutes = [
    'MyResearch' => ['userList' => 'MyList/[:id]', 'editList' => 'EditList/[:id]'],
    'LibraryCards' => ['editLibraryCard' => 'editCard/[:id]'],
];

// Define static routes -- Controller/Action strings
$staticRoutes = [
    'Alphabrowse/Home', 'Author/FacetList', 'Author/Home', 'Author/Search',
    'Authority/FacetList', 'Authority/Home', 'Authority/Record', 'Authority/Search',
    'Browse/Author', 'Browse/Dewey', 'Browse/Era', 'Browse/Genre', 'Browse/Home',
    'Browse/LCC', 'Browse/Region', 'Browse/Tag', 'Browse/Topic', 'Cart/doExport',
    'Cart/Email', 'Cart/Export', 'Cart/Home', 'Cart/MyResearchBulk',
    'Cart/Processor', 'Cart/Save', 'Cart/SearchResultsBulk', 'Collections/ByTitle',
    'Collections/Home', 'Combined/Home', 'Combined/Results', 'Combined/SearchBox',
    'Confirm/Confirm', 'Cover/Show', 'Cover/Unavailable',
    'EDS/Advanced', 'EDS/Home', 'EDS/Search',
    'EIT/Advanced', 'EIT/Home', 'EIT/Search',
    'Error/Unavailable', 'Feedback/Email', 'Feedback/Home', 'Help/Home',
    'Install/Done', 'Install/FixBasicConfig', 'Install/FixCache',
    'Install/FixDatabase', 'Install/FixDependencies', 'Install/FixILS',
    'Install/FixSecurity', 'Install/FixSolr', 'Install/FixSSLCerts', 'Install/Home',
    'Install/PerformSecurityFix', 'Install/ShowSQL',
    'LibGuides/Home', 'LibGuides/Results',
    'LibraryCards/Home', 'LibraryCards/SelectCard',
    'LibraryCards/DeleteCard',
    'MyResearch/Account', 'MyResearch/ChangePassword', 'MyResearch/CheckedOut',
    'MyResearch/Delete', 'MyResearch/DeleteList', 'MyResearch/Edit',
    'MyResearch/Email', 'MyResearch/Favorites', 'MyResearch/Fines',
    'MyResearch/Holds', 'MyResearch/Home',
    'MyResearch/ILLRequests', 'MyResearch/Logout',
    'MyResearch/NewPassword', 'MyResearch/Profile',
    'MyResearch/Recover', 'MyResearch/SaveSearch',
    'MyResearch/StorageRetrievalRequests', 'MyResearch/UserLogin',
    'MyResearch/Verify',
    'Primo/Advanced', 'Primo/Home', 'Primo/Search',
    'QRCode/Show', 'QRCode/Unavailable',
    'OAI/Server', 'Pazpar2/Home', 'Pazpar2/Search', 'Records/Home',
    'Search/Advanced', 'Search/Email', 'Search/FacetList', 'Search/History',
    'Search/Home', 'Search/NewItem', 'Search/OpenSearch', 'Search/Reserves',
    'Search/ReservesFacetList', 'Search/Results', 'Search/Suggest',
    'Summon/Advanced', 'Summon/FacetList', 'Summon/Home', 'Summon/Search',
    'Tag/Home',
    'Upgrade/Home', 'Upgrade/FixAnonymousTags', 'Upgrade/FixDuplicateTags',
    'Upgrade/FixConfig', 'Upgrade/FixDatabase', 'Upgrade/FixMetadata',
    'Upgrade/GetDBCredentials', 'Upgrade/GetDbEncodingPreference',
    'Upgrade/GetSourceDir', 'Upgrade/GetSourceVersion', 'Upgrade/Reset',
    'Upgrade/ShowSQL',
    'Web/Home', 'Web/FacetList', 'Web/Results',
    'Worldcat/Advanced', 'Worldcat/Home', 'Worldcat/Search'
];

$routeGenerator = new \VuFind\Route\RouteGenerator();
$routeGenerator->addRecordRoutes($config, $recordRoutes);
$routeGenerator->addDynamicRoutes($config, $dynamicRoutes);
$routeGenerator->addStaticRoutes($config, $staticRoutes);

// Add the home route last
$config['router']['routes']['home'] = [
    'type' => 'Zend\Mvc\Router\Http\Literal',
    'options' => [
        'route'    => '/',
        'defaults' => [
            'controller' => 'index',
            'action'     => 'Home',
        ]
    ]
];

return $config;<|MERGE_RESOLUTION|>--- conflicted
+++ resolved
@@ -438,10 +438,7 @@
                     'paia' => 'VuFind\ILS\Driver\Factory::getPAIA',
                     'kohailsdi' => 'VuFind\ILS\Driver\Factory::getKohaILSDI',
                     'sierrarest' => 'VuFind\ILS\Driver\Factory::getSierraRest',
-<<<<<<< HEAD
-=======
                     'symphony' => 'VuFind\ILS\Driver\Factory::getSymphony',
->>>>>>> 321f99f3
                     'unicorn' => 'VuFind\ILS\Driver\Factory::getUnicorn',
                     'voyager' => 'VuFind\ILS\Driver\Factory::getVoyager',
                     'voyagerrestful' => 'VuFind\ILS\Driver\Factory::getVoyagerRestful',
