<?php
/**
 * Head link view helper (extended for VuFind's theme system)
 *
 * PHP version 5
 *
 * Copyright (C) Villanova University 2010.
 *
 * This program is free software; you can redistribute it and/or modify
 * it under the terms of the GNU General Public License version 2,
 * as published by the Free Software Foundation.
 *
 * This program is distributed in the hope that it will be useful,
 * but WITHOUT ANY WARRANTY; without even the implied warranty of
 * MERCHANTABILITY or FITNESS FOR A PARTICULAR PURPOSE.  See the
 * GNU General Public License for more details.
 *
 * You should have received a copy of the GNU General Public License
 * along with this program; if not, write to the Free Software
 * Foundation, Inc., 59 Temple Place, Suite 330, Boston, MA  02111-1307  USA
 *
 * @category VuFind2
 * @package  View_Helpers
 * @author   Demian Katz <demian.katz@villanova.edu>
 * @license  http://opensource.org/licenses/gpl-2.0.php GNU General Public License
 * @link     http://vufind.org/wiki/vufind2:developer_manual Wiki
 */
namespace VuFindTheme\View\Helper;

/**
 * Head link view helper (extended for VuFind's theme system)
 *
 * @category VuFind2
 * @package  View_Helpers
 * @author   Demian Katz <demian.katz@villanova.edu>
 * @license  http://opensource.org/licenses/gpl-2.0.php GNU General Public License
 * @link     http://vufind.org/wiki/vufind2:developer_manual Wiki
 */
class HeadLink extends \Zend\View\Helper\HeadLink
{
    /**
     * Theme information service
     *
     * @var \VuFindTheme\ThemeInfo
     */
    protected $themeInfo;

    /**
     * Constructor
     *
     * @param \VuFindTheme\ThemeInfo $themeInfo Theme information service
     */
    public function __construct(\VuFindTheme\ThemeInfo $themeInfo)
    {
        parent::__construct();
        $this->themeInfo = $themeInfo;
    }

    /**
     * Create HTML link element from data item
     *
     * @param \stdClass $item data item
     *
     * @return string
     */
    public function itemToString(\stdClass $item)
    {
        // Normalize href to account for themes, then call the parent class:
        $relPath = 'css/' . $item->href;
        $currentTheme = $this->themeInfo->findContainingTheme($relPath);

        if (!empty($currentTheme)) {
            $urlHelper = $this->getView()->plugin('url');
            $item->href = $urlHelper('home') . "themes/$currentTheme/" . $relPath;
        }

        return parent::itemToString($item);
    }

    /**
     * Compile a less file to css and add to css folder
     *
     * @param string $file path to less file
     *
     * @return void
     */
    public function addLessStylesheet($file)
    {
        $relPath = 'less/' . $file;
        $urlHelper = $this->getView()->plugin('url');
        $currentTheme = $this->themeInfo->findContainingTheme($relPath);
        $home = APPLICATION_PATH . "/themes/$currentTheme/";
        $cssDirectory = $urlHelper('home') . "themes/$currentTheme/css/less/";

        try {
            $less_files = array(
                APPLICATION_PATH . '/themes/' . $currentTheme . '/' . $relPath
                    => $cssDirectory
            );
            $themeParents = array_keys($this->themeInfo->getThemeInfo());
            $directories = array();
            foreach ($themeParents as $theme) {
                $directories[APPLICATION_PATH . '/themes/' . $theme . '/less/']
                    = $cssDirectory;
            }
            $css_file_name = \Less_Cache::Get(
                $less_files,
                array(
                    'cache_dir' => $home . 'css/less/',
                    'cache_method' => false,
                    'compress' => true,
                    'import_dirs' => $directories
                )
            );
            $this->prependStylesheet($cssDirectory . $css_file_name);
        } catch (\Exception $e) {
            error_log($e->getMessage());
            list($fileName, ) = explode('.', $file);
            $this->prependStylesheet($urlHelper('home') . "themes/$currentTheme/css/" . $fileName . '.css');
        }
    }

    /**
     * Compile a scss file to css and add to css folder
     *
     * @param string $file path to scss file
     *
     * @return void
     */
    public function addSassStylesheet($file)
    {
<<<<<<< HEAD
        $relPath = 'scss/' . $file;
=======
>>>>>>> bc8a4b5c
        $themeParents = array_keys($this->themeInfo->getThemeInfo());
        $currentTheme = $themeParents[0];
        $home = APPLICATION_PATH . "/themes/$currentTheme/";
        list($fileName, ) = explode('.', $file);
        $outputFile = $home . 'css/scss/' . $fileName . '.css';
        $urlHelper = $this->getView()->plugin('url');

        $scss = new \scssc();
        $paths = array();
        foreach ($themeParents as $theme) {
            $paths[] = APPLICATION_PATH . '/themes/' . $theme . '/scss/';
        }
        $scss->setImportPaths($paths);
        $scss->setFormatter('scss_formatter_compressed');
        $css = $scss->compile('@import "' . $file . '"');
<<<<<<< HEAD
        $int = file_put_contents($outputFile, $css);
=======
        file_put_contents($outputFile, $css);
>>>>>>> bc8a4b5c
        $this->prependStylesheet($urlHelper('home') . "themes/$currentTheme/css/scss/" . $fileName . '.css');
    }
}<|MERGE_RESOLUTION|>--- conflicted
+++ resolved
@@ -129,10 +129,6 @@
      */
     public function addSassStylesheet($file)
     {
-<<<<<<< HEAD
-        $relPath = 'scss/' . $file;
-=======
->>>>>>> bc8a4b5c
         $themeParents = array_keys($this->themeInfo->getThemeInfo());
         $currentTheme = $themeParents[0];
         $home = APPLICATION_PATH . "/themes/$currentTheme/";
@@ -148,11 +144,7 @@
         $scss->setImportPaths($paths);
         $scss->setFormatter('scss_formatter_compressed');
         $css = $scss->compile('@import "' . $file . '"');
-<<<<<<< HEAD
-        $int = file_put_contents($outputFile, $css);
-=======
         file_put_contents($outputFile, $css);
->>>>>>> bc8a4b5c
         $this->prependStylesheet($urlHelper('home') . "themes/$currentTheme/css/scss/" . $fileName . '.css');
     }
 }