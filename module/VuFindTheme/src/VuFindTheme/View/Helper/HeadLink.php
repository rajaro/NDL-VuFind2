<?php
/**
 * Head link view helper (extended for VuFind's theme system)
 *
 * PHP version 5
 *
 * Copyright (C) Villanova University 2010.
 *
 * This program is free software; you can redistribute it and/or modify
 * it under the terms of the GNU General Public License version 2,
 * as published by the Free Software Foundation.
 *
 * This program is distributed in the hope that it will be useful,
 * but WITHOUT ANY WARRANTY; without even the implied warranty of
 * MERCHANTABILITY or FITNESS FOR A PARTICULAR PURPOSE.  See the
 * GNU General Public License for more details.
 *
 * You should have received a copy of the GNU General Public License
 * along with this program; if not, write to the Free Software
 * Foundation, Inc., 59 Temple Place, Suite 330, Boston, MA  02111-1307  USA
 *
 * @category VuFind2
 * @package  View_Helpers
 * @author   Demian Katz <demian.katz@villanova.edu>
 * @license  http://opensource.org/licenses/gpl-2.0.php GNU General Public License
 * @link     http://vufind.org/wiki/vufind2:developer_manual Wiki
 */
namespace VuFindTheme\View\Helper;

/**
 * Head link view helper (extended for VuFind's theme system)
 *
 * @category VuFind2
 * @package  View_Helpers
 * @author   Demian Katz <demian.katz@villanova.edu>
 * @license  http://opensource.org/licenses/gpl-2.0.php GNU General Public License
 * @link     http://vufind.org/wiki/vufind2:developer_manual Wiki
 */
class HeadLink extends \Zend\View\Helper\HeadLink
{
    /**
     * Theme information service
     *
     * @var \VuFindTheme\ThemeInfo
     */
    protected $themeInfo;

    /**
     * Constructor
     *
     * @param \VuFindTheme\ThemeInfo $themeInfo Theme information service
     */
    public function __construct(\VuFindTheme\ThemeInfo $themeInfo)
    {
        parent::__construct();
        $this->themeInfo = $themeInfo;
    }

    /**
     * Create HTML link element from data item
     *
     * @param \stdClass $item data item
     *
     * @return string
     */
    public function itemToString(\stdClass $item)
    {
        // Normalize href to account for themes, then call the parent class:
        $relPath = 'css/' . $item->href;
        $currentTheme = $this->themeInfo->findContainingTheme($relPath);

        if (!empty($currentTheme)) {
            $urlHelper = $this->getView()->plugin('url');
            $item->href = $urlHelper('home') . "themes/$currentTheme/" . $relPath;
        }

        return parent::itemToString($item);
    }

    /**
     * Compile a less file to css and add to css folder
     *
     * @param string $file path to less file
     *
     * @return void
     */
    public function addLessStylesheet($file)
    {
        $relPath = 'less/' . $file;
        $urlHelper = $this->getView()->plugin('url');
        $currentTheme = $this->themeInfo->findContainingTheme($relPath);
        $home = APPLICATION_PATH . "/themes/$currentTheme/";
        $cssDirectory = $urlHelper('home') . "themes/$currentTheme/css/less/";
<<<<<<< HEAD
        $cacheDirectory = $home . 'css/less/';
        list($fileName, ) = explode('.', $file);
        $inputFile  = $home . $relPath;

        $time = microtime(true);
        $css = false;
=======

>>>>>>> 455a3e6a
        try {
            $less_files = array(
                APPLICATION_PATH . '/themes/' . $currentTheme . '/' . $relPath
                    => $cssDirectory
            );
            $themeParents = array_keys($this->themeInfo->getThemeInfo());
            $directories = array();
            foreach ($themeParents as $theme) {
                $directories[APPLICATION_PATH . '/themes/' . $theme . '/less/']
                    = $cssDirectory;
            }
            $css_file_name = \Less_Cache::Get(
                $less_files,
                array(
<<<<<<< HEAD
                    'cache_dir' => $cacheDirectory,
=======
                    'cache_dir' => $home . 'css/less/',
>>>>>>> 455a3e6a
                    'cache_method' => false,
                    'compress' => true,
                    'import_dirs' => $directories
                )
            );
            $this->prependStylesheet($cssDirectory . $css_file_name);
        } catch (\Exception $e) {
            error_log($e->getMessage());
<<<<<<< HEAD
            $this->prependStylesheet($cssDirectory . $fileName . '.css');
=======
            list($fileName, ) = explode('.', $file);
            $this->prependStylesheet($urlHelper('home') . "themes/$currentTheme/css/" . $fileName . '.css');
>>>>>>> 455a3e6a
        }
    }

    /**
     * Compile a scss file to css and add to css folder
     *
     * @param string $file path to scss file
     *
     * @return void
     */
    public function addSassStylesheet($file)
    {
        $relPath = 'scss/' . $file;
        $themeParents = array_keys($this->themeInfo->getThemeInfo());
        $currentTheme = $themeParents[0];
        $home = APPLICATION_PATH . "/themes/$currentTheme/";
        list($fileName, ) = explode('.', $file);
        $outputFile = $home . 'css/scss/' . $fileName . '.css';
        $urlHelper = $this->getView()->plugin('url');

        $scss = new \scssc();
        $paths = array();
        foreach ($themeParents as $theme) {
            $paths[] = APPLICATION_PATH . '/themes/' . $theme . '/scss/';
        }
        $scss->setImportPaths($paths);
        $scss->setFormatter('scss_formatter_compressed');
        $css = $scss->compile('@import "' . $file . '"');
        $int = file_put_contents($outputFile, $css);
        $this->prependStylesheet($urlHelper('home') . "themes/$currentTheme/css/scss/" . $fileName . '.css');
    }
}<|MERGE_RESOLUTION|>--- conflicted
+++ resolved
@@ -91,16 +91,7 @@
         $currentTheme = $this->themeInfo->findContainingTheme($relPath);
         $home = APPLICATION_PATH . "/themes/$currentTheme/";
         $cssDirectory = $urlHelper('home') . "themes/$currentTheme/css/less/";
-<<<<<<< HEAD
-        $cacheDirectory = $home . 'css/less/';
-        list($fileName, ) = explode('.', $file);
-        $inputFile  = $home . $relPath;
 
-        $time = microtime(true);
-        $css = false;
-=======
-
->>>>>>> 455a3e6a
         try {
             $less_files = array(
                 APPLICATION_PATH . '/themes/' . $currentTheme . '/' . $relPath
@@ -115,11 +106,7 @@
             $css_file_name = \Less_Cache::Get(
                 $less_files,
                 array(
-<<<<<<< HEAD
-                    'cache_dir' => $cacheDirectory,
-=======
                     'cache_dir' => $home . 'css/less/',
->>>>>>> 455a3e6a
                     'cache_method' => false,
                     'compress' => true,
                     'import_dirs' => $directories
@@ -128,12 +115,8 @@
             $this->prependStylesheet($cssDirectory . $css_file_name);
         } catch (\Exception $e) {
             error_log($e->getMessage());
-<<<<<<< HEAD
-            $this->prependStylesheet($cssDirectory . $fileName . '.css');
-=======
             list($fileName, ) = explode('.', $file);
             $this->prependStylesheet($urlHelper('home') . "themes/$currentTheme/css/" . $fileName . '.css');
->>>>>>> 455a3e6a
         }
     }
 
