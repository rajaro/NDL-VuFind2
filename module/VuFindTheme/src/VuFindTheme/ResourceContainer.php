--- conflicted
+++ resolved
@@ -90,11 +90,7 @@
     /**
      * Add a Less CSS file.
      *
-<<<<<<< HEAD
-     * @param array|string $css Less CSS file (or array of Less CSS files) to add
-=======
      * @param array|string $less Less CSS file (or array of Less CSS files) to add
->>>>>>> bc8a4b5c
      *
      * @return void
      */
@@ -111,21 +107,13 @@
     /**
      * Add a Sass CSS file.
      *
-<<<<<<< HEAD
-     * @param array|string $css Less CSS file (or array of Less CSS files) to add
-=======
      * @param array|string $sass Sass CSS file (or array of Sass CSS files) to add
->>>>>>> bc8a4b5c
      *
      * @return void
      */
     public function addSassCss($sass)
     {
-<<<<<<< HEAD
-        if (!is_array($sass) && !is_a($less, 'Traversable')) {
-=======
         if (!is_array($sass) && !is_a($sass, 'Traversable')) {
->>>>>>> bc8a4b5c
             $sass = array($sass);
         }
         foreach ($sass as $current) {
